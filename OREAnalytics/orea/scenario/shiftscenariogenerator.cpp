/*
 Copyright (C) 2017 Quaternion Risk Management Ltd
 All rights reserved.

 This file is part of ORE, a free-software/open-source library
 for transparent pricing and risk analysis - http://opensourcerisk.org

 ORE is free software: you can redistribute it and/or modify it
 under the terms of the Modified BSD License.  You should have received a
 copy of the license along with this program.
 The license is also available online at <http://opensourcerisk.org>

 This program is distributed on the basis that it will form a useful
 contribution to risk analytics and model standardisation, but WITHOUT
 ANY WARRANTY; without even the implied warranty of MERCHANTABILITY or
 FITNESS FOR A PARTICULAR PURPOSE. See the license for more details.
*/

#include <orea/scenario/shiftscenariogenerator.hpp>
#include <orea/scenario/simplescenariofactory.hpp>
#include <ored/utilities/log.hpp>

using namespace QuantLib;
using namespace QuantExt;
using namespace std;

namespace ore {
namespace analytics {

string ShiftScenarioGenerator::ScenarioDescription::typeString() const {
    if (type_ == ScenarioDescription::Type::Base)
        return "Base";
    else if (type_ == ScenarioDescription::Type::Up)
        return "Up";
    else if (type_ == ScenarioDescription::Type::Down)
        return "Down";
    else if (type_ == ScenarioDescription::Type::Cross)
        return "Cross";
    else
        QL_FAIL("ScenarioDescription::Type not covered");
}
string ShiftScenarioGenerator::ScenarioDescription::factor1() const {
    ostringstream o;
    if (key1_ != RiskFactorKey()) {
        o << key1_;
        // if (indexDesc1_ != "")
        o << "/" << indexDesc1_;
        return o.str();
    }
    return "";
}
string ShiftScenarioGenerator::ScenarioDescription::factor2() const {
    ostringstream o;
    if (key2_ != RiskFactorKey()) {
        o << key2_;
        // if (indexDesc2_ != "")
        o << "/" << indexDesc2_;
        return o.str();
    }
    return "";
}
string ShiftScenarioGenerator::ScenarioDescription::text() const {
    string t = typeString();
    string f1 = factor1();
    string f2 = factor2();
    string ret = t;
    if (f1 != "")
        ret += ":" + f1;
    if (f2 != "")
        ret += ":" + f2;
    return ret;
}

ShiftScenarioGenerator::ShiftScenarioGenerator(const boost::shared_ptr<ScenarioSimMarketParameters>& simMarketData,
                                               const Date& today,
                                               const boost::shared_ptr<ore::data::Market>& initMarket,
                                               const std::string& configuration,
                                               boost::shared_ptr<ScenarioFactory> baseScenarioFactory)
    : baseScenarioFactory_(baseScenarioFactory), simMarketData_(simMarketData), today_(today), initMarket_(initMarket),
      configuration_(configuration), counter_(0) {
    QL_REQUIRE(initMarket_ != NULL, "ShiftScenarioGenerator: initMarket is null");
    if (baseScenarioFactory_ == NULL)
        baseScenarioFactory_ = boost::make_shared<SimpleScenarioFactory>();
    init(initMarket);
}

void ShiftScenarioGenerator::clear() {
    discountCurveKeys_.clear();
    discountCurveCache_.clear();
    indexCurveKeys_.clear();
    indexCurveCache_.clear();
    yieldCurveKeys_.clear();
    yieldCurveCache_.clear();
    fxKeys_.clear();
    fxCache_.clear();
    swaptionVolKeys_.clear();
    swaptionVolCache_.clear();
    fxVolKeys_.clear();
    fxVolCache_.clear();
    optionletVolKeys_.clear();
    optionletVolCache_.clear();
    survivalProbabilityKeys_.clear();
    survivalProbabilityCache_.clear();
<<<<<<< HEAD
    cdsVolKeys_.clear();
    cdsVolCache_.clear();
=======
>>>>>>> 7405826f
}

void ShiftScenarioGenerator::init(boost::shared_ptr<Market> market) {
    clear();

    numeraireCache_ = 1.0; // assumption that the init numeraire is 1.0
    // Cache discount curve keys and discount factors
    Size n_ccy = simMarketData_->ccys().size();
    discountCurveKeys_.reserve(n_ccy * simMarketData_->yieldCurveTenors("").size());
    Size count = 0;
    for (Size j = 0; j < n_ccy; j++) {
        std::string ccy = simMarketData_->ccys()[j];
        Size n_ten = simMarketData_->yieldCurveTenors(ccy).size();
        Handle<YieldTermStructure> ts = market->discountCurve(ccy, configuration_);
        for (Size k = 0; k < n_ten; k++) {
            discountCurveKeys_.emplace_back(RiskFactorKey::KeyType::DiscountCurve, ccy, k);
            Real disc = ts->discount(today_ + simMarketData_->yieldCurveTenors(ccy)[k]);
            discountCurveCache_[discountCurveKeys_[count]] = disc;
            LOG("cache discount " << disc << " for key " << discountCurveKeys_[count]);
            count++;
        }
    }

    Size n_indices = simMarketData_->indices().size();
    indexCurveKeys_.reserve(n_indices * simMarketData_->yieldCurveTenors("").size());
    count = 0;
    for (Size j = 0; j < n_indices; ++j) {
        std::string indexName = simMarketData_->indices()[j];
        Size n_ten = simMarketData_->yieldCurveTenors(indexName).size();
        Handle<IborIndex> index = market->iborIndex(indexName, configuration_);
        Handle<YieldTermStructure> ts = index->forwardingTermStructure();
        for (Size k = 0; k < n_ten; ++k) {
            indexCurveKeys_.emplace_back(RiskFactorKey::KeyType::IndexCurve, simMarketData_->indices()[j], k);
            Real disc = ts->discount(today_ + simMarketData_->yieldCurveTenors(indexName)[k]);
            indexCurveCache_[indexCurveKeys_[count]] = disc;
            LOG("cache discount " << disc << " for key " << indexCurveKeys_[count]);
            count++;
        }
    }

    // Cache yield curve keys
    Size n_ycnames = simMarketData_->yieldCurveNames().size();
    yieldCurveKeys_.reserve(n_ycnames * simMarketData_->yieldCurveTenors("").size());
    count = 0;
    for (Size j = 0; j < n_ycnames; ++j) {
        std::string ycname = simMarketData_->yieldCurveNames()[j];
        Size n_ten = simMarketData_->yieldCurveTenors(ycname).size();
        Handle<YieldTermStructure> ts = market->yieldCurve(ycname, configuration_);
        for (Size k = 0; k < n_ten; ++k) {
            yieldCurveKeys_.emplace_back(RiskFactorKey::KeyType::YieldCurve, ycname, k);
            Real disc = ts->discount(today_ + simMarketData_->yieldCurveTenors(ycname)[k]);
            yieldCurveCache_[yieldCurveKeys_[count]] = disc;
            LOG("cache discount " << disc << " for key " << yieldCurveKeys_[count]);
            count++;
        }
    }

    // Cache FX rate keys
    fxKeys_.reserve(simMarketData_->fxCcyPairs().size());
    for (Size k = 0; k < simMarketData_->fxCcyPairs().size(); k++) {
        // const string& foreign = simMarketData_->ccys()[k + 1];
        // const string& domestic = simMarketData_->ccys()[0];
        string ccypair = simMarketData_->fxCcyPairs()[k];
        fxKeys_.emplace_back(RiskFactorKey::KeyType::FXSpot, ccypair); // k
        Real fx = market->fxSpot(ccypair, configuration_)->value();
        fxCache_[fxKeys_[k]] = fx;
        LOG("cache FX spot " << fx << " for key " << fxKeys_[k]);
    }

    // Cache Swaption (ATM) vol keys
    Size n_swvol_ccy = simMarketData_->swapVolCcys().size();
    Size n_swvol_term = simMarketData_->swapVolTerms().size();
    Size n_swvol_exp = simMarketData_->swapVolExpiries().size();
    fxKeys_.reserve(n_swvol_ccy * n_swvol_term * n_swvol_exp);
    count = 0;
    for (Size i = 0; i < n_swvol_ccy; ++i) {
        std::string ccy = simMarketData_->swapVolCcys()[i];
        Handle<SwaptionVolatilityStructure> ts = market->swaptionVol(ccy, configuration_);
        Real strike = 0.0; // FIXME
        for (Size j = 0; j < n_swvol_exp; ++j) {
            Period expiry = simMarketData_->swapVolExpiries()[j];
            for (Size k = 0; k < n_swvol_term; ++k) {
                swaptionVolKeys_.emplace_back(RiskFactorKey::KeyType::SwaptionVolatility, ccy, j * n_swvol_term + k);
                Period term = simMarketData_->swapVolTerms()[k];
                Real swvol = ts->volatility(expiry, term, strike);
                swaptionVolCache_[swaptionVolKeys_[count]] = swvol;
                LOG("cache swaption vol " << swvol << " for key " << swaptionVolKeys_[count]);
                count++;
            }
        }
    }

    // Cache FX (ATM) vol keys
    Size n_fxvol_pairs = simMarketData_->fxVolCcyPairs().size();
    Size n_fxvol_exp = simMarketData_->fxVolExpiries().size();
    fxVolKeys_.reserve(n_fxvol_pairs * n_fxvol_exp);
    count = 0;
    for (Size j = 0; j < n_fxvol_pairs; ++j) {
        string ccypair = simMarketData_->fxVolCcyPairs()[j];
        Real strike = 0.0; // FIXME
        Handle<BlackVolTermStructure> ts = market->fxVol(ccypair, configuration_);
        for (Size k = 0; k < n_fxvol_exp; ++k) {
            fxVolKeys_.emplace_back(RiskFactorKey::KeyType::FXVolatility, ccypair, k);
            Period expiry = simMarketData_->fxVolExpiries()[k];
            Real fxvol = ts->blackVol(today_ + expiry, strike);
            fxVolCache_[fxVolKeys_[count]] = fxvol;
            LOG("cache FX vol " << fxvol << " for key " << fxVolKeys_[count]);
            count++;
        }
    }

    // Cache CapFloor (Optionlet) vol keys
    Size n_cfvol_ccy = simMarketData_->capFloorVolCcys().size();
    Size n_cfvol_strikes = simMarketData_->capFloorVolStrikes().size();
    optionletVolKeys_.reserve(n_cfvol_ccy * n_cfvol_strikes * simMarketData_->capFloorVolExpiries("").size());
    count = 0;
    for (Size i = 0; i < n_cfvol_ccy; ++i) {
        std::string ccy = simMarketData_->capFloorVolCcys()[i];
        Size n_cfvol_exp = simMarketData_->capFloorVolExpiries(ccy).size();
        Handle<OptionletVolatilityStructure> ts = market->capFloorVol(ccy, configuration_);
        for (Size j = 0; j < n_cfvol_exp; ++j) {
            // Date expiry = ts->optionDateFromTenor(simMarketData_->capFloorVolExpiries(ccy)[j]);
            for (Size k = 0; k < n_cfvol_strikes; ++k) {
                optionletVolKeys_.emplace_back(RiskFactorKey::KeyType::OptionletVolatility, ccy,
                                               j * n_cfvol_strikes + k);
                Real strike = simMarketData_->capFloorVolStrikes()[k];
                Real vol = ts->volatility(simMarketData_->capFloorVolExpiries(ccy)[j], strike);
                optionletVolCache_[optionletVolKeys_[count]] = vol;
                LOG("cache optionlet vol " << vol << " for key " << optionletVolKeys_[count]);
                count++;
            }
        }
    }

    // Cache survival probability keys
    Size n_spnames = simMarketData_->defaultNames().size();
<<<<<<< HEAD
    Size n_spten = simMarketData_->defaultTenors().size();
=======
    Size n_spten; 
	if (n_spnames > 0) { 
        n_spten = simMarketData_->defaultTenors(simMarketData_->defaultNames()[0]).size(); 
    } else { 
        n_spten = 0; 
    } 
>>>>>>> 7405826f
    survivalProbabilityKeys_.reserve(n_spnames * n_spten);
    for (Size j = 0; j < n_spnames; ++j) {
        std::string spname = simMarketData_->defaultNames()[j];
        Handle<DefaultProbabilityTermStructure> ts = market->defaultCurve(spname, configuration_);
        for (Size k = 0; k < n_spten; ++k) {
            survivalProbabilityKeys_.emplace_back(RiskFactorKey::KeyType::SurvivalProbability, spname, k);
<<<<<<< HEAD
            Period tenor = simMarketData_->defaultTenors()[k];
=======
            Period tenor = simMarketData_->defaultTenors(simMarketData_->defaultNames()[j])[k]; 
>>>>>>> 7405826f
            Real prob = ts->survivalProbability(today_ + tenor);
            survivalProbabilityCache_[survivalProbabilityKeys_[j * n_spten + k]] = prob;
            LOG("cache survival probability " << prob << " for key " << survivalProbabilityKeys_[j * n_spten + k]);
        }
    }

<<<<<<< HEAD
    // Cache CDS vol keys
    Size n_cdsvol_names = simMarketData_->cdsVolNames().size();
    Size n_cdsvol_exp = simMarketData_->cdsVolExpiries().size();
    cdsVolKeys_.reserve(n_cdsvol_names * n_cdsvol_exp);
    count = 0;
    for (Size i = 0; i < n_cdsvol_names; ++i) {
        std::string name = simMarketData_->cdsVolNames()[i];
        Handle<BlackVolTermStructure> ts = market->cdsVol(name, configuration_);
        Real strike = 0.0; // FIXME
        for (Size j = 0; j < n_cdsvol_exp; ++j) {
            Period expiry = simMarketData_->cdsVolExpiries()[j];
            cdsVolKeys_.emplace_back(RiskFactorKey::KeyType::CDSVolatility, name, j );
            Real cdsvol = ts->blackVol(today_ + expiry, strike);
            cdsVolCache_[cdsVolKeys_[count]] = cdsvol;
            LOG("cache cds vol " << cdsvol << " for key " << cdsVolKeys_[count]);
            count++;
        }
    }


=======
>>>>>>> 7405826f
    LOG("generate base scenario");
    baseScenario_ = baseScenarioFactory_->buildScenario(today_, "BASE");
    addCacheTo(baseScenario_);
    scenarios_.push_back(baseScenario_);
    scenarioDescriptions_.push_back(ScenarioDescription(ScenarioDescription::Type::Base));

    LOG("shift scenario generator, base class initialisation done");
}

boost::shared_ptr<Scenario> ShiftScenarioGenerator::next(const Date& d) {
    QL_REQUIRE(counter_ < scenarios_.size(), "scenario vector size " << scenarios_.size() << " exceeded");
    return scenarios_[counter_++];
}

ShiftScenarioGenerator::ShiftType parseShiftType(const std::string& s) {
    static map<string, ShiftScenarioGenerator::ShiftType> m = {
        {"Absolute", ShiftScenarioGenerator::ShiftType::Absolute},
        {"Relative", ShiftScenarioGenerator::ShiftType::Relative}};
    auto it = m.find(s);
    if (it != m.end()) {
        return it->second;
    } else {
        QL_FAIL("Cannot convert shift type " << s << " to ShiftScenarioGenerator::ShiftType");
    }
}

void ShiftScenarioGenerator::addCacheTo(boost::shared_ptr<Scenario> scenario) {
    if (scenario->getNumeraire() == 0.0) // assume zero means numeraire has not been set or updated
        scenario->setNumeraire(numeraireCache_);
    for (auto key : discountCurveKeys_) {
        if (!scenario->has(key))
            scenario->add(key, discountCurveCache_[key]);
    }
    for (auto key : indexCurveKeys_) {
        if (!scenario->has(key))
            scenario->add(key, indexCurveCache_[key]);
    }
    for (auto key : yieldCurveKeys_) {
        if (!scenario->has(key))
            scenario->add(key, yieldCurveCache_[key]);
    }
    for (auto key : fxKeys_) {
        if (!scenario->has(key))
            scenario->add(key, fxCache_[key]);
    }
    if (simMarketData_->simulateFXVols()) {
        for (auto key : fxVolKeys_) {
            if (!scenario->has(key))
                scenario->add(key, fxVolCache_[key]);
        }
    }
    if (simMarketData_->simulateSwapVols()) {
        for (auto key : swaptionVolKeys_) {
            if (!scenario->has(key))
                scenario->add(key, swaptionVolCache_[key]);
        }
    }
    if (simMarketData_->simulateCapFloorVols()) {
        for (auto key : optionletVolKeys_) {
            if (!scenario->has(key))
                scenario->add(key, optionletVolCache_[key]);
        }
    }
    if (simMarketData_->simulateSurvivalProbabilities()) {
        for (auto key : survivalProbabilityKeys_) {
            if (!scenario->has(key))
                scenario->add(key, survivalProbabilityCache_[key]);
        }
    }
<<<<<<< HEAD
    if (simMarketData_->simulateCdsVols()) {
        for (auto key : cdsVolKeys_) {
            if (!scenario->has(key))
                scenario->add(key, cdsVolCache_[key]);
        }
    }

=======
>>>>>>> 7405826f
}

RiskFactorKey ShiftScenarioGenerator::getFxKey(const std::string& key) {
    for (Size i = 0; i < fxKeys_.size(); ++i) {
        if (fxKeys_[i].name == key)
            return fxKeys_[i];
    }
    QL_FAIL("error locating FX RiskFactorKey for ccy pair " << key);
}

RiskFactorKey ShiftScenarioGenerator::getDiscountKey(const std::string& ccy, Size index) {
    for (Size i = 0; i < discountCurveKeys_.size(); ++i) {
        if (discountCurveKeys_[i].name == ccy && discountCurveKeys_[i].index == index)
            return discountCurveKeys_[i];
    }
    QL_FAIL("error locating Discount RiskFactorKey for " << ccy << ", index " << index);
}

RiskFactorKey ShiftScenarioGenerator::getIndexKey(const std::string& indexName, Size index) {
    for (Size i = 0; i < indexCurveKeys_.size(); ++i) {
        if (indexCurveKeys_[i].name == indexName && indexCurveKeys_[i].index == index)
            return indexCurveKeys_[i];
    }
    QL_FAIL("error locating Index RiskFactorKey for " << indexName << ", index " << index);
}

RiskFactorKey ShiftScenarioGenerator::getYieldKey(const std::string& curveName, Size index) {
    for (Size i = 0; i < yieldCurveKeys_.size(); ++i) {
        if (yieldCurveKeys_[i].name == curveName && yieldCurveKeys_[i].index == index)
            return yieldCurveKeys_[i];
    }
    QL_FAIL("error locating YieldCurve RiskFactorKey for " << curveName << ", index " << index);
}

RiskFactorKey ShiftScenarioGenerator::getSwaptionVolKey(const std::string& ccy, Size index) {
    for (Size i = 0; i < swaptionVolKeys_.size(); ++i) {
        if (swaptionVolKeys_[i].name == ccy && swaptionVolKeys_[i].index == index)
            return swaptionVolKeys_[i];
    }
    QL_FAIL("error locating SwaptionVol RiskFactorKey for " << ccy << ", index " << index);
}

RiskFactorKey ShiftScenarioGenerator::getOptionletVolKey(const std::string& ccy, Size index) {
    for (Size i = 0; i < optionletVolKeys_.size(); ++i) {
        if (optionletVolKeys_[i].name == ccy && optionletVolKeys_[i].index == index)
            return optionletVolKeys_[i];
    }
    QL_FAIL("error locating OptionletVol RiskFactorKey for " << ccy << ", index " << index);
}

RiskFactorKey ShiftScenarioGenerator::getFxVolKey(const std::string& ccypair, Size index) {
    for (Size i = 0; i < fxVolKeys_.size(); ++i) {
        if (fxVolKeys_[i].name == ccypair && fxVolKeys_[i].index == index)
            return fxVolKeys_[i];
    }
    QL_FAIL("error locating FxVol RiskFactorKey for " << ccypair << ", index " << index);
}

RiskFactorKey ShiftScenarioGenerator::getSurvivalProbabilityKey(const std::string& name, Size index) {
    for (Size i = 0; i < survivalProbabilityKeys_.size(); ++i) {
        if (survivalProbabilityKeys_[i].name == name && survivalProbabilityKeys_[i].index == index)
            return survivalProbabilityKeys_[i];
    }
    QL_FAIL("error locating SurvivalProbability RiskFactorKey for " << name << ", index " << index);
}

<<<<<<< HEAD
RiskFactorKey ShiftScenarioGenerator::getCdsVolKey(const std::string& name, Size index) {
    for (Size i = 0; i < cdsVolKeys_.size(); ++i) {
        if (cdsVolKeys_[i].name == name && cdsVolKeys_[i].index == index)
            return cdsVolKeys_[i];
    }
    QL_FAIL("error locating CDSVol RiskFactorKey for " << name << ", index " << index);
}

=======
>>>>>>> 7405826f
void ShiftScenarioGenerator::applyShift(Size j, Real shiftSize, bool up, ShiftType shiftType,
                                        const vector<Time>& tenors, const vector<Real>& values,
                                        const vector<Real>& times, vector<Real>& shiftedValues, bool initialise) {

    QL_REQUIRE(j < tenors.size(), "index j out of range");
    QL_REQUIRE(times.size() == values.size(), "vector size mismatch");
    QL_REQUIRE(shiftedValues.size() == values.size(), "shifted values vector size does not match input");

    Time t1 = tenors[j];
    // FIXME: Handle case where the shift curve is more granular than the original
    ostringstream o_tenors;
    o_tenors << "{";
    for (auto it_tenor : tenors)
        o_tenors << it_tenor << ",";
    o_tenors << "}";
    ostringstream o_times;
    o_times << "{";
    for (auto it_time : times)
        o_times << it_time << ",";
    o_times << "}";
    QL_REQUIRE(tenors.size() <= times.size(),
               "shifted tenor vector " << o_tenors.str() << " cannot be more granular than the base curve tenor vector "
                                       << o_times.str());
    auto it = std::find(times.begin(), times.end(), t1);
    QL_REQUIRE(it != times.end(),
               "shifted tenor node (" << t1 << ") not found in base curve tenor vector " << o_times.str());

    if (initialise) {
        for (Size i = 0; i < values.size(); ++i)
            shiftedValues[i] = values[i];
    }

    if (tenors.size() == 1) { // single shift tenor means parallel shift
        Real w = up ? 1.0 : -1.0;
        for (Size k = 0; k < times.size(); k++) {
            if (shiftType == ShiftType::Absolute)
                shiftedValues[k] += w * shiftSize;
            else
                shiftedValues[k] *= (1.0 + w * shiftSize);
        }
    } else if (j == 0) { // first shift tenor, flat extrapolation to the left
        Time t2 = tenors[j + 1];
        for (Size k = 0; k < times.size(); k++) {
            Real w = 0.0;
            if (times[k] <= t1) // full shift
                w = 1.0;
            else if (times[k] <= t2) // linear interpolation in t1 < times[k] < t2
                w = (t2 - times[k]) / (t2 - t1);
            if (!up)
                w *= -1.0;
            if (shiftType == ShiftType::Absolute)
                shiftedValues[k] += w * shiftSize;
            else
                shiftedValues[k] *= (1.0 + w * shiftSize);
        }
    } else if (j == tenors.size() - 1) { // last shift tenor, flat extrapolation to the right
        Time t0 = tenors[j - 1];
        for (Size k = 0; k < times.size(); k++) {
            Real w = 0.0;
            if (times[k] >= t0 && times[k] <= t1) // linear interpolation in t0 < times[k] < t1
                w = (times[k] - t0) / (t1 - t0);
            else if (times[k] > t1) // full shift
                w = 1.0;
            if (!up)
                w *= -1.0;
            if (shiftType == ShiftType::Absolute)
                shiftedValues[k] += w * shiftSize;
            else
                shiftedValues[k] *= (1.0 + w * shiftSize);
        }
    } else { // intermediate shift tenor
        Time t0 = tenors[j - 1];
        Time t2 = tenors[j + 1];
        for (Size k = 0; k < times.size(); k++) {
            Real w = 0.0;
            if (times[k] >= t0 && times[k] <= t1) // linear interpolation in t0 < times[k] < t1
                w = (times[k] - t0) / (t1 - t0);
            else if (times[k] > t1 && times[k] <= t2) // linear interpolation in t1 < times[k] < t2
                w = (t2 - times[k]) / (t2 - t1);
            if (!up)
                w *= -1.0;
            if (shiftType == ShiftType::Absolute)
                shiftedValues[k] += w * shiftSize;
            else
                shiftedValues[k] *= (1.0 + w * shiftSize);
        }
    }
}

void ShiftScenarioGenerator::applyShift(Size i, Size j, Real shiftSize, bool up, ShiftType shiftType,
                                        const vector<Time>& shiftX, const vector<Time>& shiftY,
                                        const vector<Time>& dataX, const vector<Time>& dataY,
                                        const vector<vector<Real>>& data, vector<vector<Real>>& shiftedData,
                                        bool initialise) {
    QL_REQUIRE(shiftX.size() >= 1 && shiftY.size() >= 1, "shift vector size >= 1 reqired");
    QL_REQUIRE(i < shiftX.size(), "index i out of range");
    QL_REQUIRE(j < shiftY.size(), "index j out of range");

    // initalise the shifted data
    if (initialise) {
        for (Size k = 0; k < dataX.size(); ++k) {
            for (Size l = 0; l < dataY.size(); ++l)
                shiftedData[k][l] = data[k][l];
        }
    }

    // single shift point means parallel shift
    if (shiftX.size() == 1 && shiftY.size() == 1) {
        Real w = up ? 1.0 : -1.0;
        for (Size k = 0; k < dataX.size(); ++k) {
            for (Size l = 0; l < dataY.size(); ++l) {
                if (shiftType == ShiftType::Absolute)
                    shiftedData[k][l] += w * shiftSize;
                else
                    shiftedData[k][l] *= (1.0 + w * shiftSize);
            }
        }
        return;
    }

    Size iMax = shiftX.size() - 1;
    Size jMax = shiftY.size() - 1;
    Real tx = shiftX[i];
    Real ty = shiftY[j];
    Real tx1 = i > 0 ? shiftX[i - 1] : QL_MAX_REAL;
    Real ty1 = j > 0 ? shiftY[j - 1] : QL_MAX_REAL;
    Real tx2 = i < iMax ? shiftX[i + 1] : -QL_MAX_REAL;
    Real ty2 = j < jMax ? shiftY[j + 1] : -QL_MAX_REAL;

    for (Size ix = 0; ix < dataX.size(); ++ix) {
        Real x = dataX[ix];
        for (Size iy = 0; iy < dataY.size(); ++iy) {
            Real y = dataY[iy];
            Real wx = 0.0;
            Real wy = 0.0;
            if (x >= tx && x <= tx2 && y >= ty && y <= ty2) {
                wx = (tx2 - x) / (tx2 - tx);
                wy = (ty2 - y) / (ty2 - ty);
            } else if (x >= tx && x <= tx2 && y >= ty1 && y <= ty) {
                wx = (tx2 - x) / (tx2 - tx);
                wy = (y - ty1) / (ty - ty1);
            } else if (x >= tx1 && x <= tx && y >= ty1 && y <= ty) {
                wx = (x - tx1) / (tx - tx1);
                wy = (y - ty1) / (ty - ty1);
            } else if (x >= tx1 && x <= tx && y >= ty && y <= ty2) {
                wx = (x - tx1) / (tx - tx1);
                wy = (ty2 - y) / (ty2 - ty);
            } else if ((x <= tx && i == 0 && y < ty && j == 0) || (x <= tx && i == 0 && y >= ty && j == jMax) ||
                       (x >= tx && i == iMax && y >= ty && j == jMax) || (x >= tx && i == iMax && y < ty && j == 0)) {
                wx = 1.0;
                wy = 1.0;
            } else if (((x <= tx && i == 0) || (x >= tx && i == iMax)) && y >= ty1 && y <= ty) {
                wx = 1.0;
                wy = (y - ty1) / (ty - ty1);
            } else if (((x <= tx && i == 0) || (x >= tx && i == iMax)) && y >= ty && y <= ty2) {
                wx = 1.0;
                wy = (ty2 - y) / (ty2 - ty);
            } else if (x >= tx1 && x <= tx && ((y < ty && j == 0) || (y >= ty && j == jMax))) {
                wx = (x - tx1) / (tx - tx1);
                wy = 1.0;
            } else if (x >= tx && x <= tx2 && ((y < ty && j == 0) || (y >= ty && j == jMax))) {
                wx = (tx2 - x) / (tx2 - tx);
                wy = 1.0;
            }
            QL_REQUIRE(wx >= 0.0 && wx <= 1.0, "wx out of range");
            QL_REQUIRE(wy >= 0.0 && wy <= 1.0, "wy out of range");

            Real w = up ? 1.0 : -1.0;
            if (shiftType == ShiftType::Absolute)
                shiftedData[ix][iy] += w * wx * wy * shiftSize;
            else
                shiftedData[ix][iy] *= (1.0 + w * wx * wy * shiftSize);
        }
    }
}
} // namespace analytics
} // namespace ore<|MERGE_RESOLUTION|>--- conflicted
+++ resolved
@@ -101,11 +101,8 @@
     optionletVolCache_.clear();
     survivalProbabilityKeys_.clear();
     survivalProbabilityCache_.clear();
-<<<<<<< HEAD
     cdsVolKeys_.clear();
     cdsVolCache_.clear();
-=======
->>>>>>> 7405826f
 }
 
 void ShiftScenarioGenerator::init(boost::shared_ptr<Market> market) {
@@ -242,34 +239,25 @@
 
     // Cache survival probability keys
     Size n_spnames = simMarketData_->defaultNames().size();
-<<<<<<< HEAD
-    Size n_spten = simMarketData_->defaultTenors().size();
-=======
     Size n_spten; 
 	if (n_spnames > 0) { 
         n_spten = simMarketData_->defaultTenors(simMarketData_->defaultNames()[0]).size(); 
     } else { 
         n_spten = 0; 
     } 
->>>>>>> 7405826f
     survivalProbabilityKeys_.reserve(n_spnames * n_spten);
     for (Size j = 0; j < n_spnames; ++j) {
         std::string spname = simMarketData_->defaultNames()[j];
         Handle<DefaultProbabilityTermStructure> ts = market->defaultCurve(spname, configuration_);
         for (Size k = 0; k < n_spten; ++k) {
             survivalProbabilityKeys_.emplace_back(RiskFactorKey::KeyType::SurvivalProbability, spname, k);
-<<<<<<< HEAD
-            Period tenor = simMarketData_->defaultTenors()[k];
-=======
             Period tenor = simMarketData_->defaultTenors(simMarketData_->defaultNames()[j])[k]; 
->>>>>>> 7405826f
             Real prob = ts->survivalProbability(today_ + tenor);
             survivalProbabilityCache_[survivalProbabilityKeys_[j * n_spten + k]] = prob;
             LOG("cache survival probability " << prob << " for key " << survivalProbabilityKeys_[j * n_spten + k]);
         }
     }
 
-<<<<<<< HEAD
     // Cache CDS vol keys
     Size n_cdsvol_names = simMarketData_->cdsVolNames().size();
     Size n_cdsvol_exp = simMarketData_->cdsVolExpiries().size();
@@ -290,8 +278,6 @@
     }
 
 
-=======
->>>>>>> 7405826f
     LOG("generate base scenario");
     baseScenario_ = baseScenarioFactory_->buildScenario(today_, "BASE");
     addCacheTo(baseScenario_);
@@ -361,7 +347,6 @@
                 scenario->add(key, survivalProbabilityCache_[key]);
         }
     }
-<<<<<<< HEAD
     if (simMarketData_->simulateCdsVols()) {
         for (auto key : cdsVolKeys_) {
             if (!scenario->has(key))
@@ -369,8 +354,6 @@
         }
     }
 
-=======
->>>>>>> 7405826f
 }
 
 RiskFactorKey ShiftScenarioGenerator::getFxKey(const std::string& key) {
@@ -437,7 +420,6 @@
     QL_FAIL("error locating SurvivalProbability RiskFactorKey for " << name << ", index " << index);
 }
 
-<<<<<<< HEAD
 RiskFactorKey ShiftScenarioGenerator::getCdsVolKey(const std::string& name, Size index) {
     for (Size i = 0; i < cdsVolKeys_.size(); ++i) {
         if (cdsVolKeys_[i].name == name && cdsVolKeys_[i].index == index)
@@ -446,8 +428,6 @@
     QL_FAIL("error locating CDSVol RiskFactorKey for " << name << ", index " << index);
 }
 
-=======
->>>>>>> 7405826f
 void ShiftScenarioGenerator::applyShift(Size j, Real shiftSize, bool up, ShiftType shiftType,
                                         const vector<Time>& tenors, const vector<Real>& values,
                                         const vector<Real>& times, vector<Real>& shiftedValues, bool initialise) {
