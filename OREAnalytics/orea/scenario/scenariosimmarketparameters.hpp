/*
 Copyright (C) 2016 Quaternion Risk Management Ltd
 All rights reserved.

 This file is part of ORE, a free-software/open-source library
 for transparent pricing and risk analysis - http://opensourcerisk.org

 ORE is free software: you can redistribute it and/or modify it
 under the terms of the Modified BSD License.  You should have received a
 copy of the license along with this program.
 The license is also available online at <http://opensourcerisk.org>

 This program is distributed on the basis that it will form a useful
 contribution to risk analytics and model standardisation, but WITHOUT
 ANY WARRANTY; without even the implied warranty of MERCHANTABILITY or
 FITNESS FOR A PARTICULAR PURPOSE. See the license for more details.
*/

/*! \file scenario/scenariosimmarketparameters.hpp
    \brief A class to hold Scenario parameters for scenarioSimMarket
    \ingroup scenario
*/

#pragma once

#include <ored/utilities/parsers.hpp>
#include <ored/utilities/xmlutils.hpp>
#include <qle/termstructures/dynamicstype.hpp>

using QuantLib::Date;
using QuantLib::Period;
using QuantLib::Rate;
using std::vector;
using std::string;
using std::pair;
using ore::data::XMLSerializable;
using ore::data::XMLDocument;
using ore::data::XMLNode;
using ore::data::XMLUtils;

namespace ore {
namespace analytics {

//! ScenarioSimMarket description
/*! \ingroup scenario
 */
class ScenarioSimMarketParameters : public XMLSerializable {
public:
    //! Default constructor
    ScenarioSimMarketParameters()
        : extrapolate_(false), swapVolSimulate_(false), capFloorVolSimulate_(false),
          survivalProbabilitySimulate_(false), recoveryRateSimulate_(false), cdsVolSimulate_(false),
<<<<<<< HEAD
          fxVolSimulate_(false), fxVolIsSurface_(false), equityVolSimulate_(false), equityIsSurface_(false), baseCorrelationSimulate_(false) {
=======
          fxVolSimulate_(false), equityVolSimulate_(false), equityIsSurface_(false), equityVolSimulateATMOnly_(true),
          equityMoneyness_({1}), baseCorrelationSimulate_(false) {
>>>>>>> 60d25784
        // set default tenors
        capFloorVolExpiries_[""];
        defaultTenors_[""];
        equityTenors_[""];
        zeroInflationTenors_[""];
        yoyInflationTenors_[""];
    }

    //! \name Inspectors
    //@{
    const string& baseCcy() const { return baseCcy_; }
    const vector<string>& ccys() const { return ccys_; }
    const vector<string>& yieldCurveNames() const { return yieldCurveNames_; }
    const vector<string>& yieldCurveCurrencies() const { return yieldCurveCurrencies_; }
    const vector<Period>& yieldCurveTenors(const string& key) const;
    bool hasYieldCurveTenors(const string& key) const { return yieldCurveTenors_.count(key) > 0; }
    const vector<string>& indices() const { return indices_; }
    const map<string, string>& swapIndices() const { return swapIndices_; }
    const string& interpolation() const { return interpolation_; }
    const bool& extrapolate() const { return extrapolate_; }

    const vector<string>& fxCcyPairs() const { return fxCcyPairs_; }

    bool simulateSwapVols() const { return swapVolSimulate_; }
    const vector<Period>& swapVolTerms() const { return swapVolTerms_; }
    const vector<Period>& swapVolExpiries() const { return swapVolExpiries_; }
    const vector<string>& swapVolCcys() const { return swapVolCcys_; }
    const string& swapVolDecayMode() const { return swapVolDecayMode_; }

    bool simulateCapFloorVols() const { return capFloorVolSimulate_; }
    const vector<string>& capFloorVolCcys() const { return capFloorVolCcys_; }
    const vector<Period>& capFloorVolExpiries(const string& key) const;
    bool hasCapFloorVolExpiries(const string& key) const { return capFloorVolExpiries_.count(key) > 0; }
    const vector<Real>& capFloorVolStrikes() const { return capFloorVolStrikes_; }
    const string& capFloorVolDecayMode() const { return capFloorVolDecayMode_; }

    bool simulateSurvivalProbabilities() const { return survivalProbabilitySimulate_; }
    bool simulateRecoveryRates() const { return recoveryRateSimulate_; }
    const vector<string>& defaultNames() const { return defaultNames_; }
    const vector<Period>& defaultTenors(const string& key) const;
    bool hasDefaultTenors(const string& key) const { return defaultTenors_.count(key) > 0; }

    bool simulateCdsVols() const { return cdsVolSimulate_; }
    const vector<Period>& cdsVolExpiries() const { return cdsVolExpiries_; }
    const vector<string>& cdsVolNames() const { return cdsVolNames_; }
    const string& cdsVolDecayMode() const { return cdsVolDecayMode_; }

    const vector<string>& equityNames() const { return equityNames_; }
    const vector<Period>& equityTenors(const string& key) const;
    bool hasEquityTenors(const string& key) const { return equityTenors_.count(key) > 0; }

    bool simulateFXVols() const { return fxVolSimulate_; }
    bool fxVolIsSurface() const { return fxVolIsSurface_; }
    const vector<Period>& fxVolExpiries() const { return fxVolExpiries_; }
    const string& fxVolDecayMode() const { return fxVolDecayMode_; }
    const vector<string>& fxVolCcyPairs() const { return fxVolCcyPairs_; }
    const vector<Real>& fxVolMoneyness() const { return fxMoneyness_; }

    bool simulateEquityVols() const { return equityVolSimulate_; }
    bool equityVolIsSurface() const { return equityIsSurface_; }
    bool simulateEquityVolATMOnly() const { return equityVolSimulateATMOnly_; }
    const vector<Period>& equityVolExpiries() const { return equityVolExpiries_; }
    const string& equityVolDecayMode() const { return equityVolDecayMode_; }
    const vector<string>& equityVolNames() const { return equityVolNames_; }
    const vector<Real>& equityVolMoneyness() const { return equityMoneyness_; }

    const vector<string>& additionalScenarioDataIndices() const { return additionalScenarioDataIndices_; }
    const vector<string>& additionalScenarioDataCcys() const { return additionalScenarioDataCcys_; }

    const vector<string>& securities() const { return securities_; }

    bool simulateBaseCorrelations() const { return baseCorrelationSimulate_; }
    const vector<Period>& baseCorrelationTerms() const { return baseCorrelationTerms_; }
    const vector<Real>& baseCorrelationDetachmentPoints() const { return baseCorrelationDetachmentPoints_; }
    const vector<string>& baseCorrelationNames() const { return baseCorrelationNames_; }

    const vector<string>& cpiIndices() const { return cpiIndices_; }
    const vector<string>& zeroInflationIndices() const { return zeroInflationIndices_; }
    const vector<Period>& zeroInflationTenors(const string& key) const;
    bool hasZeroInflationTenors(const string& key) const { return zeroInflationTenors_.count(key) > 0; }
    const vector<string>& yoyInflationIndices() const { return yoyInflationIndices_; }
    const vector<Period>& yoyInflationTenors(const string& key) const;
    bool hasYoyInflationTenors(const string& key) const { return yoyInflationTenors_.count(key) > 0; }

    //@}

    //! \name Setters
    //@{
    string& baseCcy() { return baseCcy_; }
    vector<string>& ccys() { return ccys_; }
    vector<string>& yieldCurveNames() { return yieldCurveNames_; }
    vector<string>& yieldCurveCurrencies() { return yieldCurveCurrencies_; }
    void setYieldCurveTenors(const string& key, const vector<Period>& p);
    vector<string>& indices() { return indices_; }
    map<string, string>& swapIndices() { return swapIndices_; }
    string& interpolation() { return interpolation_; }
    bool& extrapolate() { return extrapolate_; }

    vector<string>& fxCcyPairs() { return fxCcyPairs_; }

    bool& simulateSwapVols() { return swapVolSimulate_; }
    vector<Period>& swapVolTerms() { return swapVolTerms_; }
    vector<string>& swapVolCcys() { return swapVolCcys_; }
    vector<Period>& swapVolExpiries() { return swapVolExpiries_; }
    string& swapVolDecayMode() { return swapVolDecayMode_; }

    bool& simulateCapFloorVols() { return capFloorVolSimulate_; }
    vector<string>& capFloorVolCcys() { return capFloorVolCcys_; }
    void setCapFloorVolExpiries(const string& key, const vector<Period>& p);
    vector<Real>& capFloorVolStrikes() { return capFloorVolStrikes_; }
    string& capFloorVolDecayMode() { return capFloorVolDecayMode_; }

    bool& simulateSurvivalProbabilities() { return survivalProbabilitySimulate_; }
    bool& simulateRecoveryRates() { return recoveryRateSimulate_; }
    vector<string>& defaultNames() { return defaultNames_; }
    void setDefaultTenors(const string& key, const vector<Period>& p);

    bool& simulateCdsVols() { return cdsVolSimulate_; }
    vector<Period>& cdsVolExpiries() { return cdsVolExpiries_; }
    vector<string>& cdsVolNames() { return cdsVolNames_; }
    string& cdsVolDecayMode() { return cdsVolDecayMode_; }

    vector<string>& equityNames() { return equityNames_; }
    void setEquityTenors(const string& key, const vector<Period>& p);

    bool& simulateFXVols() { return fxVolSimulate_; }
    bool& fxVolIsSurface() { return fxVolIsSurface_; }
    vector<Period>& fxVolExpiries() { return fxVolExpiries_; }
    string& fxVolDecayMode() { return fxVolDecayMode_; }
    vector<string>& fxVolCcyPairs() { return fxVolCcyPairs_; }
    vector<Real>& fxVolMoneyness() { return fxMoneyness_; }

    bool& simulateEquityVols() { return equityVolSimulate_; }
    bool& equityVolIsSurface() { return equityIsSurface_; }
    bool& simulateEquityVolATMOnly() { return equityVolSimulateATMOnly_; }
    vector<Period>& equityVolExpiries() { return equityVolExpiries_; }
    string& equityVolDecayMode() { return equityVolDecayMode_; }
    vector<string>& equityVolNames() { return equityVolNames_; }
    vector<Real>& equityVolMoneyness() { return equityMoneyness_; }

    vector<string>& additionalScenarioDataIndices() { return additionalScenarioDataIndices_; }
    vector<string>& additionalScenarioDataCcys() { return additionalScenarioDataCcys_; }

    vector<string>& securities() { return securities_; }

    bool& simulateBaseCorrelations() { return baseCorrelationSimulate_; }
    vector<Period>& baseCorrelationTerms() { return baseCorrelationTerms_; }
    vector<Real>& baseCorrelationDetachmentPoints() { return baseCorrelationDetachmentPoints_; }
    vector<string>& baseCorrelationNames() { return baseCorrelationNames_; }

    vector<string>& cpiIndices() { return cpiIndices_; }
    vector<string>& zeroInflationIndices() { return zeroInflationIndices_; }
    void setZeroInflationTenors(const string& key, const vector<Period>& p);
    vector<string>& yoyInflationIndices() { return yoyInflationIndices_; }
    void setYoyInflationTenors(const string& key, const vector<Period>& p);


    //@}

    //! \name Serialisation
    //@{
    virtual void fromXML(XMLNode* node);
    virtual XMLNode* toXML(XMLDocument& doc);
    //@}

    //! \name Equality Operators
    //@{
    bool operator==(const ScenarioSimMarketParameters& rhs);
    bool operator!=(const ScenarioSimMarketParameters& rhs);
    //@}

private:
    string baseCcy_;
    vector<string> ccys_; // may or may not include baseCcy;
    vector<string> yieldCurveNames_;
    vector<string> yieldCurveCurrencies_;
    map<string, vector<Period>> yieldCurveTenors_;
    vector<string> indices_;
    map<string, string> swapIndices_;
    string interpolation_;
    bool extrapolate_;

    vector<string> fxCcyPairs_;

    bool swapVolSimulate_;
    vector<Period> swapVolTerms_;
    vector<string> swapVolCcys_;
    vector<Period> swapVolExpiries_;
    string swapVolDecayMode_;

    bool capFloorVolSimulate_;
    vector<string> capFloorVolCcys_;
    map<string, vector<Period>> capFloorVolExpiries_;
    vector<Real> capFloorVolStrikes_;
    string capFloorVolDecayMode_;

    bool survivalProbabilitySimulate_;
    bool recoveryRateSimulate_;
    vector<string> defaultNames_;
    map<string, vector<Period>> defaultTenors_;

    bool cdsVolSimulate_;
    vector<string> cdsVolNames_;
    vector<Period> cdsVolExpiries_;
    string cdsVolDecayMode_;

    vector<string> equityNames_;
    map<string, vector<Period>> equityTenors_;

    bool fxVolSimulate_;
    bool fxVolIsSurface_;
    vector<Period> fxVolExpiries_;
    string fxVolDecayMode_;
    vector<string> fxVolCcyPairs_;
    vector<Real> fxMoneyness_;

    bool equityVolSimulate_;
    bool equityIsSurface_;
    bool equityVolSimulateATMOnly_;
    vector<Period> equityVolExpiries_;
    string equityVolDecayMode_;
    vector<string> equityVolNames_;
    vector<Real> equityMoneyness_;

    vector<string> additionalScenarioDataIndices_;
    vector<string> additionalScenarioDataCcys_;

    vector<string> securities_;

    bool baseCorrelationSimulate_;
    vector<string> baseCorrelationNames_;
    vector<Period> baseCorrelationTerms_;
    vector<Real> baseCorrelationDetachmentPoints_;
    
    vector<string> cpiIndices_;
    vector<string> zeroInflationIndices_;
    map<string, vector<Period>> zeroInflationTenors_;
    vector<string> yoyInflationIndices_;
    map<string, vector<Period>> yoyInflationTenors_;
};
} // namespace analytics
} // namespace ore<|MERGE_RESOLUTION|>--- conflicted
+++ resolved
@@ -50,12 +50,8 @@
     ScenarioSimMarketParameters()
         : extrapolate_(false), swapVolSimulate_(false), capFloorVolSimulate_(false),
           survivalProbabilitySimulate_(false), recoveryRateSimulate_(false), cdsVolSimulate_(false),
-<<<<<<< HEAD
-          fxVolSimulate_(false), fxVolIsSurface_(false), equityVolSimulate_(false), equityIsSurface_(false), baseCorrelationSimulate_(false) {
-=======
-          fxVolSimulate_(false), equityVolSimulate_(false), equityIsSurface_(false), equityVolSimulateATMOnly_(true),
+          fxVolSimulate_(false), fxVolIsSurface_(false), equityVolSimulate_(false), equityIsSurface_(false), equityVolSimulateATMOnly_(true),
           equityMoneyness_({1}), baseCorrelationSimulate_(false) {
->>>>>>> 60d25784
         // set default tenors
         capFloorVolExpiries_[""];
         defaultTenors_[""];
