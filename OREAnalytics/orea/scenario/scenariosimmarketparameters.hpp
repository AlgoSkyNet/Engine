--- conflicted
+++ resolved
@@ -48,15 +48,8 @@
 public:
     //! Default constructor
     ScenarioSimMarketParameters()
-<<<<<<< HEAD
         : extrapolate_(false), swapVolIsCube_({ {"", false} }), swapVolSimulateATMOnly_(false), swapVolStrikeSpreads_({ {"", {0.0}} }),
           cprSimulate_(false), correlationIsSurface_(false), correlationStrikes_({0.0}) {
-=======
-        : extrapolate_(false), swapVolIsCube_({{"", false}}), swapVolSimulateATMOnly_(false),
-          swapVolStrikeSpreads_({{"", {0.0}}}), capFloorVolAdjustOptionletPillars_(false),
-          capFloorVolUseCapAtm_(false), equityIsSurface_(false), equityVolSimulateATMOnly_(true), 
-          equityMoneyness_({1.0}), cprSimulate_(false), correlationIsSurface_(false), correlationStrikes_({0.0}) {
->>>>>>> 0fa9ddc1
         setDefaults();
     }
 
