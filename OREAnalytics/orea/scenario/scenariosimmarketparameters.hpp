--- conflicted
+++ resolved
@@ -53,12 +53,8 @@
           capFloorVolSimulate_(false),  survivalProbabilitySimulate_(false), recoveryRateSimulate_(false), cdsVolSimulate_(false), 
           equityForecastCurveSimulate_(true), dividendYieldSimulate_(false),
           fxVolSimulate_(false), fxVolIsSurface_(false), equityVolSimulate_(false), equityIsSurface_(false), 
-<<<<<<< HEAD
           equityVolSimulateATMOnly_(true), cpiCapFloorVolSimulate_(false), yoyCapFloorVolSimulate_(false),
 		  equityMoneyness_({1}), baseCorrelationSimulate_(false) {
-=======
-          equityVolSimulateATMOnly_(true), equityMoneyness_({1.0}), baseCorrelationSimulate_(false) {
->>>>>>> 5962a25f
         // set default tenors
         capFloorVolExpiries_[""];
         defaultTenors_[""];
