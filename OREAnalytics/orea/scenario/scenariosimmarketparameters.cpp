--- conflicted
+++ resolved
@@ -80,16 +80,10 @@
         swapVolDecayMode_ != rhs.swapVolDecayMode_ || capFloorVolSimulate_ != rhs.capFloorVolSimulate_ ||
         capFloorVolCcys_ != rhs.capFloorVolCcys_ || capFloorVolExpiries_ != rhs.capFloorVolExpiries_ ||
         capFloorVolStrikes_ != rhs.capFloorVolStrikes_ || capFloorVolDecayMode_ != rhs.capFloorVolDecayMode_ ||
-<<<<<<< HEAD
-        defaultNames_ != rhs.defaultNames_ || defaultTenors_ != rhs.defaultTenors_ || cdsVolSimulate_ != rhs.cdsVolSimulate_
-        || cdsVolNames_ != rhs.cdsVolNames_ || cdsVolExpiries_ != rhs.cdsVolExpiries_ || cdsVolDecayMode_ != rhs.cdsVolDecayMode_|| eqNames_ != rhs.eqNames_ ||
-        eqTenors_ != rhs.eqTenors_ || fxVolSimulate_ != rhs.fxVolSimulate_ || fxVolExpiries_ != rhs.fxVolExpiries_ ||
-=======
         defaultNames_ != rhs.defaultNames_ || defaultTenors_ != rhs.defaultTenors_ ||cdsVolSimulate_ != rhs.cdsVolSimulate_
         || cdsVolNames_ != rhs.cdsVolNames_ || cdsVolExpiries_ != rhs.cdsVolExpiries_ || cdsVolDecayMode_ != rhs.cdsVolDecayMode_||
         equityNames_ != rhs.equityNames_ || equityTenors_ != rhs.equityTenors_ ||
         fxVolSimulate_ != rhs.fxVolSimulate_ || fxVolExpiries_ != rhs.fxVolExpiries_ ||
->>>>>>> 31b81f6b
         fxVolDecayMode_ != rhs.fxVolDecayMode_ || fxVolCcyPairs_ != rhs.fxVolCcyPairs_ ||
         fxCcyPairs_ != rhs.fxCcyPairs_ || equityVolSimulate_ != rhs.equityVolSimulate_ ||
         equityVolExpiries_ != rhs.equityVolExpiries_ || equityVolDecayMode_ != rhs.equityVolDecayMode_ ||
