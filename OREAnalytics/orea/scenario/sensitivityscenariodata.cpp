--- conflicted
+++ resolved
@@ -129,13 +129,9 @@
             SwaptionVolShiftData data;
             volShiftDataFromXML(child, data);
             data.shiftTerms = XMLUtils::getChildrenValuesAsPeriods(child, "ShiftTerms", true);
-<<<<<<< HEAD
             if (data.shiftStrikes.size() == 0)
                 data.shiftStrikes = {0.0};
             swaptionVolShiftData_[ccy] =  data;
-=======
-            swaptionVolShiftData_[ccy] = data;
->>>>>>> f8e19761
             swaptionVolCurrencies_.push_back(ccy);
         }
     }
