/*
 Copyright (C) 2017 Quaternion Risk Management Ltd
 All rights reserved.

 This file is part of ORE, a free-software/open-source library
 for transparent pricing and risk analysis - http://opensourcerisk.org

 ORE is free software: you can redistribute it and/or modify it
 under the terms of the Modified BSD License.  You should have received a
 copy of the license along with this program.
 The license is also available online at <http://opensourcerisk.org>

 This program is distributed on the basis that it will form a useful
 contribution to risk analytics and model standardisation, but WITHOUT
 ANY WARRANTY; without even the implied warranty of MERCHANTABILITY or
 FITNESS FOR A PARTICULAR PURPOSE. See the license for more details.
*/

#include <orea/scenario/sensitivityscenariogenerator.hpp>

#include <ored/utilities/indexparser.hpp>
#include <ored/utilities/log.hpp>
#include <ored/utilities/to_string.hpp>

#include <ql/math/comparison.hpp>
#include <ql/time/calendars/target.hpp>
#include <ql/time/daycounters/actualactual.hpp>
#include <qle/termstructures/swaptionvolconstantspread.hpp>

#include <algorithm>
#include <ostream>

using namespace QuantLib;
using namespace QuantExt;
using namespace std;

namespace ore {
namespace analytics {

using RFType = RiskFactorKey::KeyType;

SensitivityScenarioGenerator::SensitivityScenarioGenerator(
    const boost::shared_ptr<SensitivityScenarioData>& sensitivityData, const boost::shared_ptr<Scenario>& baseScenario,
    const boost::shared_ptr<ScenarioSimMarketParameters>& simMarketData,
    const boost::shared_ptr<ScenarioSimMarket>& simMarket,
    const boost::shared_ptr<ScenarioFactory>& sensiScenarioFactory, const bool overrideTenors,
    const bool continueOnError, const boost::shared_ptr<Scenario>& baseScenarioAbsolute)
    : ShiftScenarioGenerator(baseScenario, simMarketData, simMarket), sensitivityData_(sensitivityData), 
      sensiScenarioFactory_(sensiScenarioFactory), overrideTenors_(overrideTenors), continueOnError_(continueOnError),
      baseScenarioAbsolute_(baseScenarioAbsolute == nullptr ? baseScenario : baseScenarioAbsolute) {

    QL_REQUIRE(sensitivityData_, "SensitivityScenarioGenerator: sensitivityData is null");

    generateScenarios();
}

struct findFactor {
    findFactor(const string& factor) : factor_(factor) {}

    string factor_;
    const bool operator()(const std::pair<string, string>& p) const {
        return (p.first == factor_) || (p.second == factor_);
    }
};

struct findPair {
    findPair(const string& first, const string& second) : first_(first), second_(second) {}

    string first_;
    string second_;
    const bool operator()(const std::pair<string, string>& p) const {
        return (p.first == first_ && p.second == second_) || (p.second == first_ && p.first == second_);
    }
};

bool close(const Real& t_1, const Real& t_2) { return QuantLib::close(t_1, t_2); }

bool vectorEqual(const vector<Real>& v_1, const vector<Real>& v_2) {
    return (v_1.size() == v_2.size() && std::equal(v_1.begin(), v_1.end(), v_2.begin(), close));
}

void SensitivityScenarioGenerator::generateScenarios() {
    Date asof = baseScenario_->asof();

    QL_REQUIRE(sensitivityData_->crossGammaFilter().empty() || sensitivityData_->computeGamma(),
               "SensitivityScenarioGenerator::generateScenarios(): if gamma computation is disabled, the cross gamma "
               "filter must be empty");

    generateDiscountCurveScenarios(true);
    if (sensitivityData_->computeGamma() || sensitivityData_->twoSidedDelta(RFType::DiscountCurve))
        generateDiscountCurveScenarios(false);

    generateIndexCurveScenarios(true);
    if (sensitivityData_->computeGamma() || sensitivityData_->twoSidedDelta(RFType::IndexCurve))
        generateIndexCurveScenarios(false);

    generateYieldCurveScenarios(true);
    if (sensitivityData_->computeGamma() || sensitivityData_->twoSidedDelta(RFType::YieldCurve))
        generateYieldCurveScenarios(false);

    if (simMarketData_->simulateFxSpots()) {
        generateFxScenarios(true);
        if (sensitivityData_->computeGamma() || sensitivityData_->twoSidedDelta(RFType::FXSpot))
            generateFxScenarios(false);
    }

    generateEquityScenarios(true);
    if (sensitivityData_->computeGamma() || sensitivityData_->twoSidedDelta(RFType::EquitySpot))
        generateEquityScenarios(false);

    if (simMarketData_->simulateDividendYield()) {
        generateDividendYieldScenarios(true);
        if (sensitivityData_->computeGamma() || sensitivityData_->twoSidedDelta(RFType::DividendYield))
            generateDividendYieldScenarios(false);
    }

    generateZeroInflationScenarios(true);
    if (sensitivityData_->computeGamma() || sensitivityData_->twoSidedDelta(RFType::ZeroInflationCurve))
        generateZeroInflationScenarios(false);

    generateYoYInflationScenarios(true);
    if (sensitivityData_->computeGamma() || sensitivityData_->twoSidedDelta(RFType::YoYInflationCurve))
        generateYoYInflationScenarios(false);

    if (simMarketData_->simulateYoYInflationCapFloorVols()) {
        generateYoYInflationCapFloorVolScenarios(true);
        if (sensitivityData_->computeGamma() || sensitivityData_->twoSidedDelta(RFType::YoYInflationCapFloorVolatility))
            generateYoYInflationCapFloorVolScenarios(false);
    }

    if (simMarketData_->simulateZeroInflationCapFloorVols()) {
        generateZeroInflationCapFloorVolScenarios(true);
        if (sensitivityData_->computeGamma() ||
            sensitivityData_->twoSidedDelta(RFType::ZeroInflationCapFloorVolatility))
            generateZeroInflationCapFloorVolScenarios(false);
    }

    if (simMarketData_->simulateFXVols()) {
        generateFxVolScenarios(true);
        if (sensitivityData_->computeGamma() || sensitivityData_->twoSidedDelta(RFType::FXVolatility))
            generateFxVolScenarios(false);
    }

    if (simMarketData_->simulateEquityVols()) {
        generateEquityVolScenarios(true);
        if (sensitivityData_->computeGamma() || sensitivityData_->twoSidedDelta(RFType::EquityVolatility))
            generateEquityVolScenarios(false);
    }

    if (simMarketData_->simulateSwapVols()) {
        generateSwaptionVolScenarios(true);
        if (sensitivityData_->computeGamma() || sensitivityData_->twoSidedDelta(RFType::SwaptionVolatility))
            generateSwaptionVolScenarios(false);
    }

    if (simMarketData_->simulateYieldVols()) {
        generateYieldVolScenarios(true);
        if (sensitivityData_->computeGamma() || sensitivityData_->twoSidedDelta(RFType::YieldVolatility))
            generateYieldVolScenarios(false);
    }

    if (simMarketData_->simulateCapFloorVols()) {
        generateCapFloorVolScenarios(true);
        if (sensitivityData_->computeGamma() || sensitivityData_->twoSidedDelta(RFType::OptionletVolatility))
            generateCapFloorVolScenarios(false);
    }

    if (simMarketData_->simulateSurvivalProbabilities()) {
        generateSurvivalProbabilityScenarios(true);
        if (sensitivityData_->computeGamma() || sensitivityData_->twoSidedDelta(RFType::SurvivalProbability))
            generateSurvivalProbabilityScenarios(false);
    }

    if (simMarketData_->simulateCdsVols()) {
        generateCdsVolScenarios(true);
        if (sensitivityData_->computeGamma() || sensitivityData_->twoSidedDelta(RFType::CDSVolatility))
            generateCdsVolScenarios(false);
    }

    if (simMarketData_->simulateBaseCorrelations()) {
        generateBaseCorrelationScenarios(true);
        if (sensitivityData_->computeGamma() || sensitivityData_->twoSidedDelta(RFType::BaseCorrelation))
            generateBaseCorrelationScenarios(false);
    }

    if (simMarketData_->commodityCurveSimulate()) {
        generateCommodityCurveScenarios(true);
        if (sensitivityData_->computeGamma() || sensitivityData_->twoSidedDelta(RFType::CommodityCurve))
            generateCommodityCurveScenarios(false);
    }

    if (simMarketData_->commodityVolSimulate()) {
        generateCommodityVolScenarios(true);
        if (sensitivityData_->computeGamma() || sensitivityData_->twoSidedDelta(RFType::CommodityVolatility))
            generateCommodityVolScenarios(false);
    }

    if (simMarketData_->securitySpreadsSimulate()) {
        generateSecuritySpreadScenarios(true);
        if (sensitivityData_->computeGamma() || sensitivityData_->twoSidedDelta(RFType::SecuritySpread))
            generateSecuritySpreadScenarios(false);
    }

    if (simMarketData_->simulateCorrelations()) {
        generateCorrelationScenarios(true);
        if (sensitivityData_->computeGamma() || sensitivityData_->twoSidedDelta(RFType::Correlation))
            generateCorrelationScenarios(false);
    }

    // fill keyToFactor and factorToKey maps from scenario descriptions

    DLOG("Fill maps linking factors with RiskFactorKeys");
    keyToFactor_.clear();
    factorToKey_.clear();
    for (Size i = 0; i < scenarioDescriptions_.size(); ++i) {
        RiskFactorKey key = scenarioDescriptions_[i].key1();
        string factor = scenarioDescriptions_[i].factor1();
        keyToFactor_[key] = factor;
        factorToKey_[factor] = key;
        DLOG("KeyToFactor map: " << key << " to " << factor);
    }

    // add simultaneous up-moves in two risk factors for cross gamma calculation

    for (Size i = 0; i < scenarios_.size(); ++i) {
        ScenarioDescription iDesc = scenarioDescriptions_[i];
        if (iDesc.type() != ScenarioDescription::Type::Up)
            continue;
        string iKeyName = iDesc.keyName1();

        // check if iKey matches filter
        if (find_if(sensitivityData_->crossGammaFilter().begin(), sensitivityData_->crossGammaFilter().end(),
                    findFactor(iKeyName)) == sensitivityData_->crossGammaFilter().end())
            continue;

        for (Size j = i + 1; j < scenarios_.size(); ++j) {
            ScenarioDescription jDesc = scenarioDescriptions_[j];
            if (jDesc.type() != ScenarioDescription::Type::Up)
                continue;
            string jKeyName = jDesc.keyName1();

            // check if jKey matches filter
            if (find_if(sensitivityData_->crossGammaFilter().begin(), sensitivityData_->crossGammaFilter().end(),
                        findPair(iKeyName, jKeyName)) == sensitivityData_->crossGammaFilter().end())
                continue;

            // build cross scenario
            boost::shared_ptr<Scenario> crossScenario = sensiScenarioFactory_->buildScenario(asof);

            for (auto const& k : baseScenario_->keys()) {
                Real v1 = scenarios_[i]->get(k);
                Real v2 = scenarios_[j]->get(k);
                Real b = baseScenario_->get(k);
                if (!close_enough(v1, b) || !close_enough(v2, b))
                    // this is correct for both absolute and relative shifts
                    crossScenario->add(k, v1 + v2 - b);
            }

            scenarioDescriptions_.push_back(ScenarioDescription(iDesc, jDesc));
            crossScenario->label(to_string(scenarioDescriptions_.back()));
            scenarios_.push_back(crossScenario);
            DLOG("Sensitivity scenario # " << scenarios_.size() << ", label " << crossScenario->label() << " created");
        }
    }

    LOG("sensitivity scenario generator initialised");
}

namespace {
bool tryGetBaseScenarioValue(const boost::shared_ptr<Scenario> baseScenario, const RiskFactorKey& key, Real& value,
                             const bool continueOnError) {
    try {
        value = baseScenario->get(key);
        return true;
    } catch (const std::exception& e) {
        if (continueOnError) {
            ALOG("skip scenario generation for key " << key << ": " << e.what());
        } else {
            QL_FAIL(e.what());
        }
    }
    return false;
}
} // namespace

void SensitivityScenarioGenerator::generateFxScenarios(bool up) {
    Date asof = baseScenario_->asof();
    // We can choose to shift fewer FX risk factors than listed in the market
    // Is this too strict?
    // - implemented to avoid cases where input cross FX rates are not consistent
    // - Consider an example (baseCcy = EUR) of a GBPUSD FX trade - two separate routes to pricing
    // - (a) call GBPUSD FX rate from sim market
    // - (b) call GBPEUR and EURUSD FX rates, manually join them to obtain GBPUSD
    // - now, if GBPUSD is an explicit risk factor in sim market, consider what happens
    // - if we bump GBPUSD value and leave other FX rates unchanged (for e.g. a sensitivity analysis)
    // - (a) the value of the trade changes
    // - (b) the value of the GBPUSD trade stays the same
    // - in light of the above we restrict the universe of FX pairs that we support here for the time being
    string baseCcy = simMarketData_->baseCcy();
    for (auto sensi_fx : sensitivityData_->fxShiftData()) {
        string foreign = sensi_fx.first.substr(0, 3);
        string domestic = sensi_fx.first.substr(3);
        QL_REQUIRE((domestic == baseCcy) || (foreign == baseCcy),
                   "SensitivityScenarioGenerator does not support cross FX pairs("
                       << sensi_fx.first << ", but base currency is " << baseCcy << ")");
    }
    // Log an ALERT if some currencies in simmarket are excluded from the list
    for (auto sim_fx : simMarketData_->fxCcyPairs()) {
        if (sensitivityData_->fxShiftData().find(sim_fx) == sensitivityData_->fxShiftData().end()) {
            WLOG("FX pair " << sim_fx << " in simmarket is not included in sensitivities analysis");
        }
    }
    for (auto sensi_fx : sensitivityData_->fxShiftData()) {
        string ccypair = sensi_fx.first; // foreign + domestic;
        SensitivityScenarioData::SpotShiftData data = sensi_fx.second;
        ShiftType type = parseShiftType(data.shiftType);
        Real size = up ? data.shiftSize : -1.0 * data.shiftSize;
        // QL_REQUIRE(type == SensitivityScenarioGenerator::ShiftType::Relative, "FX scenario type must be relative");
        bool relShift = (type == SensitivityScenarioGenerator::ShiftType::Relative);

        Real rate;
        RiskFactorKey key(RiskFactorKey::KeyType::FXSpot, ccypair);
        if (!tryGetBaseScenarioValue(baseScenarioAbsolute_, key, rate, continueOnError_))
            continue;

        boost::shared_ptr<Scenario> scenario = sensiScenarioFactory_->buildScenario(asof);

        scenarioDescriptions_.push_back(fxScenarioDescription(ccypair, up));

        Real newRate = relShift ? rate * (1.0 + size) : (rate + size);
        // Real newRate = up ? rate * (1.0 + data.shiftSize) : rate * (1.0 - data.shiftSize);
        scenario->add(key, newRate);

        // Store absolute shift size
        if (up)
            shiftSizes_[key] = newRate - rate;

        // Give the scenario a label
        scenario->label(to_string(scenarioDescriptions_.back()));

        scenarios_.push_back(scenario);
        DLOG("Sensitivity scenario # " << scenarios_.size() << ", label " << scenario->label()
                                       << " created: " << newRate);
    }
    LOG("FX scenarios done");
}

void SensitivityScenarioGenerator::generateEquityScenarios(bool up) {
    Date asof = baseScenario_->asof();
    // We can choose to shift fewer discount curves than listed in the market
    // Log an ALERT if some equities in simmarket are excluded from the sensitivities list
    for (auto sim_equity : simMarketData_->equityNames()) {
        if (sensitivityData_->equityShiftData().find(sim_equity) == sensitivityData_->equityShiftData().end()) {
            WLOG("Equity " << sim_equity << " in simmarket is not included in sensitivities analysis");
        }
    }
    for (auto e : sensitivityData_->equityShiftData()) {
        string equity = e.first;
        SensitivityScenarioData::SpotShiftData data = e.second;
        ShiftType type = parseShiftType(data.shiftType);
        Real size = up ? data.shiftSize : -1.0 * data.shiftSize;
        bool relShift = (type == SensitivityScenarioGenerator::ShiftType::Relative);

        Real rate;
        RiskFactorKey key(RiskFactorKey::KeyType::EquitySpot, equity);
        if (!tryGetBaseScenarioValue(baseScenarioAbsolute_, key, rate, continueOnError_))
            continue;

        boost::shared_ptr<Scenario> scenario = sensiScenarioFactory_->buildScenario(asof);

        scenarioDescriptions_.push_back(equityScenarioDescription(equity, up));
        Real newRate = relShift ? rate * (1.0 + size) : (rate + size);
        // Real newRate = up ? rate * (1.0 + data.shiftSize) : rate * (1.0 - data.shiftSize);
        scenario->add(key, newRate);

        // Store absolute shift size
        if (up)
            shiftSizes_[key] = newRate - rate;

        // Give the scenario a label
        scenario->label(to_string(scenarioDescriptions_.back()));

        scenarios_.push_back(scenario);
        DLOG("Sensitivity scenario # " << scenarios_.size() << ", label " << scenario->label()
                                       << " created: " << newRate);
    }
    LOG("Equity scenarios done");
}

namespace {
void checkShiftTenors(const std::vector<Period>& effective, const std::vector<Period>& config,
                      const std::string& curveLabel, bool continueOnError = false) {
    if (effective.size() != config.size()) {
        string message = "mismatch between effective shift tenors (" + std::to_string(effective.size()) +
                         ") and configured shift tenors (" + std::to_string(config.size()) + ") for " + curveLabel;
        ALOG(message);
        for (auto const& p : effective)
            ALOG("effective tenor: " << p);
        for (auto const& p : config)
            ALOG("config   tenor: " << p);
        if(!continueOnError)
            QL_FAIL(message);
    }
}
} // namespace

void SensitivityScenarioGenerator::generateDiscountCurveScenarios(bool up) {
    Date asof = baseScenario_->asof();
    // Log an ALERT if some currencies in simmarket are excluded from the list
    for (auto sim_ccy : simMarketData_->ccys()) {
        if (sensitivityData_->discountCurveShiftData().find(sim_ccy) ==
            sensitivityData_->discountCurveShiftData().end()) {
            WLOG("Currency " << sim_ccy << " in simmarket is not included in sensitivities analysis");
        }
    }

    for (auto c : sensitivityData_->discountCurveShiftData()) {
        string ccy = c.first;
        Size n_ten = simMarketData_->yieldCurveTenors(ccy).size();
        // original curves' buffer
        std::vector<Real> zeros(n_ten);
        std::vector<Real> times(n_ten);
        // buffer for shifted zero curves
        std::vector<Real> shiftedZeros(n_ten);
        SensitivityScenarioData::CurveShiftData data = *c.second;
        ShiftType shiftType = parseShiftType(data.shiftType);
        DayCounter dc = Actual365Fixed();
        try {
            dc = simMarket_->discountCurve(ccy)->dayCounter();
        } catch(const std::exception&)  {
            WLOG("Day counter lookup in simulation market failed for discount curve " << ccy << ", using default A365");
        }

        Real quote = 0.0;
        bool valid = true;
        for (Size j = 0; j < n_ten; ++j) {
            Date d = asof + simMarketData_->yieldCurveTenors(ccy)[j];
            times[j] = dc.yearFraction(asof, d);

            RiskFactorKey key(RiskFactorKey::KeyType::DiscountCurve, ccy, j);
            valid = valid && tryGetBaseScenarioValue(baseScenarioAbsolute_, key, quote, continueOnError_);
            zeros[j] = -std::log(quote) / times[j];
        }
        if (!valid)
            continue;

        std::vector<Period> shiftTenors = overrideTenors_ && simMarketData_->hasYieldCurveTenors(ccy)
                                              ? simMarketData_->yieldCurveTenors(ccy)
                                              : data.shiftTenors;
        checkShiftTenors(shiftTenors, data.shiftTenors, "Discount Curve " + ccy, continueOnError_);
        std::vector<Time> shiftTimes(shiftTenors.size());
        for (Size j = 0; j < shiftTenors.size(); ++j)
            shiftTimes[j] = dc.yearFraction(asof, asof + shiftTenors[j]);
        Real shiftSize = data.shiftSize;
        QL_REQUIRE(shiftTenors.size() > 0, "Discount shift tenors not specified");

        // Can we store a valid shift size?
        bool validShiftSize = vectorEqual(times, shiftTimes);

        for (Size j = 0; j < shiftTenors.size(); ++j) {

            boost::shared_ptr<Scenario> scenario = sensiScenarioFactory_->buildScenario(asof);
            scenarioDescriptions_.push_back(discountScenarioDescription(ccy, j, up));
            DLOG("generate discount curve scenario, ccy " << ccy << ", bucket " << j << ", up " << up << ", desc "
                                                          << scenarioDescriptions_.back());

            // apply zero rate shift at tenor point j
            applyShift(j, shiftSize, up, shiftType, shiftTimes, zeros, times, shiftedZeros, true);

            // store shifted discount curve in the scenario
            for (Size k = 0; k < n_ten; ++k) {
                RiskFactorKey key(RFType::DiscountCurve, ccy, k);
                // FIXME why do we have that here, but not in generateIndexCurveScenarios?
                if (!close_enough(shiftedZeros[k], zeros[k])) {
                    Real shiftedDiscount = exp(-shiftedZeros[k] * times[k]);
                    if (sensitivityData_->useSpreadedTermStructures()) {
                        Real discount = exp(-zeros[k] * times[k]);
                        scenario->add(key, shiftedDiscount / discount);
                    } else {
                        scenario->add(key, shiftedDiscount);
                    }
                }

                // Possibly store valid shift size
                if (validShiftSize && up && j == k) {
                    shiftSizes_[key] = shiftedZeros[k] - zeros[k];
                }
            }

            // Give the scenario a label
            scenario->label(to_string(scenarioDescriptions_.back()));

            // add this scenario to the scenario vector
            scenarios_.push_back(scenario);
            DLOG("Sensitivity scenario # " << scenarios_.size() << ", label " << scenario->label() << " created");

        } // end of shift curve tenors
    }
    LOG("Discount curve scenarios done");
}

void SensitivityScenarioGenerator::generateIndexCurveScenarios(bool up) {
    Date asof = baseScenario_->asof();

    for (auto sim_idx : simMarketData_->indices()) {
        if (sensitivityData_->indexCurveShiftData().find(sim_idx) == sensitivityData_->indexCurveShiftData().end()) {
            WLOG("Index " << sim_idx << " in simmarket is not included in sensitivities analysis");
        }
    }

    for (auto idx : sensitivityData_->indexCurveShiftData()) {
        string indexName = idx.first;
        Size n_ten = simMarketData_->yieldCurveTenors(indexName).size();
        // original curves' buffer
        std::vector<Real> zeros(n_ten);
        std::vector<Real> times(n_ten);
        // buffer for shifted zero curves
        std::vector<Real> shiftedZeros(n_ten);

        SensitivityScenarioData::CurveShiftData data = *idx.second;
        ShiftType shiftType = parseShiftType(data.shiftType);

        DayCounter dc = Actual365Fixed();
        try {
            dc = simMarket_->iborIndex(indexName)->forwardingTermStructure()->dayCounter();
        } catch (const std::exception&) {
            WLOG("Day counter lookup in simulation market failed for index " << indexName << ", using default A365");
        }
        
        Real quote = 0.0;
        bool valid = true;
        for (Size j = 0; j < n_ten; ++j) {
            Date d = asof + simMarketData_->yieldCurveTenors(indexName)[j];
            times[j] = dc.yearFraction(asof, d);
            RiskFactorKey key(RiskFactorKey::KeyType::IndexCurve, indexName, j);
            valid = valid && tryGetBaseScenarioValue(baseScenarioAbsolute_, key, quote, continueOnError_);
            zeros[j] = -std::log(quote) / times[j];
        }
        if (!valid)
            continue;

        std::vector<Period> shiftTenors = overrideTenors_ && simMarketData_->hasYieldCurveTenors(indexName)
                                              ? simMarketData_->yieldCurveTenors(indexName)
                                              : data.shiftTenors;
        checkShiftTenors(shiftTenors, data.shiftTenors, "Index Curve " + indexName, continueOnError_);
        std::vector<Time> shiftTimes(shiftTenors.size());
        for (Size j = 0; j < shiftTenors.size(); ++j)
            shiftTimes[j] = dc.yearFraction(asof, asof + shiftTenors[j]);
        Real shiftSize = data.shiftSize;
        QL_REQUIRE(shiftTenors.size() > 0, "Index shift tenors not specified");

        // Can we store a valid shift size?
        bool validShiftSize = vectorEqual(times, shiftTimes);

        for (Size j = 0; j < shiftTenors.size(); ++j) {

            boost::shared_ptr<Scenario> scenario = sensiScenarioFactory_->buildScenario(asof);
            scenarioDescriptions_.push_back(indexScenarioDescription(indexName, j, up));

            // apply zero rate shift at tenor point j
            applyShift(j, shiftSize, up, shiftType, shiftTimes, zeros, times, shiftedZeros, true);

            // store shifted discount curve for this index in the scenario
            for (Size k = 0; k < n_ten; ++k) {
                RiskFactorKey key(RFType::IndexCurve, indexName, k);

                Real shiftedDiscount = exp(-shiftedZeros[k] * times[k]);
                if (sensitivityData_->useSpreadedTermStructures()) {
                    Real discount = exp(-zeros[k] * times[k]);
                    scenario->add(key, shiftedDiscount / discount);
                } else {
                    scenario->add(key, shiftedDiscount);
                }

                // Possibly store valid shift size
                if (validShiftSize && up && j == k) {
                    shiftSizes_[key] = shiftedZeros[k] - zeros[k];
                }
            }

            // Give the scenario a label
            scenario->label(to_string(scenarioDescriptions_.back()));

            // add this scenario to the scenario vector
            scenarios_.push_back(scenario);
            DLOG("Sensitivity scenario # " << scenarios_.size() << ", label " << scenario->label()
                                           << " created for indexName " << indexName);

        } // end of shift curve tenors
    }
    LOG("Index curve scenarios done");
}

void SensitivityScenarioGenerator::generateYieldCurveScenarios(bool up) {
    Date asof = baseScenario_->asof();
    // We can choose to shift fewer yield curves than listed in the market
    // Log an ALERT if some yield curves in simmarket are excluded from the list
    for (auto sim_yc : simMarketData_->yieldCurveNames()) {
        if (sensitivityData_->yieldCurveShiftData().find(sim_yc) == sensitivityData_->yieldCurveShiftData().end()) {
            WLOG("Yield Curve " << sim_yc << " in simmarket is not included in sensitivities analysis");
        }
    }

    for (auto y : sensitivityData_->yieldCurveShiftData()) {
        string name = y.first;
        Size n_ten = simMarketData_->yieldCurveTenors(name).size();
        // original curves' buffer
        std::vector<Real> zeros(n_ten);
        std::vector<Real> times(n_ten);
        // buffer for shifted zero curves
        std::vector<Real> shiftedZeros(n_ten);
        SensitivityScenarioData::CurveShiftData data = *y.second;
        ShiftType shiftType = parseShiftType(data.shiftType);
        DayCounter dc = Actual365Fixed();
        try {
            dc = simMarket_->yieldCurve(name)->dayCounter();
        } catch (const std::exception&) {
            WLOG("Day counter lookup in simulation market failed for yield curve " << name << ", using default A365");
        }

        Real quote = 0.0;
        bool valid = true;
        for (Size j = 0; j < n_ten; ++j) {
            Date d = asof + simMarketData_->yieldCurveTenors(name)[j];
            times[j] = dc.yearFraction(asof, d);
            RiskFactorKey key(RiskFactorKey::KeyType::YieldCurve, name, j);
            valid = valid && tryGetBaseScenarioValue(baseScenarioAbsolute_, key, quote, continueOnError_);
            zeros[j] = -std::log(quote) / times[j];
        }
        if (!valid)
            continue;

        const std::vector<Period>& shiftTenors = overrideTenors_ && simMarketData_->hasYieldCurveTenors(name)
                                                     ? simMarketData_->yieldCurveTenors(name)
                                                     : data.shiftTenors;
        checkShiftTenors(shiftTenors, data.shiftTenors, "Yield Curve " + name, continueOnError_);
        std::vector<Time> shiftTimes(shiftTenors.size());
        for (Size j = 0; j < shiftTenors.size(); ++j)
            shiftTimes[j] = dc.yearFraction(asof, asof + shiftTenors[j]);
        Real shiftSize = data.shiftSize;
        QL_REQUIRE(shiftTenors.size() > 0, "Discount shift tenors not specified");

        // Can we store a valid shift size?
        bool validShiftSize = vectorEqual(times, shiftTimes);

        for (Size j = 0; j < shiftTenors.size(); ++j) {

            boost::shared_ptr<Scenario> scenario = sensiScenarioFactory_->buildScenario(asof);
            scenarioDescriptions_.push_back(yieldScenarioDescription(name, j, up));

            // apply zero rate shift at tenor point j
            applyShift(j, shiftSize, up, shiftType, shiftTimes, zeros, times, shiftedZeros, true);

            // store shifted discount curve in the scenario
            for (Size k = 0; k < n_ten; ++k) {
                Real shiftedDiscount = exp(-shiftedZeros[k] * times[k]);
                RiskFactorKey key(RFType::YieldCurve, name, k);
                if (sensitivityData_->useSpreadedTermStructures()) {
                    Real discount = exp(-zeros[k] * times[k]);
                    scenario->add(key, shiftedDiscount / discount);
                } else {
                    scenario->add(key, shiftedDiscount);
                }

                // Possibly store valid shift size
                if (validShiftSize && up && j == k) {
                    shiftSizes_[key] = shiftedZeros[k] - zeros[k];
                }
            }

            // Give the scenario a label
            scenario->label(to_string(scenarioDescriptions_.back()));

            // add this scenario to the scenario vector
            scenarios_.push_back(scenario);
            DLOG("Sensitivity scenario # " << scenarios_.size() << ", label " << scenario->label() << " created");

        } // end of shift curve tenors
    }
    LOG("Yield curve scenarios done");
}

void SensitivityScenarioGenerator::generateDividendYieldScenarios(bool up) {
    Date asof = baseScenario_->asof();

    // We can choose to shift fewer yield curves than listed in the market
    // Log an ALERT if some yield curves in simmarket are excluded from the list
    for (auto sim : simMarketData_->equityNames()) {
        if (sensitivityData_->dividendYieldShiftData().find(sim) == sensitivityData_->dividendYieldShiftData().end()) {
            WLOG("Equity " << sim << " in simmarket is not included in dividend yield sensitivity analysis");
        }
    }

    for (auto d : sensitivityData_->dividendYieldShiftData()) {
        string name = d.first;
        Size n_ten = simMarketData_->equityDividendTenors(name).size();
        // original curves' buffer
        std::vector<Real> zeros(n_ten);
        std::vector<Real> times(n_ten);
        // buffer for shifted zero curves
        std::vector<Real> shiftedZeros(n_ten);
        SensitivityScenarioData::CurveShiftData data = *d.second;
        ShiftType shiftType = parseShiftType(data.shiftType);
        DayCounter dc = Actual365Fixed();
        try {
            dc = simMarket_->equityDividendCurve(name)->dayCounter();
        } catch(const std::exception&)  {
            WLOG("Day counter lookup in simulation market failed for dividend yield curve " << name << ", using default A365");
        }

        Real quote = 0.0;
        bool valid = true;
        for (Size j = 0; j < n_ten; ++j) {
            Date d = asof + simMarketData_->equityDividendTenors(name)[j];
            times[j] = dc.yearFraction(asof, d);
            RiskFactorKey key(RiskFactorKey::KeyType::DividendYield, name, j);
            valid = valid && tryGetBaseScenarioValue(baseScenarioAbsolute_, key, quote, continueOnError_);
            zeros[j] = -std::log(quote) / times[j];
        }
        if (!valid)
            continue;

        const std::vector<Period>& shiftTenors = overrideTenors_ && simMarketData_->hasEquityDividendTenors(name)
                                                     ? simMarketData_->equityDividendTenors(name)
                                                     : data.shiftTenors;
<<<<<<< HEAD
        checkShiftTenors(shiftTenors, data.shiftTenors, "Divident Yield " + name, continueOnError_);
=======
        checkShiftTenors(shiftTenors, data.shiftTenors, "Dividend Yield " + name);
>>>>>>> f8775f00
        std::vector<Time> shiftTimes(shiftTenors.size());
        for (Size j = 0; j < shiftTenors.size(); ++j)
            shiftTimes[j] = dc.yearFraction(asof, asof + shiftTenors[j]);
        Real shiftSize = data.shiftSize;
        QL_REQUIRE(shiftTenors.size() > 0, "Discount shift tenors not specified");

        // Can we store a valid shift size?
        bool validShiftSize = vectorEqual(times, shiftTimes);

        for (Size j = 0; j < shiftTenors.size(); ++j) {

            boost::shared_ptr<Scenario> scenario = sensiScenarioFactory_->buildScenario(asof);
            scenarioDescriptions_.push_back(dividendYieldScenarioDescription(name, j, up));

            // apply zero rate shift at tenor point j
            applyShift(j, shiftSize, up, shiftType, shiftTimes, zeros, times, shiftedZeros, true);

            // store shifted discount curve in the scenario
            for (Size k = 0; k < n_ten; ++k) {
                Real shiftedDiscount = exp(-shiftedZeros[k] * times[k]);
                RiskFactorKey key(RFType::DividendYield, name, k);
                if (sensitivityData_->useSpreadedTermStructures()) {
                    Real discount = exp(-zeros[k] * times[k]);
                    scenario->add(key, shiftedDiscount / discount);
                } else {
                    scenario->add(key, shiftedDiscount);
                }

                // Possibly store valid shift size
                if (validShiftSize && up && j == k) {
                    shiftSizes_[key] = shiftedZeros[k] - zeros[k];
                }
            }

            // Give the scenario a label
            scenario->label(to_string(scenarioDescriptions_.back()));

            // add this scenario to the scenario vector
            scenarios_.push_back(scenario);
            DLOG("Sensitivity scenario # " << scenarios_.size() << ", label " << scenario->label() << " created");

        } // end of shift curve tenors
    }
    LOG("Dividend yield curve scenarios done");
}

void SensitivityScenarioGenerator::generateFxVolScenarios(bool up) {
    Date asof = baseScenario_->asof();
    // We can choose to shift fewer discount curves than listed in the market
    // Log an ALERT if some FX vol pairs in simmarket are excluded from the list
    for (auto sim_fx : simMarketData_->fxVolCcyPairs()) {
        if (sensitivityData_->fxVolShiftData().find(sim_fx) == sensitivityData_->fxVolShiftData().end()) {
            WLOG("FX pair " << sim_fx << " in simmarket is not included in sensitivities analysis");
        }
    }

    for (auto f : sensitivityData_->fxVolShiftData()) {
        string ccyPair = f.first;
        QL_REQUIRE(ccyPair.length() == 6, "invalid ccy pair length");
        
        Size n_fxvol_exp = simMarketData_->fxVolExpiries(ccyPair).size();
        std::vector<Real> times(n_fxvol_exp);
        Size n_fxvol_strikes;
        vector<Real> vol_strikes;
        if (!simMarketData_->fxVolIsSurface(ccyPair)) {
            vol_strikes = {0.0};
            n_fxvol_strikes = 1;
        } else if (simMarketData_->fxUseMoneyness(ccyPair)) {
            n_fxvol_strikes = simMarketData_->fxVolMoneyness(ccyPair).size();
            vol_strikes = simMarketData_->fxVolMoneyness(ccyPair);
        } else {
            n_fxvol_strikes = simMarketData_->fxVolStdDevs(ccyPair).size();
            vol_strikes = simMarketData_->fxVolStdDevs(ccyPair);
        }
        vector<vector<Real>> values(n_fxvol_exp, vector<Real>(n_fxvol_strikes, 0.0));

        // buffer for shifted zero curves
        vector<vector<Real>> shiftedValues(n_fxvol_exp, vector<Real>(n_fxvol_strikes, 0.0));

        SensitivityScenarioData::VolShiftData data = f.second;
        ShiftType shiftType = parseShiftType(data.shiftType);
        std::vector<Period> shiftTenors = data.shiftExpiries;
        std::vector<Real> shiftStrikes = data.shiftStrikes;
        std::vector<Time> shiftTimes(shiftTenors.size());
        Real shiftSize = data.shiftSize;
        QL_REQUIRE(shiftTenors.size() > 0, "FX vol shift tenors not specified");

        DayCounter dc = Actual365Fixed();
        try {
            dc = simMarket_->fxVol(ccyPair)->dayCounter();
        } catch(const std::exception&)  {
            WLOG("Day counter lookup in simulation market failed for fx vol surface " << ccyPair << ", using default A365");
        }
        bool valid = true;
        for (Size j = 0; j < n_fxvol_exp; ++j) {
            Date d = asof + simMarketData_->fxVolExpiries(ccyPair)[j];
            times[j] = dc.yearFraction(asof, d);
            for (Size k = 0; k < n_fxvol_strikes; k++) {
                Size idx = k * n_fxvol_exp + j;
                RiskFactorKey key(RiskFactorKey::KeyType::FXVolatility, ccyPair, idx);
                valid = valid && tryGetBaseScenarioValue(baseScenarioAbsolute_, key, values[j][k], continueOnError_);
            }
        }
        if (!valid)
            continue;

        for (Size j = 0; j < shiftTenors.size(); ++j)
            shiftTimes[j] = dc.yearFraction(asof, asof + shiftTenors[j]);

        // Can we store a valid shift size?
        bool validShiftSize = vectorEqual(times, shiftTimes) && (vectorEqual(vol_strikes, shiftStrikes) ||
                                                                 (vol_strikes.size() == 1 && shiftStrikes.size() == 1));

        for (Size j = 0; j < shiftTenors.size(); ++j) {
            for (Size strikeBucket = 0; strikeBucket < shiftStrikes.size(); ++strikeBucket) {
                boost::shared_ptr<Scenario> scenario = sensiScenarioFactory_->buildScenario(asof);

                scenarioDescriptions_.push_back(fxVolScenarioDescription(ccyPair, j, strikeBucket, up));

                applyShift(j, strikeBucket, shiftSize, up, shiftType, shiftTimes, shiftStrikes, times, vol_strikes,
                           values, shiftedValues, true);

                for (Size k = 0; k < n_fxvol_strikes; ++k) {
                    for (Size l = 0; l < n_fxvol_exp; ++l) {
                        Size idx = k * n_fxvol_exp + l;
                        RiskFactorKey key(RFType::FXVolatility, ccyPair, idx);

                        if (sensitivityData_->useSpreadedTermStructures()) {
                            scenario->add(key, shiftedValues[l][k] - values[l][k]);
                        } else {
                            scenario->add(key, shiftedValues[l][k]);
                        }

                        // Possibly store valid shift size
                        if (validShiftSize && up && j == l && strikeBucket == k) {
                            shiftSizes_[key] = shiftedValues[l][k] - values[l][k];
                        }
                    }
                }

                // Give the scenario a label
                scenario->label(to_string(scenarioDescriptions_.back()));

                // add this scenario to the scenario vector
                scenarios_.push_back(scenario);
                DLOG("Sensitivity scenario # " << scenarios_.size() << ", label " << scenario->label() << " created");
            }
        }
    }
    LOG("FX vol scenarios done");
}

void SensitivityScenarioGenerator::generateEquityVolScenarios(bool up) {
    Date asof = baseScenario_->asof();
    // We can choose to shift fewer discount curves than listed in the market
    // Log an ALERT if an Equity in simmarket are excluded from the simulation list
    for (auto sim_equity : simMarketData_->equityVolNames()) {
        if (sensitivityData_->equityVolShiftData().find(sim_equity) == sensitivityData_->equityVolShiftData().end()) {
            WLOG("Equity " << sim_equity << " in simmarket is not included in sensitivities analysis");
        }
    }

    for (auto e : sensitivityData_->equityVolShiftData()) {
        string equity = e.first;
        SensitivityScenarioData::VolShiftData data = e.second;

        Size n_eqvol_exp = simMarketData_->equityVolExpiries(equity).size();
        Size n_eqvol_strikes;
        vector<Real> vol_strikes;
        if (!simMarketData_->equityVolIsSurface(equity)) {
            vol_strikes = {0.0};
            n_eqvol_strikes = 1;
        } else if (simMarketData_->equityUseMoneyness(equity)) {
            vol_strikes = simMarketData_->equityVolMoneyness(equity);
            n_eqvol_strikes = simMarketData_->equityVolMoneyness(equity).size();
        } else {
            vol_strikes = simMarketData_->equityVolStandardDevs(equity);
            n_eqvol_strikes = simMarketData_->equityVolStandardDevs(equity).size();
        }

        // [strike] x [expiry]
        vector<vector<Real>> values(n_eqvol_strikes, vector<Real>(n_eqvol_exp, 0.0));
        vector<Real> times(n_eqvol_exp);

        // buffer for shifted vols
        vector<vector<Real>> shiftedValues(n_eqvol_strikes, vector<Real>(n_eqvol_exp, 0.0));

        ShiftType shiftType = parseShiftType(data.shiftType);
        vector<Period> shiftTenors = data.shiftExpiries;
        std::vector<Real> shiftStrikes = data.shiftStrikes;
        vector<Time> shiftTimes(shiftTenors.size());
        Real shiftSize = data.shiftSize;
        QL_REQUIRE(shiftTenors.size() > 0, "Equity vol shift tenors not specified");
        DayCounter dc = Actual365Fixed();
        try {
            dc = simMarket_->equityVol(equity)->dayCounter();
        } catch(const std::exception&)  {
            WLOG("Day counter lookup in simulation market failed for equity vol surface " << equity << ", using default A365");
        }
        bool valid = true;
        for (Size j = 0; j < n_eqvol_exp; ++j) {
            Date d = asof + simMarketData_->equityVolExpiries(equity)[j];
            times[j] = dc.yearFraction(asof, d);
            for (Size k = 0; k < n_eqvol_strikes; k++) {
                Size idx = k * n_eqvol_exp + j;
                RiskFactorKey key(RiskFactorKey::KeyType::EquityVolatility, equity, idx);
                valid = valid && tryGetBaseScenarioValue(baseScenarioAbsolute_, key, values[k][j], continueOnError_);
            }
        }
        if (!valid)
            continue;

        for (Size j = 0; j < shiftTenors.size(); ++j) {
            shiftTimes[j] = dc.yearFraction(asof, asof + shiftTenors[j]);
        }

        // Can we store a valid shift size?
        // Will only work currently if simulation market has a single strike
        bool validShiftSize = vectorEqual(times, shiftTimes);
        validShiftSize = validShiftSize && vectorEqual(vol_strikes, shiftStrikes);

        for (Size j = 0; j < shiftTenors.size(); ++j) {
            for (Size strikeBucket = 0; strikeBucket < shiftStrikes.size(); ++strikeBucket) {
                boost::shared_ptr<Scenario> scenario = sensiScenarioFactory_->buildScenario(asof);

                scenarioDescriptions_.push_back(equityVolScenarioDescription(equity, j, strikeBucket, up));

                applyShift(strikeBucket, j, shiftSize, up, shiftType, shiftStrikes, shiftTimes, vol_strikes, times,
                           values, shiftedValues, true);

                // update the scenario
                for (Size k = 0; k < n_eqvol_strikes; ++k) {
                    for (Size l = 0; l < n_eqvol_exp; l++) {
                        Size idx = k * n_eqvol_exp + l;
                        RiskFactorKey key(RFType::EquityVolatility, equity, idx);

                        if (sensitivityData_->useSpreadedTermStructures()) {
                            scenario->add(key, shiftedValues[k][l] - values[k][l]);
                        } else {
                            scenario->add(key, shiftedValues[k][l]);
                        }

                        // Possibly store valid shift size
                        if (validShiftSize && up && j == l && k == strikeBucket) {
                            shiftSizes_[key] = shiftedValues[k][l] - values[k][l];
                        }
                    }
                }

                // Give the scenario a label
                scenario->label(to_string(scenarioDescriptions_.back()));

                // add this scenario to the scenario vector
                scenarios_.push_back(scenario);
                DLOG("Sensitivity scenario # " << scenarios_.size() << ", label " << scenario->label() << " created");
            }
        }
    }
    LOG("Equity vol scenarios done");
}

void SensitivityScenarioGenerator::generateGenericYieldVolScenarios(bool up, RiskFactorKey::KeyType rfType) {

    Date asof = baseScenario_->asof();

    // set parameters for swaption resp. yield vol scenarios

    bool atmOnly;
    map<string, SensitivityScenarioData::GenericYieldVolShiftData> shiftData;
    function<Size(string)> get_n_term;
    function<Size(string)> get_n_expiry;
    function<vector<Real>(string)> getVolStrikes;
    function<vector<Period>(string)> getVolExpiries;
    function<vector<Period>(string)> getVolTerms;
    function<string(string)> getDayCounter;
    function<ScenarioDescription(string, Size, Size, Size, bool)> getScenarioDescription;

    if (rfType == RFType::SwaptionVolatility) {
        atmOnly = simMarketData_->simulateSwapVolATMOnly();
        shiftData = sensitivityData_->swaptionVolShiftData();
        get_n_term = [this](const string& k) { return simMarketData_->swapVolTerms(k).size(); };
        get_n_expiry = [this](const string& k) { return simMarketData_->swapVolExpiries(k).size(); };
        getVolStrikes = [this](const string& k) { return simMarketData_->swapVolStrikeSpreads(k); };
        getVolExpiries = [this](const string& k) { return simMarketData_->swapVolExpiries(k); };
        getVolTerms = [this](const string& k) { return simMarketData_->swapVolTerms(k); };
        getDayCounter = [this](const string& k) {
            try {
                return to_string(simMarket_->swaptionVol(k)->dayCounter());
            } catch (const std::exception&) {
                WLOG("Day counter lookup in simulation market failed for swaption vol '" << k
                                                                                         << "', using default A365");
                return std::string("A365F");
            }
        };
        getScenarioDescription = [this](string q, Size n, Size m, Size k, bool up) {
            return swaptionVolScenarioDescription(q, n, m, k, up);
        };
    } else if (rfType == RFType::YieldVolatility) {
        atmOnly = true;
        shiftData = sensitivityData_->yieldVolShiftData();
        get_n_term = [this](const string& k) { return simMarketData_->yieldVolTerms().size(); };
        get_n_expiry = [this](const string& k) { return simMarketData_->yieldVolExpiries().size(); };
        getVolStrikes = [](const string& k) { return vector<Real>({0.0}); };
        getVolExpiries = [this](const string& k) { return simMarketData_->yieldVolExpiries(); };
        getVolTerms = [this](const string& k) { return simMarketData_->yieldVolTerms(); };
        getDayCounter = [this](const string& k) {
            try {
                return to_string(simMarket_->yieldVol(k)->dayCounter());
            } catch (const std::exception&) {
                WLOG("Day counter lookup in simulation market failed for swaption vol '" << k
                                                                                         << "', using default A365");
                return std::string("A365F");
            }
        };
        getScenarioDescription = [this](string q, Size n, Size m, Size k, bool up) {
            return yieldVolScenarioDescription(q, n, m, up);
        };
    } else {
        QL_FAIL("SensitivityScenarioGenerator::generateGenericYieldVolScenarios: risk factor type " << rfType
                                                                                                    << " not handled.");
    }

    // generate scenarios
    for (auto s : shiftData) {
        std::string qualifier = s.first;

        Size n_term = get_n_term(qualifier);
        Size n_expiry = get_n_expiry(qualifier);

        vector<Real> volExpiryTimes(n_expiry, 0.0);
        vector<Real> volTermTimes(n_term, 0.0);
        Size n_strike = getVolStrikes(qualifier).size();

        vector<vector<vector<Real>>> volData(n_strike, vector<vector<Real>>(n_expiry, vector<Real>(n_term, 0.0)));
        vector<vector<vector<Real>>> shiftedVolData = volData;

        SensitivityScenarioData::GenericYieldVolShiftData data = s.second;
        ShiftType shiftType = parseShiftType(data.shiftType);
        Real shiftSize = data.shiftSize;

        vector<Real> shiftExpiryTimes(data.shiftExpiries.size(), 0.0);
        vector<Real> shiftTermTimes(data.shiftTerms.size(), 0.0);

        vector<Real> shiftStrikes;
        if (!atmOnly) {
            shiftStrikes = data.shiftStrikes;
            QL_REQUIRE(data.shiftStrikes.size() == n_strike,
                       "number of simulated strikes must equal number of sensitivity strikes");
        } else {
            shiftStrikes = {0.0};
        }

        DayCounter dc = parseDayCounter(getDayCounter(qualifier));

        // cache original vol data
        for (Size j = 0; j < n_expiry; ++j) {
            Date expiry = asof + getVolExpiries(qualifier)[j];
            volExpiryTimes[j] = dc.yearFraction(asof, expiry);
        }
        for (Size j = 0; j < n_term; ++j) {
            Date term = asof + getVolTerms(qualifier)[j];
            volTermTimes[j] = dc.yearFraction(asof, term);
        }

        bool valid = true;
        for (Size j = 0; j < n_expiry; ++j) {
            for (Size k = 0; k < n_term; ++k) {
                for (Size l = 0; l < n_strike; ++l) {
                    Size idx = j * n_term * n_strike + k * n_strike + l;
                    RiskFactorKey key(rfType, qualifier, idx);
                    valid = valid &&
                            tryGetBaseScenarioValue(baseScenarioAbsolute_, key, volData[l][j][k], continueOnError_);
                }
            }
        }
        if (!valid)
            continue;

        // cache tenor times
        for (Size j = 0; j < shiftExpiryTimes.size(); ++j)
            shiftExpiryTimes[j] = dc.yearFraction(asof, asof + data.shiftExpiries[j]);
        for (Size j = 0; j < shiftTermTimes.size(); ++j)
            shiftTermTimes[j] = dc.yearFraction(asof, asof + data.shiftTerms[j]);

        // Can we store a valid shift size?
        bool validShiftSize = vectorEqual(volExpiryTimes, shiftExpiryTimes);
        validShiftSize = validShiftSize && vectorEqual(volTermTimes, shiftTermTimes);
        validShiftSize = validShiftSize && vectorEqual(getVolStrikes(qualifier), shiftStrikes);

        // loop over shift expiries, terms and strikes
        for (Size j = 0; j < shiftExpiryTimes.size(); ++j) {
            for (Size k = 0; k < shiftTermTimes.size(); ++k) {
                for (Size l = 0; l < shiftStrikes.size(); ++l) {
                    Size strikeBucket = l;
                    boost::shared_ptr<Scenario> scenario = sensiScenarioFactory_->buildScenario(asof);
                    scenarioDescriptions_.push_back(getScenarioDescription(qualifier, j, k, strikeBucket, up));

                    // if simulating atm only we shift all strikes otherwise we shift each strike individually
                    Size loopStart = atmOnly ? 0 : l;
                    Size loopEnd = atmOnly ? n_strike : loopStart + 1;

                    DLOG("Generic Yield vol looping over " << loopStart << " to " << loopEnd << " for strike "
                                                           << shiftStrikes[l]);
                    for (Size ll = loopStart; ll < loopEnd; ++ll) {
                        applyShift(j, k, shiftSize, up, shiftType, shiftExpiryTimes, shiftTermTimes, volExpiryTimes,
                                   volTermTimes, volData[ll], shiftedVolData[ll], true);
                    }

                    for (Size jj = 0; jj < n_expiry; ++jj) {
                        for (Size kk = 0; kk < n_term; ++kk) {
                            for (Size ll = 0; ll < n_strike; ++ll) {

                                Size idx = jj * n_term * n_strike + kk * n_strike + ll;
                                RiskFactorKey key(rfType, qualifier, idx);

                                if (ll >= loopStart && ll < loopEnd) {
                                    if (sensitivityData_->useSpreadedTermStructures()) {
                                        scenario->add(key, shiftedVolData[ll][jj][kk] - volData[ll][jj][kk]);
                                    } else {
                                        scenario->add(key, shiftedVolData[ll][jj][kk]);
                                    }
                                }

                                // Possibly store valid shift size
                                if (validShiftSize && up && j == jj && k == kk && l == ll) {
                                    shiftSizes_[key] = shiftedVolData[ll][jj][kk] - volData[ll][jj][kk];
                                }
                            }
                        }
                    }

                    // Give the scenario a label
                    scenario->label(to_string(scenarioDescriptions_.back()));

                    // add this scenario to the scenario vector
                    scenarios_.push_back(scenario);
                    DLOG("Sensitivity scenario # " << scenarios_.size() << ", label " << scenario->label()
                                                   << " created for generic yield vol " << qualifier);
                }
            }
        }
    }
}

void SensitivityScenarioGenerator::generateSwaptionVolScenarios(bool up) {
    LOG("starting swapVol sgen");
    // We can choose to shift fewer discount curves than listed in the market
    // Log an ALERT if some swaption currencies in simmarket are excluded from the list
    for (auto sim_key : simMarketData_->swapVolKeys()) {
        if (sensitivityData_->swaptionVolShiftData().find(sim_key) == sensitivityData_->swaptionVolShiftData().end()) {
            WLOG("Swaption key " << sim_key << " in simmarket is not included in sensitivities analysis");
        }
    }
    generateGenericYieldVolScenarios(up, RFType::SwaptionVolatility);
    LOG("Swaption vol scenarios done");
}

void SensitivityScenarioGenerator::generateYieldVolScenarios(bool up) {
    LOG("starting yieldVol sgen");
    // We can choose to shift fewer discount curves than listed in the market
    // Log an ALERT if some bond securityId in simmarket are excluded from the list
    for (auto sim_securityId : simMarketData_->yieldVolNames()) {
        if (sensitivityData_->yieldVolShiftData().find(sim_securityId) == sensitivityData_->yieldVolShiftData().end()) {
            WLOG("Bond securityId " << sim_securityId << " in simmarket is not included in sensitivities analysis");
        }
    }
    generateGenericYieldVolScenarios(up, RFType::YieldVolatility);
    LOG("Yield vol scenarios done");
}

void SensitivityScenarioGenerator::generateCapFloorVolScenarios(bool up) {
    Date asof = baseScenario_->asof();

    // Log an ALERT if some cap currencies in simmarket are excluded from the list
    for (auto sim_cap : simMarketData_->capFloorVolKeys()) {
        if (sensitivityData_->capFloorVolShiftData().find(sim_cap) == sensitivityData_->capFloorVolShiftData().end()) {
            WLOG("CapFloor key " << sim_cap << " in simmarket is not included in sensitivities analysis");
        }
    }

    for (auto c : sensitivityData_->capFloorVolShiftData()) {
        std::string key = c.first;

        vector<Real> volStrikes = simMarketData_->capFloorVolStrikes(key);
        // Strikes may be empty which indicates that the optionlet structure in the simulation market is an ATM curve
        if (volStrikes.empty()) {
            volStrikes = {0.0};
        }
        Size n_cfvol_strikes = volStrikes.size();

        Size n_cfvol_exp = simMarketData_->capFloorVolExpiries(key).size();
        SensitivityScenarioData::CapFloorVolShiftData data = *c.second;
        ShiftType shiftType = parseShiftType(data.shiftType);
        Real shiftSize = data.shiftSize;
        vector<vector<Real>> volData(n_cfvol_exp, vector<Real>(n_cfvol_strikes, 0.0));
        vector<Real> volExpiryTimes(n_cfvol_exp, 0.0);
        vector<vector<Real>> shiftedVolData(n_cfvol_exp, vector<Real>(n_cfvol_strikes, 0.0));

        std::vector<Period> expiries = overrideTenors_ && simMarketData_->hasCapFloorVolExpiries(key)
                                           ? simMarketData_->capFloorVolExpiries(key)
                                           : data.shiftExpiries;
        QL_REQUIRE(expiries.size() == data.shiftExpiries.size(), "mismatch between effective shift expiries ("
                                                                     << expiries.size() << ") and shift tenors ("
                                                                     << data.shiftExpiries.size());
        vector<Real> shiftExpiryTimes(expiries.size(), 0.0);
        vector<Real> shiftStrikes = data.shiftStrikes;
        // Has an ATM shift been configured?
        bool sensiIsAtm = false;
        if (shiftStrikes.size() == 1 && shiftStrikes[0] == 0.0 && data.isRelative) {
            sensiIsAtm = true;
        }

        DayCounter dc = Actual365Fixed();
        try {
            dc = simMarket_->capFloorVol(key)->dayCounter();
        } catch(const std::exception&)  {
            WLOG("Day counter lookup in simulation market failed for cap/floor vol surface " << key << ", using default A365");
        }

        // cache original vol data
        for (Size j = 0; j < n_cfvol_exp; ++j) {
            Date expiry = asof + simMarketData_->capFloorVolExpiries(key)[j];
            volExpiryTimes[j] = dc.yearFraction(asof, expiry);
        }
        bool valid = true;
        for (Size j = 0; j < n_cfvol_exp; ++j) {
            for (Size k = 0; k < n_cfvol_strikes; ++k) {
                Size idx = j * n_cfvol_strikes + k;
                valid = valid &&
                        tryGetBaseScenarioValue(baseScenarioAbsolute_,
                                                RiskFactorKey(RiskFactorKey::KeyType::OptionletVolatility, key, idx),
                                                volData[j][k], continueOnError_);
            }
        }
        if (!valid)
            continue;

        // cache tenor times
        for (Size j = 0; j < shiftExpiryTimes.size(); ++j)
            shiftExpiryTimes[j] = dc.yearFraction(asof, asof + expiries[j]);

        // Can we store a valid shift size?
        bool validShiftSize = vectorEqual(volExpiryTimes, shiftExpiryTimes);
        validShiftSize = validShiftSize && vectorEqual(volStrikes, shiftStrikes);

        // loop over shift expiries and terms
        for (Size j = 0; j < shiftExpiryTimes.size(); ++j) {
            for (Size k = 0; k < shiftStrikes.size(); ++k) {
                boost::shared_ptr<Scenario> scenario = sensiScenarioFactory_->buildScenario(asof);

                scenarioDescriptions_.push_back(capFloorVolScenarioDescription(key, j, k, up, sensiIsAtm));

                applyShift(j, k, shiftSize, up, shiftType, shiftExpiryTimes, shiftStrikes, volExpiryTimes, volStrikes,
                           volData, shiftedVolData, true);

                // add shifted vol data to the scenario
                for (Size jj = 0; jj < n_cfvol_exp; ++jj) {
                    for (Size kk = 0; kk < n_cfvol_strikes; ++kk) {
                        Size idx = jj * n_cfvol_strikes + kk;
                        RiskFactorKey rfkey(RFType::OptionletVolatility, key, idx);

                        if (sensitivityData_->useSpreadedTermStructures()) {
                            scenario->add(rfkey, shiftedVolData[jj][kk] - volData[jj][kk]);
                        } else {
                            scenario->add(rfkey, shiftedVolData[jj][kk]);
                        }

                        // Possibly store valid shift size
                        if (validShiftSize && up && j == jj && k == kk) {
                            shiftSizes_[rfkey] = shiftedVolData[jj][kk] - volData[jj][kk];
                        }
                    }
                }

                // Give the scenario a label
                scenario->label(to_string(scenarioDescriptions_.back()));

                // add this scenario to the scenario vector
                scenarios_.push_back(scenario);
                DLOG("Sensitivity scenario # " << scenarios_.size() << ", label " << scenario->label() << " created");
            }
        }
    }
    LOG("Optionlet vol scenarios done");
}

void SensitivityScenarioGenerator::generateSurvivalProbabilityScenarios(bool up) {
    Date asof = baseScenario_->asof();
    // We can choose to shift fewer credit curves than listed in the market
    // Log an ALERT if some names in simmarket are excluded from the list
    for (auto sim_name : simMarketData_->defaultNames()) {
        if (sensitivityData_->creditCurveShiftData().find(sim_name) == sensitivityData_->creditCurveShiftData().end()) {
            WLOG("Credit Name " << sim_name << " in simmarket is not included in sensitivities analysis");
        }
    }
    Size n_ten;

    // original curves' buffer
    std::vector<Real> times;

    for (auto c : sensitivityData_->creditCurveShiftData()) {
        string name = c.first;
        n_ten = simMarketData_->defaultTenors(name).size();
        std::vector<Real> hazardRates(n_ten); // integrated hazard rates
        times.clear();
        times.resize(n_ten);
        // buffer for shifted survival prob curves
        std::vector<Real> shiftedHazardRates(n_ten);
        SensitivityScenarioData::CurveShiftData data = *c.second;
        ShiftType shiftType = parseShiftType(data.shiftType);
        DayCounter dc = Actual365Fixed();
        try {
            dc = simMarket_->defaultCurve(name)->curve()->dayCounter();
        } catch(const std::exception&)  {
            WLOG("Day counter lookup in simulation market failed for default curve " << name << ", using default A365");
        }
        Calendar calendar = parseCalendar(simMarketData_->defaultCurveCalendar(name));

        Real prob = 0.0;
        bool valid = true;
        for (Size j = 0; j < n_ten; ++j) {
            Date d = asof + simMarketData_->defaultTenors(name)[j];
            times[j] = dc.yearFraction(asof, d);
            RiskFactorKey key(RiskFactorKey::KeyType::SurvivalProbability, name, j);
            valid = valid && tryGetBaseScenarioValue(baseScenarioAbsolute_, key, prob, continueOnError_);
	    // ensure we have a valid value, if prob = 0 we need to avoid nan to generate valid scenarios
            hazardRates[j] = -std::log(std::max(prob, 1E-8)) / times[j];
        }
        if (!valid)
            continue;

        std::vector<Period> shiftTenors = overrideTenors_ && simMarketData_->hasDefaultTenors(name)
                                              ? simMarketData_->defaultTenors(name)
                                              : data.shiftTenors;

        checkShiftTenors(shiftTenors, data.shiftTenors, "Default Curve " + name, continueOnError_);

        std::vector<Time> shiftTimes(shiftTenors.size());
        for (Size j = 0; j < shiftTenors.size(); ++j)
            shiftTimes[j] = dc.yearFraction(asof, asof + shiftTenors[j]);
        Real shiftSize = data.shiftSize;
        QL_REQUIRE(shiftTenors.size() > 0, "Discount shift tenors not specified");

        // Can we store a valid shift size?
        bool validShiftSize = vectorEqual(times, shiftTimes);

        for (Size j = 0; j < shiftTenors.size(); ++j) {

            boost::shared_ptr<Scenario> scenario = sensiScenarioFactory_->buildScenario(asof);
            scenarioDescriptions_.push_back(survivalProbabilityScenarioDescription(name, j, up));
            LOG("generate survival probability scenario, name " << name << ", bucket " << j << ", up " << up
                                                                << ", desc " << scenarioDescriptions_.back());

            // apply averaged hazard rate shift at tenor point j
            applyShift(j, shiftSize, up, shiftType, shiftTimes, hazardRates, times, shiftedHazardRates, true);

            // store shifted survival Prob in the scenario
            for (Size k = 0; k < n_ten; ++k) {
                RiskFactorKey key(RFType::SurvivalProbability, name, k);
                Real shiftedProb = exp(-shiftedHazardRates[k] * times[k]);
                if (sensitivityData_->useSpreadedTermStructures()) {
                    Real prob = exp(-hazardRates[k] * times[k]);
                    scenario->add(key, shiftedProb / prob);
                } else {
                    scenario->add(key, shiftedProb);
                }

                // Possibly store valid shift size
                if (validShiftSize && up && k == j) {
                    shiftSizes_[key] = shiftedHazardRates[k] - hazardRates[k];
                }
            }

            // Give the scenario a label
            scenario->label(to_string(scenarioDescriptions_.back()));

            // add this scenario to the scenario vector
            scenarios_.push_back(scenario);
            DLOG("Sensitivity scenario # " << scenarios_.size() << ", label " << scenario->label() << " created");

        } // end of shift curve tenors
    }
    LOG("Discount curve scenarios done");
}

void SensitivityScenarioGenerator::generateCdsVolScenarios(bool up) {
    Date asof = baseScenario_->asof();
    // We can choose to shift fewer discount curves than listed in the market
    // Log an ALERT if some swaption currencies in simmarket are excluded from the list
    for (auto sim_name : simMarketData_->cdsVolNames()) {
        if (sensitivityData_->cdsVolShiftData().find(sim_name) == sensitivityData_->cdsVolShiftData().end()) {
            WLOG("CDS name " << sim_name << " in simmarket is not included in sensitivities analysis");
        }
    }

    Size n_cdsvol_exp = simMarketData_->cdsVolExpiries().size();

    vector<Real> volData(n_cdsvol_exp, 0.0);
    vector<Real> volExpiryTimes(n_cdsvol_exp, 0.0);
    vector<Real> shiftedVolData(n_cdsvol_exp, 0.0);

    for (auto c : sensitivityData_->cdsVolShiftData()) {
        std::string name = c.first;
        SensitivityScenarioData::CdsVolShiftData data = c.second;
        ShiftType shiftType = parseShiftType(data.shiftType);
        Real shiftSize = data.shiftSize;

        vector<Time> shiftExpiryTimes(data.shiftExpiries.size(), 0.0);

        DayCounter dc = Actual365Fixed();
        try {
            dc = simMarket_->cdsVol(name)->dayCounter();
        } catch(const std::exception&)  {
            WLOG("Day counter lookup in simulation market failed for cds vol surface " << name << ", using default A365");
        }

        // cache original vol data
        for (Size j = 0; j < n_cdsvol_exp; ++j) {
            Date expiry = asof + simMarketData_->cdsVolExpiries()[j];
            volExpiryTimes[j] = dc.yearFraction(asof, expiry);
        }
        bool valid = true;
        for (Size j = 0; j < n_cdsvol_exp; ++j) {
            RiskFactorKey key(RiskFactorKey::KeyType::CDSVolatility, name, j);
            valid = valid && tryGetBaseScenarioValue(baseScenarioAbsolute_, key, volData[j], continueOnError_);
        }
        if (!valid)
            continue;

        // cache tenor times
        for (Size j = 0; j < shiftExpiryTimes.size(); ++j)
            shiftExpiryTimes[j] = dc.yearFraction(asof, asof + data.shiftExpiries[j]);

        // Can we store a valid shift size?
        bool validShiftSize = vectorEqual(volExpiryTimes, shiftExpiryTimes);

        // loop over shift expiries and terms
        for (Size j = 0; j < shiftExpiryTimes.size(); ++j) {
            Size strikeBucket = 0; // FIXME
            boost::shared_ptr<Scenario> scenario = sensiScenarioFactory_->buildScenario(asof);

            scenarioDescriptions_.push_back(CdsVolScenarioDescription(name, j, strikeBucket, up));

            applyShift(j, shiftSize, up, shiftType, shiftExpiryTimes, volData, volExpiryTimes, shiftedVolData, true);
            // add shifted vol data to the scenario
            for (Size jj = 0; jj < n_cdsvol_exp; ++jj) {
                RiskFactorKey key(RFType::CDSVolatility, name, jj);
                if (sensitivityData_->useSpreadedTermStructures()) {
                    scenario->add(key, shiftedVolData[jj] - volData[jj]);
                } else {
                    scenario->add(key, shiftedVolData[jj]);
                }

                // Possibly store valid shift size
                if (validShiftSize && up && j == jj) {
                    shiftSizes_[key] = shiftedVolData[jj] - volData[jj];
                }
            }

            // Give the scenario a label
            scenario->label(to_string(scenarioDescriptions_.back()));

            // add this scenario to the scenario vector
            scenarios_.push_back(scenario);
            LOG("Sensitivity scenario # " << scenarios_.size() << ", label " << scenario->label() << " created");
        }
    }
    LOG("CDS vol scenarios done");
}

void SensitivityScenarioGenerator::generateZeroInflationScenarios(bool up) {
    Date asof = baseScenario_->asof();
    // We can choose to shift fewer discount curves than listed in the market
    // Log an ALERT if some ibor indices in simmarket are excluded from the list
    for (auto sim_idx : simMarketData_->zeroInflationIndices()) {
        if (sensitivityData_->zeroInflationCurveShiftData().find(sim_idx) ==
            sensitivityData_->zeroInflationCurveShiftData().end()) {
            WLOG("Zero Inflation Index " << sim_idx << " in simmarket is not included in sensitivities analysis");
        }
    }

    for (auto z : sensitivityData_->zeroInflationCurveShiftData()) {
        string indexName = z.first;
        Size n_ten = simMarketData_->zeroInflationTenors(indexName).size();
        // original curves' buffer
        std::vector<Real> zeros(n_ten);
        std::vector<Real> times(n_ten);
        // buffer for shifted zero curves
        std::vector<Real> shiftedZeros(n_ten);
        SensitivityScenarioData::CurveShiftData data = *z.second;
        ShiftType shiftType = parseShiftType(data.shiftType);
        DayCounter dc = Actual365Fixed();
        try {
            dc = simMarket_->zeroInflationIndex(indexName)->zeroInflationTermStructure()->dayCounter();
        } catch(const std::exception&)  {
            WLOG("Day counter lookup in simulation market failed for zero inflation index " << indexName << ", using default A365");
        }
        bool valid = true;
        for (Size j = 0; j < n_ten; ++j) {
            Date d = asof + simMarketData_->zeroInflationTenors(indexName)[j];
            RiskFactorKey key(RiskFactorKey::KeyType::ZeroInflationCurve, indexName, j);
            valid = valid && tryGetBaseScenarioValue(baseScenarioAbsolute_, key, zeros[j], continueOnError_);
            times[j] = dc.yearFraction(asof, d);
        }
        if (!valid)
            continue;

        std::vector<Period> shiftTenors = overrideTenors_ && simMarketData_->hasZeroInflationTenors(indexName)
                                              ? simMarketData_->zeroInflationTenors(indexName)
                                              : data.shiftTenors;
        checkShiftTenors(shiftTenors, data.shiftTenors, "Zero Inflation " + indexName, continueOnError_);
        std::vector<Time> shiftTimes(shiftTenors.size());
        for (Size j = 0; j < shiftTenors.size(); ++j)
            shiftTimes[j] = dc.yearFraction(asof, asof + shiftTenors[j]);
        Real shiftSize = data.shiftSize;
        QL_REQUIRE(shiftTenors.size() > 0, "Zero Inflation Index shift tenors not specified");

        // Can we store a valid shift size?
        bool validShiftSize = vectorEqual(times, shiftTimes);

        for (Size j = 0; j < shiftTenors.size(); ++j) {

            boost::shared_ptr<Scenario> scenario = sensiScenarioFactory_->buildScenario(asof);

            scenarioDescriptions_.push_back(zeroInflationScenarioDescription(indexName, j, up));

            // apply zero rate shift at tenor point j
            applyShift(j, shiftSize, up, shiftType, shiftTimes, zeros, times, shiftedZeros, true);

            // store shifted discount curve for this index in the scenario
            for (Size k = 0; k < n_ten; ++k) {
                RiskFactorKey key(RFType::ZeroInflationCurve, indexName, k);
                if (sensitivityData_->useSpreadedTermStructures()) {
                    scenario->add(key, shiftedZeros[k] - zeros[k]);
                } else {
                    scenario->add(key, shiftedZeros[k]);
                }

                // Possibly store valid shift size
                if (validShiftSize && up && j == k) {
                    shiftSizes_[key] = shiftedZeros[k] - zeros[k];
                }
            }

            // Give the scenario a label
            scenario->label(to_string(scenarioDescriptions_.back()));

            // add this scenario to the scenario vector
            scenarios_.push_back(scenario);
            DLOG("Sensitivity scenario # " << scenarios_.size() << ", label " << scenario->label()
                                           << " created for indexName " << indexName);

        } // end of shift curve tenors
    }
    LOG("Zero Inflation Index curve scenarios done");
}

void SensitivityScenarioGenerator::generateYoYInflationScenarios(bool up) {
    Date asof = baseScenario_->asof();

    // We can choose to shift fewer discount curves than listed in the market
    std::vector<string> yoyInfIndexNames;
    // Log an ALERT if some ibor indices in simmarket are excluded from the list
    for (auto sim_idx : simMarketData_->yoyInflationIndices()) {
        if (sensitivityData_->yoyInflationCurveShiftData().find(sim_idx) ==
            sensitivityData_->yoyInflationCurveShiftData().end()) {
            WLOG("YoY Inflation Index " << sim_idx << " in simmarket is not included in sensitivities analysis");
        }
    }

    for (auto y : sensitivityData_->yoyInflationCurveShiftData()) {
        string indexName = y.first;
        Size n_ten = simMarketData_->yoyInflationTenors(indexName).size();
        // original curves' buffer
        std::vector<Real> yoys(n_ten);
        std::vector<Real> times(n_ten);
        // buffer for shifted zero curves
        std::vector<Real> shiftedYoys(n_ten);
        auto itr = sensitivityData_->yoyInflationCurveShiftData().find(indexName);
        QL_REQUIRE(itr != sensitivityData_->yoyInflationCurveShiftData().end(),
                   "yoyinflation CurveShiftData not found for " << indexName);
        SensitivityScenarioData::CurveShiftData data = *y.second;
        ShiftType shiftType = parseShiftType(data.shiftType);
        DayCounter dc = Actual365Fixed();
        try {
            dc = simMarket_->yoyInflationIndex(indexName)->yoyInflationTermStructure()->dayCounter();
        } catch(const std::exception&)  {
            WLOG("Day counter lookup in simulation market failed for yoy inflation index " << indexName << ", using default A365");
        }
        bool valid = true;
        for (Size j = 0; j < n_ten; ++j) {
            Date d = asof + simMarketData_->yoyInflationTenors(indexName)[j];
            RiskFactorKey key(RiskFactorKey::KeyType::YoYInflationCurve, indexName, j);
            valid = valid && tryGetBaseScenarioValue(baseScenarioAbsolute_, key, yoys[j], continueOnError_);
            times[j] = dc.yearFraction(asof, d);
        }
        if (!valid)
            continue;

        std::vector<Period> shiftTenors = overrideTenors_ && simMarketData_->hasYoyInflationTenors(indexName)
                                              ? simMarketData_->yoyInflationTenors(indexName)
                                              : data.shiftTenors;
        checkShiftTenors(shiftTenors, data.shiftTenors, "YoY Inflation " + indexName, continueOnError_);
        std::vector<Time> shiftTimes(shiftTenors.size());
        for (Size j = 0; j < shiftTenors.size(); ++j)
            shiftTimes[j] = dc.yearFraction(asof, asof + shiftTenors[j]);
        Real shiftSize = data.shiftSize;
        QL_REQUIRE(shiftTenors.size() > 0, "YoY Inflation Index shift tenors not specified");

        // Can we store a valid shift size?
        bool validShiftSize = vectorEqual(times, shiftTimes);

        for (Size j = 0; j < shiftTenors.size(); ++j) {

            boost::shared_ptr<Scenario> scenario = sensiScenarioFactory_->buildScenario(asof);

            scenarioDescriptions_.push_back(yoyInflationScenarioDescription(indexName, j, up));

            // apply zero rate shift at tenor point j
            applyShift(j, shiftSize, up, shiftType, shiftTimes, yoys, times, shiftedYoys, true);

            // store shifted discount curve for this index in the scenario
            for (Size k = 0; k < n_ten; ++k) {
                RiskFactorKey key(RFType::YoYInflationCurve, indexName, k);
                if (sensitivityData_->useSpreadedTermStructures()) {
                    scenario->add(key, shiftedYoys[k] - yoys[k]);
                } else {
                    scenario->add(key, shiftedYoys[k]);
                }

                // Possibly store valid shift size
                if (validShiftSize && up && j == k) {
                    shiftSizes_[key] = shiftedYoys[k] - yoys[k];
                }
            }

            // Give the scenario a label
            scenario->label(to_string(scenarioDescriptions_.back()));

            // add this scenario to the scenario vector
            scenarios_.push_back(scenario);
            DLOG("Sensitivity scenario # " << scenarios_.size() << ", label " << scenario->label()
                                           << " created for indexName " << indexName);

        } // end of shift curve tenors
    }
    LOG("YoY Inflation Index curve scenarios done");
}

void SensitivityScenarioGenerator::generateYoYInflationCapFloorVolScenarios(bool up) {
    Date asof = baseScenario_->asof();
    for (auto sim_yoy : simMarketData_->yoyInflationCapFloorVolNames()) {
        if (sensitivityData_->yoyInflationCapFloorVolShiftData().find(sim_yoy) ==
            sensitivityData_->yoyInflationCapFloorVolShiftData().end()) {
            WLOG("Inflation index " << sim_yoy << " in simmarket is not included in sensitivities analysis");
        }
    }

    for (auto c : sensitivityData_->yoyInflationCapFloorVolShiftData()) {
        std::string name = c.first;
        Size n_yoyvol_strikes = simMarketData_->yoyInflationCapFloorVolStrikes(name).size();
        vector<Real> volStrikes = simMarketData_->yoyInflationCapFloorVolStrikes(name);
        Size n_yoyvol_exp = simMarketData_->yoyInflationCapFloorVolExpiries(name).size();
        SensitivityScenarioData::VolShiftData data = *c.second;
        ShiftType shiftType = parseShiftType(data.shiftType);
        Real shiftSize = data.shiftSize;
        vector<vector<Real>> volData(n_yoyvol_exp, vector<Real>(n_yoyvol_strikes, 0.0));
        vector<Real> volExpiryTimes(n_yoyvol_exp, 0.0);
        vector<vector<Real>> shiftedVolData(n_yoyvol_exp, vector<Real>(n_yoyvol_strikes, 0.0));

        std::vector<Period> expiries = overrideTenors_ && simMarketData_->hasYoYInflationCapFloorVolExpiries(name)
                                           ? simMarketData_->yoyInflationCapFloorVolExpiries(name)
                                           : data.shiftExpiries;
        QL_REQUIRE(expiries.size() == data.shiftExpiries.size(), "mismatch between effective shift expiries ("
                                                                     << expiries.size() << ") and shift tenors ("
                                                                     << data.shiftExpiries.size());
        vector<Real> shiftExpiryTimes(expiries.size(), 0.0);
        vector<Real> shiftStrikes = data.shiftStrikes;

        DayCounter dc = Actual365Fixed();
        try {
            dc = simMarket_->yoyCapFloorVol(name)->dayCounter();
        } catch(const std::exception&)  {
            WLOG("Day counter lookup in simulation market failed for yoy cap/floor vol surface " << name << ", using default A365");
        }

        // cache original vol data
        for (Size j = 0; j < n_yoyvol_exp; ++j) {
            Date expiry = asof + simMarketData_->yoyInflationCapFloorVolExpiries(name)[j];
            volExpiryTimes[j] = dc.yearFraction(asof, expiry);
        }
        bool valid = true;
        for (Size j = 0; j < n_yoyvol_exp; ++j) {
            for (Size k = 0; k < n_yoyvol_strikes; ++k) {
                Size idx = j * n_yoyvol_strikes + k;
                RiskFactorKey key(RiskFactorKey::KeyType::YoYInflationCapFloorVolatility, name, idx);
                valid = valid && tryGetBaseScenarioValue(baseScenarioAbsolute_, key, volData[j][k], continueOnError_);
            }
        }
        if (!valid)
            continue;

        // cache tenor times
        for (Size j = 0; j < shiftExpiryTimes.size(); ++j)
            shiftExpiryTimes[j] = dc.yearFraction(asof, asof + expiries[j]);

        bool validShiftSize = vectorEqual(volExpiryTimes, shiftExpiryTimes);
        validShiftSize = validShiftSize && vectorEqual(volStrikes, shiftStrikes);

        // loop over shift expiries and terms
        for (Size j = 0; j < shiftExpiryTimes.size(); ++j) {
            for (Size k = 0; k < shiftStrikes.size(); ++k) {
                boost::shared_ptr<Scenario> scenario = sensiScenarioFactory_->buildScenario(asof);

                scenarioDescriptions_.push_back(yoyInflationCapFloorVolScenarioDescription(name, j, k, up));

                applyShift(j, k, shiftSize, up, shiftType, shiftExpiryTimes, shiftStrikes, volExpiryTimes, volStrikes,
                           volData, shiftedVolData, true);

                // add shifted vol data to the scenario
                for (Size jj = 0; jj < n_yoyvol_exp; ++jj) {
                    for (Size kk = 0; kk < n_yoyvol_strikes; ++kk) {
                        Size idx = jj * n_yoyvol_strikes + kk;
                        RiskFactorKey key(RFType::YoYInflationCapFloorVolatility, name, idx);
                        if (sensitivityData_->useSpreadedTermStructures()) {
                            scenario->add(key, shiftedVolData[jj][kk] - volData[jj][kk]);
                        } else {
                            scenario->add(key, shiftedVolData[jj][kk]);
                        }

                        // Possibly store valid shift size
                        if (validShiftSize && up && j == jj && k == kk) {
                            shiftSizes_[key] = shiftedVolData[jj][kk] - volData[jj][kk];
                        }
                    }
                }

                // Give the scenario a label
                scenario->label(to_string(scenarioDescriptions_.back()));

                // add this scenario to the scenario vector
                scenarios_.push_back(scenario);
                DLOG("Sensitivity scenario # " << scenarios_.size() << ", label " << scenario->label() << " created");
            }
        }
    }
    LOG("YoY inflation optionlet vol scenarios done");
}

void SensitivityScenarioGenerator::generateZeroInflationCapFloorVolScenarios(bool up) {
    Date asof = baseScenario_->asof();
    for (auto sim_zci : simMarketData_->zeroInflationCapFloorVolNames()) {
        if (sensitivityData_->zeroInflationCapFloorVolShiftData().find(sim_zci) ==
            sensitivityData_->zeroInflationCapFloorVolShiftData().end()) {
            WLOG("Inflation index " << sim_zci << " in simmarket is not included in sensitivities analysis");
        }
    }

    for (auto c : sensitivityData_->zeroInflationCapFloorVolShiftData()) {
        std::string name = c.first;
        Size n_strikes = simMarketData_->zeroInflationCapFloorVolStrikes(name).size();
        Size n_exp = simMarketData_->zeroInflationCapFloorVolExpiries(name).size();
        vector<Real> volStrikes = simMarketData_->zeroInflationCapFloorVolStrikes(name);
        SensitivityScenarioData::VolShiftData data = *c.second;
        ShiftType shiftType = parseShiftType(data.shiftType);
        Real shiftSize = data.shiftSize;
        vector<vector<Real>> volData(n_exp, vector<Real>(n_strikes, 0.0));
        vector<Real> volExpiryTimes(n_exp, 0.0);
        vector<vector<Real>> shiftedVolData(n_exp, vector<Real>(n_strikes, 0.0));

        std::vector<Period> expiries = overrideTenors_ && simMarketData_->hasZeroInflationCapFloorVolExpiries(name)
                                           ? simMarketData_->zeroInflationCapFloorVolExpiries(name)
                                           : data.shiftExpiries;
        QL_REQUIRE(expiries.size() == data.shiftExpiries.size(), "mismatch between effective shift expiries ("
                                                                     << expiries.size() << ") and shift tenors ("
                                                                     << data.shiftExpiries.size());
        vector<Real> shiftExpiryTimes(expiries.size(), 0.0);
        vector<Real> shiftStrikes = data.shiftStrikes;

        DayCounter dc = Actual365Fixed();
        try {
            dc = simMarket_->cpiInflationCapFloorVolatilitySurface(name)->dayCounter();
        } catch(const std::exception&)  {
            WLOG("Day counter lookup in simulation market failed for cpi cap/floor vol surface " << name << ", using default A365");
        }

        // cache original vol data
        for (Size j = 0; j < n_exp; ++j) {
            Date expiry = asof + simMarketData_->zeroInflationCapFloorVolExpiries(name)[j];
            volExpiryTimes[j] = dc.yearFraction(asof, expiry);
        }
        bool valid = true;
        for (Size j = 0; j < n_exp; ++j) {
            for (Size k = 0; k < n_strikes; ++k) {
                Size idx = j * n_strikes + k;
                RiskFactorKey key(RiskFactorKey::KeyType::ZeroInflationCapFloorVolatility, name, idx);
                valid = valid && tryGetBaseScenarioValue(baseScenarioAbsolute_, key, volData[j][k], continueOnError_);
            }
        }
        if (!valid)
            continue;

        // cache tenor times
        for (Size j = 0; j < shiftExpiryTimes.size(); ++j)
            shiftExpiryTimes[j] = dc.yearFraction(asof, asof + expiries[j]);

        bool validShiftSize = vectorEqual(volExpiryTimes, shiftExpiryTimes);
        validShiftSize = validShiftSize && vectorEqual(volStrikes, shiftStrikes);

        // loop over shift expiries and terms
        for (Size j = 0; j < shiftExpiryTimes.size(); ++j) {
            for (Size k = 0; k < shiftStrikes.size(); ++k) {
                boost::shared_ptr<Scenario> scenario = sensiScenarioFactory_->buildScenario(asof);

                scenarioDescriptions_.push_back(zeroInflationCapFloorVolScenarioDescription(name, j, k, up));

                applyShift(j, k, shiftSize, up, shiftType, shiftExpiryTimes, shiftStrikes, volExpiryTimes, volStrikes,
                           volData, shiftedVolData, true);

                // add shifted vol data to the scenario
                for (Size jj = 0; jj < n_exp; ++jj) {
                    for (Size kk = 0; kk < n_strikes; ++kk) {
                        Size idx = jj * n_strikes + kk;
                        RiskFactorKey key(RFType::ZeroInflationCapFloorVolatility, name, idx);
                        if (sensitivityData_->useSpreadedTermStructures()) {
                            scenario->add(key, shiftedVolData[jj][kk] - volData[jj][kk]);
                        } else {
                            scenario->add(key, shiftedVolData[jj][kk]);
                        }

                        // Possibly store valid shift size
                        if (validShiftSize && up && j == jj && k == kk) {
                            shiftSizes_[key] = shiftedVolData[jj][kk] - volData[jj][kk];
                        }
                    }
                }

                // Give the scenario a label
                scenario->label(to_string(scenarioDescriptions_.back()));

                // add this scenario to the scenario vector
                scenarios_.push_back(scenario);
                DLOG("Sensitivity scenario # " << scenarios_.size() << ", label " << scenario->label() << " created");
            }
        }
    }
    LOG("Zero inflation cap/floor vol scenarios done");
}

void SensitivityScenarioGenerator::generateBaseCorrelationScenarios(bool up) {
    Date asof = baseScenario_->asof();
    // We can choose to shift fewer discount curves than listed in the market
    // Log an ALERT if some names in simmarket are excluded from the list
   for (auto name : simMarketData_->baseCorrelationNames()) {
        if (sensitivityData_->baseCorrelationShiftData().find(name) ==
            sensitivityData_->baseCorrelationShiftData().end()) {
            WLOG("Base Correlation " << name << " in simmarket is not included in sensitivities analysis");
        }
    }

    Size n_bc_terms = simMarketData_->baseCorrelationTerms().size();
    Size n_bc_levels = simMarketData_->baseCorrelationDetachmentPoints().size();

    vector<vector<Real>> bcData(n_bc_levels, vector<Real>(n_bc_terms, 0.0));
    vector<vector<Real>> shiftedBcData(n_bc_levels, vector<Real>(n_bc_levels, 0.0));
    vector<Real> termTimes(n_bc_terms, 0.0);
    vector<Real> levels = simMarketData_->baseCorrelationDetachmentPoints();

    for (auto b : sensitivityData_->baseCorrelationShiftData()) {
        std::string name = b.first;
        SensitivityScenarioData::BaseCorrelationShiftData data = b.second;
        ShiftType shiftType = parseShiftType(data.shiftType);
        Real shiftSize = data.shiftSize;

        vector<Real> shiftLevels = data.shiftLossLevels;
        vector<Real> shiftTermTimes(data.shiftTerms.size(), 0.0);

        DayCounter dc = Actual365Fixed();
        try {
            dc = simMarket_->baseCorrelation(name)->dayCounter();
        } catch(const std::exception&)  {
            WLOG("Day counter lookup in simulation market failed for base correlation structure " << name << ", using default A365");
        }

        // cache original base correlation data
        for (Size j = 0; j < n_bc_terms; ++j) {
            Date term = asof + simMarketData_->baseCorrelationTerms()[j];
            termTimes[j] = dc.yearFraction(asof, term);
        }
        bool valid = true;
        for (Size j = 0; j < n_bc_levels; ++j) {
            for (Size k = 0; k < n_bc_terms; ++k) {
                RiskFactorKey key(RiskFactorKey::KeyType::BaseCorrelation, name, j);
                valid = valid && tryGetBaseScenarioValue(baseScenarioAbsolute_, key, bcData[j][k], continueOnError_);
            }
        }
        if (!valid)
            continue;

        // cache tenor times
        for (Size j = 0; j < shiftTermTimes.size(); ++j)
            shiftTermTimes[j] = dc.yearFraction(asof, asof + data.shiftTerms[j]);

        // Can we store a valid shift size?
        bool validShiftSize = vectorEqual(termTimes, shiftTermTimes);
        validShiftSize = validShiftSize && vectorEqual(levels, shiftLevels);

        // loop over shift levels and terms
        for (Size j = 0; j < shiftLevels.size(); ++j) {
            for (Size k = 0; k < shiftTermTimes.size(); ++k) {
                boost::shared_ptr<Scenario> scenario = sensiScenarioFactory_->buildScenario(asof);

                scenarioDescriptions_.push_back(baseCorrelationScenarioDescription(name, j, k, up));

                applyShift(j, k, shiftSize, up, shiftType, shiftLevels, shiftTermTimes, levels, termTimes, bcData,
                           shiftedBcData, true);

                // add shifted vol data to the scenario
                for (Size jj = 0; jj < n_bc_levels; ++jj) {
                    for (Size kk = 0; kk < n_bc_terms; ++kk) {
                        Size idx = jj * n_bc_terms + kk;
                        if (shiftedBcData[jj][kk] < 0.0) {
                            ALOG("invalid shifted base correlation " << shiftedBcData[jj][kk] << " at lossLevelIndex "
                                                                     << jj << " and termIndex " << kk
                                                                     << " set to zero");
                            shiftedBcData[jj][kk] = 0.0;
                        } else if (shiftedBcData[jj][kk] > 1.0) {
                            ALOG("invalid shifted base correlation " << shiftedBcData[jj][kk] << " at lossLevelIndex "
                                                                     << jj << " and termIndex " << kk
                                                                     << " set to 1 - epsilon");
                            shiftedBcData[jj][kk] = 1.0 - QL_EPSILON;
                        }

                        RiskFactorKey key(RFType::BaseCorrelation, name, idx);
                        scenario->add(key, shiftedBcData[jj][kk]);

                        // Possibly store valid shift size
                        if (validShiftSize && up && j == jj && k == kk) {
                            shiftSizes_[key] = shiftedBcData[jj][kk] - bcData[jj][kk];
                        }
                    }
                }

                // Give the scenario a label
                scenario->label(to_string(scenarioDescriptions_.back()));

                // add this scenario to the scenario vector
                scenarios_.push_back(scenario);
                DLOG("Sensitivity scenario # " << scenarios_.size() << ", label " << scenario->label() << " created");
            }
        }
    }
    LOG("Base correlation scenarios done");
}

void SensitivityScenarioGenerator::generateCommodityCurveScenarios(bool up) {

    Date asof = baseScenario_->asof();

    // Log an ALERT if some commodity curves in simulation market are not in the list
    for (const string& name : simMarketData_->commodityNames()) {
        if (sensitivityData_->commodityCurveShiftData().find(name) ==
            sensitivityData_->commodityCurveShiftData().end()) {
            ALOG("Commodity " << name
                              << " in simulation market is not "
                                 "included in commodity sensitivity analysis");
        }
    }

    for (auto c : sensitivityData_->commodityCurveShiftData()) {
        string name = c.first;
        // Tenors for this name in simulation market
        vector<Period> simMarketTenors = simMarketData_->commodityCurveTenors(name);
        DayCounter dc = Actual365Fixed();
        try {
            dc = simMarket_->commodityPriceCurve(name)->dayCounter();
        } catch(const std::exception&)  {
            WLOG("Day counter lookup in simulation market failed for commodity price curve " << name << ", using default A365");
        }


        vector<Real> times(simMarketTenors.size());
        vector<Real> basePrices(times.size());
        vector<Real> shiftedPrices(times.size());

        // Get the base prices for this name from the base scenario
        bool valid = true;
        for (Size j = 0; j < times.size(); ++j) {
            times[j] = dc.yearFraction(asof, asof + simMarketTenors[j]);
            RiskFactorKey key(RiskFactorKey::KeyType::CommodityCurve, name, j);
            valid = valid && tryGetBaseScenarioValue(baseScenarioAbsolute_, key, basePrices[j], continueOnError_);
        }
        if (!valid)
            continue;

        // Get the sensitivity data for this name
        SensitivityScenarioData::CurveShiftData data = *c.second;
        ShiftType shiftType = parseShiftType(data.shiftType);
        Real shiftSize = data.shiftSize;

        // Get the times at which we want to apply the shifts
        QL_REQUIRE(!data.shiftTenors.empty(), "Commodity curve shift tenors have not been given");
        vector<Time> shiftTimes(data.shiftTenors.size());
        for (Size j = 0; j < data.shiftTenors.size(); ++j) {
            shiftTimes[j] = dc.yearFraction(asof, asof + data.shiftTenors[j]);
        }

        // Can we store a valid shift size?
        bool validShiftSize = vectorEqual(times, shiftTimes);

        // Generate the scenarios for each shift
        for (Size j = 0; j < data.shiftTenors.size(); ++j) {

            boost::shared_ptr<Scenario> scenario = sensiScenarioFactory_->buildScenario(asof);
            scenarioDescriptions_.push_back(commodityCurveScenarioDescription(name, j, up));

            // Apply shift at tenor point j
            applyShift(j, shiftSize, up, shiftType, shiftTimes, basePrices, times, shiftedPrices, true);

            // store shifted commodity price curve in the scenario
            for (Size k = 0; k < times.size(); ++k) {
                RiskFactorKey key(RFType::CommodityCurve, name, k);
                if (sensitivityData_->useSpreadedTermStructures()) {
                    scenario->add(key, shiftedPrices[k] - basePrices[k]);
                } else {
                    scenario->add(key, shiftedPrices[k]);
                }

                // Possibly store valid shift size
                if (validShiftSize && up && j == k) {
                    shiftSizes_[key] = shiftedPrices[k] - basePrices[k];
                }
            }

            // Give the scenario a label
            scenario->label(to_string(scenarioDescriptions_.back()));

            // add this scenario to the scenario vector
            scenarios_.push_back(scenario);
            DLOG("Sensitivity scenario # " << scenarios_.size() << ", label " << scenario->label() << " created");
        }
    }
    LOG("Commodity curve scenarios done");
}

void SensitivityScenarioGenerator::generateCommodityVolScenarios(bool up) {

    // Log an ALERT if some commodity vol names in simulation market are not in the list
    for (const string& name : simMarketData_->commodityVolNames()) {
        if (sensitivityData_->commodityVolShiftData().find(name) == sensitivityData_->commodityVolShiftData().end()) {
            ALOG("Commodity volatility " << name
                                         << " in simulation market is not "
                                            "included in commodity sensitivity analysis");
        }
    }

    // Loop over each commodity and create volatility scenario
    Date asof = baseScenario_->asof();
    for (auto c : sensitivityData_->commodityVolShiftData()) {
        string name = c.first;
        // Simulation market data for the current name
        const vector<Period>& expiries = simMarketData_->commodityVolExpiries(name);
        const vector<Real>& moneyness = simMarketData_->commodityVolMoneyness(name);
        QL_REQUIRE(!expiries.empty(), "Sim market commodity volatility expiries have not been specified for " << name);
        QL_REQUIRE(!moneyness.empty(), "Sim market commodity volatility moneyness has not been specified for " << name);
        // Store base scenario volatilities, strike x expiry
        vector<vector<Real>> baseValues(moneyness.size(), vector<Real>(expiries.size()));
        // Time to each expiry
        vector<Time> times(expiries.size());
        // Store shifted scenario volatilities
        vector<vector<Real>> shiftedValues = baseValues;

        SensitivityScenarioData::VolShiftData sd = c.second;
        QL_REQUIRE(!sd.shiftExpiries.empty(), "commodity volatility shift tenors must be specified");

        ShiftType shiftType = parseShiftType(sd.shiftType);
        vector<Time> shiftTimes(sd.shiftExpiries.size());
        DayCounter dc = Actual365Fixed();
        try {
            dc = simMarket_->commodityVolatility(name)->dayCounter();
        } catch(const std::exception&)  {
            WLOG("Day counter lookup in simulation market failed for commodity vol surface " << name << ", using default A365");
        }

        // Get the base scenario volatility values
        bool valid = true;
        for (Size j = 0; j < expiries.size(); j++) {
            times[j] = dc.yearFraction(asof, asof + expiries[j]);
            for (Size i = 0; i < moneyness.size(); i++) {
                RiskFactorKey key(RiskFactorKey::KeyType::CommodityVolatility, name, i * expiries.size() + j);
                valid =
                    valid && tryGetBaseScenarioValue(baseScenarioAbsolute_, key, baseValues[i][j], continueOnError_);
            }
        }
        if (!valid)
            continue;

        // Store the shift expiry times
        for (Size sj = 0; sj < sd.shiftExpiries.size(); ++sj) {
            shiftTimes[sj] = dc.yearFraction(asof, asof + sd.shiftExpiries[sj]);
        }

        // Can we store a valid shift size?
        bool validShiftSize = vectorEqual(times, shiftTimes);
        validShiftSize = validShiftSize && vectorEqual(moneyness, sd.shiftStrikes);

        // Loop and apply scenarios
        for (Size sj = 0; sj < sd.shiftExpiries.size(); ++sj) {
            for (Size si = 0; si < sd.shiftStrikes.size(); ++si) {

                boost::shared_ptr<Scenario> scenario = sensiScenarioFactory_->buildScenario(asof);
                scenarioDescriptions_.push_back(commodityVolScenarioDescription(name, sj, si, up));

                applyShift(si, sj, sd.shiftSize, up, shiftType, sd.shiftStrikes, shiftTimes, moneyness, times,
                           baseValues, shiftedValues, true);

                Size counter = 0;
                for (Size i = 0; i < moneyness.size(); i++) {
                    for (Size j = 0; j < expiries.size(); ++j) {
                        RiskFactorKey key(RFType::CommodityVolatility, name, counter++);
                        if (sensitivityData_->useSpreadedTermStructures()) {
                            scenario->add(key, shiftedValues[i][j] - baseValues[i][j]);
                        } else {
                            scenario->add(key, shiftedValues[i][j]);
                        }
                        // Possibly store valid shift size
                        if (validShiftSize && up && si == i && sj == j) {
                            shiftSizes_[key] = shiftedValues[i][j] - baseValues[i][j];
                        }
                    }
                }

                // Give the scenario a label
                scenario->label(to_string(scenarioDescriptions_.back()));

                // Add the final scenario to the scenario vector
                scenarios_.push_back(scenario);

                DLOG("Sensitivity scenario # " << scenarios_.size() << ", label " << scenario->label() << " created");
            }
        }
    }
    LOG("Commodity volatility scenarios done");
}

void SensitivityScenarioGenerator::generateCorrelationScenarios(bool up) {
    Date asof = baseScenario_->asof();
    for (auto sim_cap : simMarketData_->correlationPairs()) {
        if (sensitivityData_->correlationShiftData().find(sim_cap) == sensitivityData_->correlationShiftData().end()) {
            WLOG("Correlation " << sim_cap << " in simmarket is not included in sensitivities analysis");
        }
    }

    Size n_c_strikes = simMarketData_->correlationStrikes().size();
    vector<Real> corrStrikes = simMarketData_->correlationStrikes();

    for (auto c : sensitivityData_->correlationShiftData()) {
        std::string label = c.first;
        std::vector<std::string> tokens;
        boost::split(tokens, label, boost::is_any_of(":"));
        std::pair<string, string> pair(tokens[0], tokens[1]);
        Size n_c_exp = simMarketData_->correlationExpiries().size();
        SensitivityScenarioData::VolShiftData data = c.second;
        ShiftType shiftType = parseShiftType(data.shiftType);
        Real shiftSize = data.shiftSize;
        vector<vector<Real>> corrData(n_c_exp, vector<Real>(n_c_strikes, 0.0));
        vector<Real> corrExpiryTimes(n_c_exp, 0.0);
        vector<vector<Real>> shiftedCorrData(n_c_exp, vector<Real>(n_c_strikes, 0.0));

        std::vector<Period> expiries = overrideTenors_ ? simMarketData_->correlationExpiries() : data.shiftExpiries;
        QL_REQUIRE(expiries.size() == data.shiftExpiries.size(), "mismatch between effective shift expiries ("
                                                                     << expiries.size() << ") and shift tenors ("
                                                                     << data.shiftExpiries.size());
        vector<Real> shiftExpiryTimes(expiries.size(), 0.0);
        vector<Real> shiftStrikes = data.shiftStrikes;

        DayCounter dc = Actual365Fixed();
        try {
            dc = simMarket_->correlationCurve(pair.first, pair.second)->dayCounter();
        } catch(const std::exception&)  {
            WLOG("Day counter lookup in simulation market failed for correlation curve " << pair.first << " - " <<  pair.second << ", using default A365");
        }

        // cache original vol data
        for (Size j = 0; j < n_c_exp; ++j) {
            Date expiry = asof + simMarketData_->correlationExpiries()[j];
            corrExpiryTimes[j] = dc.yearFraction(asof, expiry);
        }
        bool valid = true;
        for (Size j = 0; j < n_c_exp; ++j) {
            for (Size k = 0; k < n_c_strikes; ++k) {
                Size idx = j * n_c_strikes + k;
                RiskFactorKey key(RiskFactorKey::KeyType::Correlation, label, idx);
                valid = valid && tryGetBaseScenarioValue(baseScenarioAbsolute_, key, corrData[j][k], continueOnError_);
            }
        }
        if (!valid)
            continue;

        // cache tenor times
        for (Size j = 0; j < shiftExpiryTimes.size(); ++j)
            shiftExpiryTimes[j] = dc.yearFraction(asof, asof + expiries[j]);

        // Can we store a valid shift size?
        bool validShiftSize = vectorEqual(corrExpiryTimes, shiftExpiryTimes);
        validShiftSize = validShiftSize && vectorEqual(corrStrikes, shiftStrikes);

        // loop over shift expiries and terms
        for (Size j = 0; j < shiftExpiryTimes.size(); ++j) {
            for (Size k = 0; k < shiftStrikes.size(); ++k) {
                boost::shared_ptr<Scenario> scenario = sensiScenarioFactory_->buildScenario(asof);

                scenarioDescriptions_.push_back(correlationScenarioDescription(label, j, k, up));

                applyShift(j, k, shiftSize, up, shiftType, shiftExpiryTimes, shiftStrikes, corrExpiryTimes, corrStrikes,
                           corrData, shiftedCorrData, true);

                // add shifted vol data to the scenario
                for (Size jj = 0; jj < n_c_exp; ++jj) {
                    for (Size kk = 0; kk < n_c_strikes; ++kk) {
                        Size idx = jj * n_c_strikes + kk;
                        RiskFactorKey key(RFType::Correlation, label, idx);

                        if (shiftedCorrData[jj][kk] > 1) {
                            shiftedCorrData[jj][kk] = 1;
                        } else if (shiftedCorrData[jj][kk] < -1) {
                            shiftedCorrData[jj][kk] = -1;
                        }

                        if (sensitivityData_->useSpreadedTermStructures()) {
                            scenario->add(key, shiftedCorrData[jj][kk] - corrData[jj][kk]);
                        } else {
                            scenario->add(key, shiftedCorrData[jj][kk]);
                        }

                        LOG(jj << " " << kk << " " << shiftedCorrData[jj][kk] << " " << corrData[jj][kk]);
                        // Possibly store valid shift size
                        if (validShiftSize && up && j == jj && k == kk) {
                            shiftSizes_[key] = shiftedCorrData[jj][kk] - corrData[jj][kk];
                        }
                    }
                }

                // Give the scenario a label
                scenario->label(to_string(scenarioDescriptions_.back()));

                // add this scenario to the scenario vector
                scenarios_.push_back(scenario);
                DLOG("Sensitivity scenario # " << scenarios_.size() << ", label " << scenario->label() << " created");
            }
        }
    }
    LOG("Correlation scenarios done");
}

void SensitivityScenarioGenerator::generateSecuritySpreadScenarios(bool up) {
    // We can choose to shift fewer discount curves than listed in the market
    Date asof = baseScenario_->asof();
    // Log an ALERT if some equities in simmarket are excluded from the sensitivities list
    for (auto sim_security : simMarketData_->securities()) {
        if (sensitivityData_->securityShiftData().find(sim_security) == sensitivityData_->securityShiftData().end()) {
            WLOG("Security " << sim_security << " in simmarket is not included in sensitivities analysis");
        }
    }
    for (auto s : sensitivityData_->securityShiftData()) {
        string bond = s.first;
        SensitivityScenarioData::SpotShiftData data = s.second;
        ShiftType type = parseShiftType(data.shiftType);
        Real size = up ? data.shiftSize : -1.0 * data.shiftSize;
        bool relShift = (type == SensitivityScenarioGenerator::ShiftType::Relative);

        boost::shared_ptr<Scenario> scenario = sensiScenarioFactory_->buildScenario(asof);

        RiskFactorKey key(RiskFactorKey::KeyType::SecuritySpread, bond);
        Real base_spread;
        if (!tryGetBaseScenarioValue(baseScenarioAbsolute_, key, base_spread, continueOnError_))
            continue;
        Real newSpread = relShift ? base_spread * (1.0 + size) : (base_spread + size);
        // Real newRate = up ? rate * (1.0 + data.shiftSize) : rate * (1.0 - data.shiftSize);
        scenario->add(key, newSpread);
        scenarioDescriptions_.push_back(securitySpreadScenarioDescription(bond, up));

        // Store absolute shift size
        if (up)
            shiftSizes_[key] = newSpread - base_spread;

        // Give the scenario a label
        scenario->label(to_string(scenarioDescriptions_.back()));

        scenarios_.push_back(scenario);
        DLOG("Sensitivity scenario # " << scenarios_.size() << ", label " << scenario->label()
                                       << " created: " << newSpread);
    }
    LOG("Security scenarios done");
}

SensitivityScenarioGenerator::ScenarioDescription SensitivityScenarioGenerator::fxScenarioDescription(string ccypair,
                                                                                                      bool up) {
    RiskFactorKey key(RiskFactorKey::KeyType::FXSpot, ccypair);
    ScenarioDescription::Type type = up ? ScenarioDescription::Type::Up : ScenarioDescription::Type::Down;
    ScenarioDescription desc(type, key, "spot");

    if (up)
        shiftSizes_[key] = 0.0;

    return desc;
}

SensitivityScenarioGenerator::ScenarioDescription SensitivityScenarioGenerator::equityScenarioDescription(string equity,
                                                                                                          bool up) {
    RiskFactorKey key(RiskFactorKey::KeyType::EquitySpot, equity);
    ScenarioDescription::Type type = up ? ScenarioDescription::Type::Up : ScenarioDescription::Type::Down;
    ScenarioDescription desc(type, key, "spot");

    if (up)
        shiftSizes_[key] = 0.0;

    return desc;
}

SensitivityScenarioGenerator::ScenarioDescription
SensitivityScenarioGenerator::dividendYieldScenarioDescription(string name, Size bucket, bool up) {
    QL_REQUIRE(sensitivityData_->dividendYieldShiftData().find(name) !=
                   sensitivityData_->dividendYieldShiftData().end(),
               "equity " << name << " not found in dividend yield shift data");
    QL_REQUIRE(bucket < sensitivityData_->dividendYieldShiftData()[name]->shiftTenors.size(),
               "bucket " << bucket << " out of range");
    RiskFactorKey key(RiskFactorKey::KeyType::DividendYield, name, bucket);
    std::ostringstream o;
    o << sensitivityData_->dividendYieldShiftData()[name]->shiftTenors[bucket];
    string text = o.str();
    ScenarioDescription::Type type = up ? ScenarioDescription::Type::Up : ScenarioDescription::Type::Down;
    ScenarioDescription desc(type, key, text);

    if (up)
        shiftSizes_[key] = 0.0;

    return desc;
}

SensitivityScenarioGenerator::ScenarioDescription
SensitivityScenarioGenerator::discountScenarioDescription(string ccy, Size bucket, bool up) {
    QL_REQUIRE(sensitivityData_->discountCurveShiftData().find(ccy) != sensitivityData_->discountCurveShiftData().end(),
               "currency " << ccy << " not found in discount shift data");
    QL_REQUIRE(bucket < sensitivityData_->discountCurveShiftData()[ccy]->shiftTenors.size(),
               "bucket " << bucket << " out of range");
    RiskFactorKey key(RiskFactorKey::KeyType::DiscountCurve, ccy, bucket);
    std::ostringstream o;
    o << sensitivityData_->discountCurveShiftData()[ccy]->shiftTenors[bucket];
    string text = o.str();
    ScenarioDescription::Type type = up ? ScenarioDescription::Type::Up : ScenarioDescription::Type::Down;
    ScenarioDescription desc(type, key, text);

    if (up)
        shiftSizes_[key] = 0.0;

    return desc;
}

SensitivityScenarioGenerator::ScenarioDescription
SensitivityScenarioGenerator::indexScenarioDescription(string index, Size bucket, bool up) {
    QL_REQUIRE(sensitivityData_->indexCurveShiftData().find(index) != sensitivityData_->indexCurveShiftData().end(),
               "currency " << index << " not found in index shift data");
    QL_REQUIRE(bucket < sensitivityData_->indexCurveShiftData()[index]->shiftTenors.size(),
               "bucket " << bucket << " out of range");
    RiskFactorKey key(RiskFactorKey::KeyType::IndexCurve, index, bucket);
    std::ostringstream o;
    o << sensitivityData_->indexCurveShiftData()[index]->shiftTenors[bucket];
    string text = o.str();
    ScenarioDescription::Type type = up ? ScenarioDescription::Type::Up : ScenarioDescription::Type::Down;
    ScenarioDescription desc(type, key, text);

    if (up)
        shiftSizes_[key] = 0.0;

    return desc;
}

SensitivityScenarioGenerator::ScenarioDescription
SensitivityScenarioGenerator::yieldScenarioDescription(string name, Size bucket, bool up) {
    QL_REQUIRE(sensitivityData_->yieldCurveShiftData().find(name) != sensitivityData_->yieldCurveShiftData().end(),
               "currency " << name << " not found in index shift data");
    QL_REQUIRE(bucket < sensitivityData_->yieldCurveShiftData()[name]->shiftTenors.size(),
               "bucket " << bucket << " out of range");
    RiskFactorKey key(RiskFactorKey::KeyType::YieldCurve, name, bucket);
    std::ostringstream o;
    o << sensitivityData_->yieldCurveShiftData()[name]->shiftTenors[bucket];
    string text = o.str();
    ScenarioDescription::Type type = up ? ScenarioDescription::Type::Up : ScenarioDescription::Type::Down;
    ScenarioDescription desc(type, key, text);

    if (up)
        shiftSizes_[key] = 0.0;

    return desc;
}

SensitivityScenarioGenerator::ScenarioDescription
SensitivityScenarioGenerator::fxVolScenarioDescription(string ccypair, Size expiryBucket, Size strikeBucket, bool up) {
    QL_REQUIRE(sensitivityData_->fxVolShiftData().find(ccypair) != sensitivityData_->fxVolShiftData().end(),
               "currency pair " << ccypair << " not found in fx vol shift data");
    SensitivityScenarioData::VolShiftData data = sensitivityData_->fxVolShiftData()[ccypair];
    QL_REQUIRE(expiryBucket < data.shiftExpiries.size(), "expiry bucket " << expiryBucket << " out of range");
    Size index = strikeBucket * data.shiftExpiries.size() + expiryBucket;
    RiskFactorKey key(RiskFactorKey::KeyType::FXVolatility, ccypair, index);
    std::ostringstream o;
    if (data.shiftStrikes.size() == 0 ||
        close_enough(data.shiftStrikes[strikeBucket], 0)) { // shiftStrikes defaults to {0.00}
        o << data.shiftExpiries[expiryBucket] << "/ATM";
    } else {
        QL_REQUIRE(strikeBucket < data.shiftStrikes.size(), "strike bucket " << strikeBucket << " out of range");
        o << data.shiftExpiries[expiryBucket] << "/" << data.shiftStrikes[strikeBucket];
    }
    string text = o.str();
    ScenarioDescription::Type type = up ? ScenarioDescription::Type::Up : ScenarioDescription::Type::Down;
    ScenarioDescription desc(type, key, text);

    if (up)
        shiftSizes_[key] = 0.0;

    return desc;
}

SensitivityScenarioGenerator::ScenarioDescription
SensitivityScenarioGenerator::equityVolScenarioDescription(string equity, Size expiryBucket, Size strikeBucket,
                                                           bool up) {
    QL_REQUIRE(sensitivityData_->equityVolShiftData().find(equity) != sensitivityData_->equityVolShiftData().end(),
               "currency pair " << equity << " not found in fx vol shift data");
    SensitivityScenarioData::VolShiftData data = sensitivityData_->equityVolShiftData()[equity];
    QL_REQUIRE(expiryBucket < data.shiftExpiries.size(), "expiry bucket " << expiryBucket << " out of range");
    Size index = strikeBucket * data.shiftExpiries.size() + expiryBucket;
    RiskFactorKey key(RiskFactorKey::KeyType::EquityVolatility, equity, index);
    std::ostringstream o;
    if (data.shiftStrikes.size() == 0 || close_enough(data.shiftStrikes[strikeBucket], 0)) {
        o << data.shiftExpiries[expiryBucket] << "/ATM";
    } else {
        QL_REQUIRE(strikeBucket < data.shiftStrikes.size(), "strike bucket " << strikeBucket << " out of range");
        o << data.shiftExpiries[expiryBucket] << "/" << data.shiftStrikes[strikeBucket];
    }
    string text = o.str();
    ScenarioDescription::Type type = up ? ScenarioDescription::Type::Up : ScenarioDescription::Type::Down;
    ScenarioDescription desc(type, key, text);

    if (up)
        shiftSizes_[key] = 0.0;

    return desc;
}

SensitivityScenarioGenerator::ScenarioDescription
SensitivityScenarioGenerator::swaptionVolScenarioDescription(string ccy, Size expiryBucket, Size termBucket,
                                                             Size strikeBucket, bool up) {
    QL_REQUIRE(sensitivityData_->swaptionVolShiftData().find(ccy) != sensitivityData_->swaptionVolShiftData().end(),
               "currency " << ccy << " not found in swaption vol shift data");
    SensitivityScenarioData::GenericYieldVolShiftData data = sensitivityData_->swaptionVolShiftData()[ccy];
    QL_REQUIRE(expiryBucket < data.shiftExpiries.size(), "expiry bucket " << expiryBucket << " out of range");
    QL_REQUIRE(termBucket < data.shiftTerms.size(), "term bucket " << termBucket << " out of range");
    QL_REQUIRE(strikeBucket < data.shiftStrikes.size(), "strike bucket " << strikeBucket << " out of range");
    Size index = expiryBucket * data.shiftStrikes.size() * data.shiftTerms.size() +
                 termBucket * data.shiftStrikes.size() + strikeBucket;
    RiskFactorKey key(RiskFactorKey::KeyType::SwaptionVolatility, ccy, index);
    std::ostringstream o;
    if (data.shiftStrikes.size() == 0 || close_enough(data.shiftStrikes[strikeBucket], 0)) {
        o << data.shiftExpiries[expiryBucket] << "/" << data.shiftTerms[termBucket] << "/ATM";
    } else {
        o << data.shiftExpiries[expiryBucket] << "/" << data.shiftTerms[termBucket] << "/" << std::setprecision(4)
          << data.shiftStrikes[strikeBucket];
    }
    string text = o.str();
    ScenarioDescription::Type type = up ? ScenarioDescription::Type::Up : ScenarioDescription::Type::Down;
    ScenarioDescription desc(type, key, text);

    if (up)
        shiftSizes_[key] = 0.0;

    return desc;
}

SensitivityScenarioGenerator::ScenarioDescription
SensitivityScenarioGenerator::yieldVolScenarioDescription(string securityId, Size expiryBucket, Size termBucket,
                                                          bool up) {
    QL_REQUIRE(sensitivityData_->yieldVolShiftData().find(securityId) != sensitivityData_->yieldVolShiftData().end(),
               "currency " << securityId << " not found in yield vol shift data");
    SensitivityScenarioData::GenericYieldVolShiftData data = sensitivityData_->yieldVolShiftData()[securityId];
    QL_REQUIRE(expiryBucket < data.shiftExpiries.size(), "expiry bucket " << expiryBucket << " out of range");
    QL_REQUIRE(termBucket < data.shiftTerms.size(), "term bucket " << termBucket << " out of range");
    Size index =
        expiryBucket * data.shiftStrikes.size() * data.shiftTerms.size() + termBucket * data.shiftStrikes.size();
    RiskFactorKey key(RiskFactorKey::KeyType::YieldVolatility, securityId, index);
    std::ostringstream o;
    o << data.shiftExpiries[expiryBucket] << "/" << data.shiftTerms[termBucket] << "/ATM";
    string text = o.str();
    ScenarioDescription::Type type = up ? ScenarioDescription::Type::Up : ScenarioDescription::Type::Down;
    ScenarioDescription desc(type, key, text);

    if (up)
        shiftSizes_[key] = 0.0;

    return desc;
}

SensitivityScenarioGenerator::ScenarioDescription
SensitivityScenarioGenerator::capFloorVolScenarioDescription(string ccy, Size expiryBucket, Size strikeBucket, bool up,
                                                             bool isAtm) {
    QL_REQUIRE(sensitivityData_->capFloorVolShiftData().find(ccy) != sensitivityData_->capFloorVolShiftData().end(),
               "currency " << ccy << " not found in cap/floor vol shift data");
    SensitivityScenarioData::CapFloorVolShiftData data = *sensitivityData_->capFloorVolShiftData()[ccy];
    QL_REQUIRE(expiryBucket < data.shiftExpiries.size(), "expiry bucket " << expiryBucket << " out of range");
    QL_REQUIRE(strikeBucket < data.shiftStrikes.size(), "strike bucket " << strikeBucket << " out of range");
    Size index = expiryBucket * data.shiftStrikes.size() + strikeBucket;
    RiskFactorKey key(RiskFactorKey::KeyType::OptionletVolatility, ccy, index);
    std::ostringstream o;
    o << data.shiftExpiries[expiryBucket] << "/";
    if (isAtm) {
        o << "ATM";
    } else {
        o << std::setprecision(4) << data.shiftStrikes[strikeBucket];
    }
    ScenarioDescription::Type type = up ? ScenarioDescription::Type::Up : ScenarioDescription::Type::Down;
    ScenarioDescription desc(type, key, o.str());

    if (up)
        shiftSizes_[key] = 0.0;

    return desc;
}

SensitivityScenarioGenerator::ScenarioDescription
SensitivityScenarioGenerator::survivalProbabilityScenarioDescription(string name, Size bucket, bool up) {
    QL_REQUIRE(sensitivityData_->creditCurveShiftData().find(name) != sensitivityData_->creditCurveShiftData().end(),
               "Name " << name << " not found in credit shift data");
    QL_REQUIRE(bucket < sensitivityData_->creditCurveShiftData()[name]->shiftTenors.size(),
               "bucket " << bucket << " out of range");
    RiskFactorKey key(RiskFactorKey::KeyType::SurvivalProbability, name, bucket);
    std::ostringstream o;
    o << sensitivityData_->creditCurveShiftData()[name]->shiftTenors[bucket];
    string text = o.str();
    ScenarioDescription::Type type = up ? ScenarioDescription::Type::Up : ScenarioDescription::Type::Down;
    ScenarioDescription desc(type, key, text);

    if (up)
        shiftSizes_[key] = 0.0;

    return desc;
}

SensitivityScenarioGenerator::ScenarioDescription
SensitivityScenarioGenerator::CdsVolScenarioDescription(string name, Size expiryBucket, Size strikeBucket, bool up) {
    QL_REQUIRE(sensitivityData_->cdsVolShiftData().find(name) != sensitivityData_->cdsVolShiftData().end(),
               "name " << name << " not found in swaption name shift data");
    SensitivityScenarioData::CdsVolShiftData data = sensitivityData_->cdsVolShiftData()[name];
    QL_REQUIRE(expiryBucket < data.shiftExpiries.size(), "expiry bucket " << expiryBucket << " out of range");
    Size index = strikeBucket * data.shiftExpiries.size() + expiryBucket;
    RiskFactorKey key(RiskFactorKey::KeyType::CDSVolatility, name, index);
    std::ostringstream o;
    o << data.shiftExpiries[expiryBucket] << "/"
      << "ATM";
    string text = o.str();
    ScenarioDescription::Type type = up ? ScenarioDescription::Type::Up : ScenarioDescription::Type::Down;
    ScenarioDescription desc(type, key, text);

    if (up)
        shiftSizes_[key] = 0.0;

    return desc;
}

SensitivityScenarioGenerator::ScenarioDescription
SensitivityScenarioGenerator::zeroInflationScenarioDescription(string index, Size bucket, bool up) {
    QL_REQUIRE(sensitivityData_->zeroInflationCurveShiftData().find(index) !=
                   sensitivityData_->zeroInflationCurveShiftData().end(),
               "inflation index " << index << " not found in zero inflation index shift data");
    QL_REQUIRE(bucket < sensitivityData_->zeroInflationCurveShiftData()[index]->shiftTenors.size(),
               "bucket " << bucket << " out of range");
    RiskFactorKey key(RiskFactorKey::KeyType::ZeroInflationCurve, index, bucket);
    std::ostringstream o;
    o << sensitivityData_->zeroInflationCurveShiftData()[index]->shiftTenors[bucket];
    string text = o.str();
    ScenarioDescription::Type type = up ? ScenarioDescription::Type::Up : ScenarioDescription::Type::Down;
    ScenarioDescription desc(type, key, text);

    if (up)
        shiftSizes_[key] = 0.0;

    return desc;
}

SensitivityScenarioGenerator::ScenarioDescription
SensitivityScenarioGenerator::yoyInflationScenarioDescription(string index, Size bucket, bool up) {
    QL_REQUIRE(sensitivityData_->yoyInflationCurveShiftData().find(index) !=
                   sensitivityData_->yoyInflationCurveShiftData().end(),
               "yoy inflation index " << index << " not found in zero inflation index shift data");
    QL_REQUIRE(bucket < sensitivityData_->yoyInflationCurveShiftData()[index]->shiftTenors.size(),
               "bucket " << bucket << " out of range");
    RiskFactorKey key(RiskFactorKey::KeyType::YoYInflationCurve, index, bucket);
    std::ostringstream o;
    o << sensitivityData_->yoyInflationCurveShiftData()[index]->shiftTenors[bucket];
    string text = o.str();
    ScenarioDescription::Type type = up ? ScenarioDescription::Type::Up : ScenarioDescription::Type::Down;
    ScenarioDescription desc(type, key, text);

    if (up)
        shiftSizes_[key] = 0.0;

    return desc;
}

SensitivityScenarioGenerator::ScenarioDescription
SensitivityScenarioGenerator::yoyInflationCapFloorVolScenarioDescription(string name, Size expiryBucket,
                                                                         Size strikeBucket, bool up) {
    QL_REQUIRE(sensitivityData_->yoyInflationCapFloorVolShiftData().find(name) !=
                   sensitivityData_->yoyInflationCapFloorVolShiftData().end(),
               "index " << name << " not found in yoy cap/floor vol shift data");
    SensitivityScenarioData::CapFloorVolShiftData data = *sensitivityData_->yoyInflationCapFloorVolShiftData()[name];
    QL_REQUIRE(expiryBucket < data.shiftExpiries.size(), "expiry bucket " << expiryBucket << " out of range");
    QL_REQUIRE(strikeBucket < data.shiftStrikes.size(), "strike bucket " << strikeBucket << " out of range");
    Size index = expiryBucket * data.shiftStrikes.size() + strikeBucket;
    RiskFactorKey key(RiskFactorKey::KeyType::YoYInflationCapFloorVolatility, name, index);
    std::ostringstream o;
    // Currently CapFloorVolShiftData must have a collection of absolute strikes for yoy inflation cap/floor vols
    o << data.shiftExpiries[expiryBucket] << "/" << std::setprecision(4) << data.shiftStrikes[strikeBucket];
    string text = o.str();
    ScenarioDescription::Type type = up ? ScenarioDescription::Type::Up : ScenarioDescription::Type::Down;
    ScenarioDescription desc(type, key, text);

    if (up)
        shiftSizes_[key] = 0.0;

    return desc;
}

SensitivityScenarioGenerator::ScenarioDescription
SensitivityScenarioGenerator::zeroInflationCapFloorVolScenarioDescription(string name, Size expiryBucket,
                                                                          Size strikeBucket, bool up) {
    QL_REQUIRE(sensitivityData_->zeroInflationCapFloorVolShiftData().find(name) !=
                   sensitivityData_->zeroInflationCapFloorVolShiftData().end(),
               "currency " << name << " not found in zero inflation cap/floor vol shift data");
    SensitivityScenarioData::VolShiftData data = *sensitivityData_->zeroInflationCapFloorVolShiftData()[name];
    QL_REQUIRE(expiryBucket < data.shiftExpiries.size(), "expiry bucket " << expiryBucket << " out of range");
    QL_REQUIRE(strikeBucket < data.shiftStrikes.size(), "strike bucket " << strikeBucket << " out of range");
    Size index = expiryBucket * data.shiftStrikes.size() + strikeBucket;
    RiskFactorKey key(RiskFactorKey::KeyType::ZeroInflationCapFloorVolatility, name, index);
    std::ostringstream o;
    if (data.shiftStrikes.size() == 0 || close_enough(data.shiftStrikes[strikeBucket], 0)) {
        o << data.shiftExpiries[expiryBucket] << "/ATM";
    } else {
        o << data.shiftExpiries[expiryBucket] << "/" << std::setprecision(4) << data.shiftStrikes[strikeBucket];
    }
    string text = o.str();
    ScenarioDescription::Type type = up ? ScenarioDescription::Type::Up : ScenarioDescription::Type::Down;
    ScenarioDescription desc(type, key, text);

    if (up)
        shiftSizes_[key] = 0.0;

    return desc;
}

SensitivityScenarioGenerator::ScenarioDescription
SensitivityScenarioGenerator::baseCorrelationScenarioDescription(string indexName, Size lossLevelBucket,
                                                                 Size termBucket, bool up) {
    QL_REQUIRE(sensitivityData_->baseCorrelationShiftData().find(indexName) !=
                   sensitivityData_->baseCorrelationShiftData().end(),
               "name " << indexName << " not found in base correlation shift data");
    SensitivityScenarioData::BaseCorrelationShiftData data = sensitivityData_->baseCorrelationShiftData()[indexName];
    QL_REQUIRE(termBucket < data.shiftTerms.size(), "term bucket " << termBucket << " out of range");
    QL_REQUIRE(lossLevelBucket < data.shiftLossLevels.size(),
               "loss level bucket " << lossLevelBucket << " out of range");
    Size index = lossLevelBucket * data.shiftTerms.size() + termBucket;
    RiskFactorKey key(RiskFactorKey::KeyType::BaseCorrelation, indexName, index);
    std::ostringstream o;
    o << data.shiftLossLevels[lossLevelBucket] << "/" << data.shiftTerms[termBucket];
    string text = o.str();
    ScenarioDescription::Type type = up ? ScenarioDescription::Type::Up : ScenarioDescription::Type::Down;
    ScenarioDescription desc(type, key, text);

    if (up)
        shiftSizes_[key] = 0.0;

    return desc;
}

SensitivityScenarioGenerator::ScenarioDescription
SensitivityScenarioGenerator::commodityCurveScenarioDescription(const string& commodityName, Size bucket, bool up) {

    QL_REQUIRE(sensitivityData_->commodityCurveShiftData().count(commodityName) > 0,
               "Name " << commodityName << " not found in commodity curve shift data");
    vector<Period>& shiftTenors = sensitivityData_->commodityCurveShiftData()[commodityName]->shiftTenors;
    QL_REQUIRE(bucket < shiftTenors.size(), "bucket " << bucket << " out of commodity curve bucket range");

    RiskFactorKey key(RiskFactorKey::KeyType::CommodityCurve, commodityName, bucket);
    ostringstream oss;
    oss << shiftTenors[bucket];
    ScenarioDescription::Type type = up ? ScenarioDescription::Type::Up : ScenarioDescription::Type::Down;

    if (up)
        shiftSizes_[key] = 0.0;

    return ScenarioDescription(type, key, oss.str());
}

SensitivityScenarioGenerator::ScenarioDescription
SensitivityScenarioGenerator::commodityVolScenarioDescription(const string& commodityName, Size expiryBucket,
                                                              Size strikeBucket, bool up) {

    QL_REQUIRE(sensitivityData_->commodityVolShiftData().count(commodityName) > 0,
               "commodity " << commodityName << " not found in commodity vol shift data");

    SensitivityScenarioData::VolShiftData data = sensitivityData_->commodityVolShiftData()[commodityName];
    QL_REQUIRE(expiryBucket < data.shiftExpiries.size(), "expiry bucket " << expiryBucket << " out of range");
    Size index = strikeBucket * data.shiftExpiries.size() + expiryBucket;
    RiskFactorKey key(RiskFactorKey::KeyType::CommodityVolatility, commodityName, index);
    ostringstream o;
    if (data.shiftStrikes.size() == 0 || close_enough(data.shiftStrikes[strikeBucket], 1.0)) {
        o << data.shiftExpiries[expiryBucket] << "/ATM";
    } else {
        QL_REQUIRE(strikeBucket < data.shiftStrikes.size(), "strike bucket " << strikeBucket << " out of range");
        o << data.shiftExpiries[expiryBucket] << "/" << data.shiftStrikes[strikeBucket];
    }
    ScenarioDescription::Type type = up ? ScenarioDescription::Type::Up : ScenarioDescription::Type::Down;

    if (up)
        shiftSizes_[key] = 0.0;

    return ScenarioDescription(type, key, o.str());
}

SensitivityScenarioGenerator::ScenarioDescription
SensitivityScenarioGenerator::correlationScenarioDescription(string pair, Size expiryBucket, Size strikeBucket,
                                                             bool up) {
    QL_REQUIRE(sensitivityData_->correlationShiftData().find(pair) != sensitivityData_->correlationShiftData().end(),
               "pair " << pair << " not found in correlation shift data");
    SensitivityScenarioData::VolShiftData data = sensitivityData_->correlationShiftData()[pair];
    QL_REQUIRE(expiryBucket < data.shiftExpiries.size(), "expiry bucket " << expiryBucket << " out of range");
    QL_REQUIRE(strikeBucket < data.shiftStrikes.size(), "strike bucket " << strikeBucket << " out of range");
    // Size index = strikeBucket * data.shiftExpiries.size() + expiryBucket;
    Size index = expiryBucket * data.shiftStrikes.size() + strikeBucket;
    RiskFactorKey key(RiskFactorKey::KeyType::Correlation, pair, index);
    std::ostringstream o;
    if (data.shiftStrikes.size() == 0 || close_enough(data.shiftStrikes[strikeBucket], 0)) {
        o << data.shiftExpiries[expiryBucket] << "/ATM";
    } else {
        o << data.shiftExpiries[expiryBucket] << "/" << std::setprecision(4) << data.shiftStrikes[strikeBucket];
    }
    string text = o.str();
    ScenarioDescription::Type type = up ? ScenarioDescription::Type::Up : ScenarioDescription::Type::Down;
    ScenarioDescription desc(type, key, text);

    if (up)
        shiftSizes_[key] = 0.0;

    return desc;
}

SensitivityScenarioGenerator::ScenarioDescription
SensitivityScenarioGenerator::securitySpreadScenarioDescription(string bond, bool up) {
    RiskFactorKey key(RiskFactorKey::KeyType::SecuritySpread, bond);
    ScenarioDescription::Type type = up ? ScenarioDescription::Type::Up : ScenarioDescription::Type::Down;
    ScenarioDescription desc(type, key, "spread");

    if (up)
        shiftSizes_[key] = 0.0;

    return desc;
}

} // namespace analytics
} // namespace ore<|MERGE_RESOLUTION|>--- conflicted
+++ resolved
@@ -723,11 +723,7 @@
         const std::vector<Period>& shiftTenors = overrideTenors_ && simMarketData_->hasEquityDividendTenors(name)
                                                      ? simMarketData_->equityDividendTenors(name)
                                                      : data.shiftTenors;
-<<<<<<< HEAD
-        checkShiftTenors(shiftTenors, data.shiftTenors, "Divident Yield " + name, continueOnError_);
-=======
-        checkShiftTenors(shiftTenors, data.shiftTenors, "Dividend Yield " + name);
->>>>>>> f8775f00
+        checkShiftTenors(shiftTenors, data.shiftTenors, "Dividend Yield " + name, continueOnError_);
         std::vector<Time> shiftTimes(shiftTenors.size());
         for (Size j = 0; j < shiftTenors.size(); ++j)
             shiftTimes[j] = dc.yearFraction(asof, asof + shiftTenors[j]);
