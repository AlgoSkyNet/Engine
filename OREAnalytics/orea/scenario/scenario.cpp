/*
 Copyright (C) 2016 Quaternion Risk Management Ltd
 All rights reserved.

 This file is part of ORE, a free-software/open-source library
 for transparent pricing and risk analysis - http://opensourcerisk.org

 ORE is free software: you can redistribute it and/or modify it
 under the terms of the Modified BSD License.  You should have received a
 copy of the license along with this program.
 The license is also available online at <http://opensourcerisk.org>

 This program is distributed on the basis that it will form a useful
 contribution to risk analytics and model standardisation, but WITHOUT
 ANY WARRANTY; without even the implied warranty of MERCHANTABILITY or
 FITNESS FOR A PARTICULAR PURPOSE. See the license for more details.
*/

#include <boost/algorithm/string/split.hpp>
#include <orea/scenario/scenario.hpp>
#include <ored/utilities/parsers.hpp>
#include <ql/errors.hpp>
#include <vector>

using namespace ore::data;

namespace ore {
namespace analytics {

std::ostream& operator<<(std::ostream& out, const RiskFactorKey::KeyType& type) {
    switch (type) {
    case RiskFactorKey::KeyType::DiscountCurve:
        return out << "DiscountCurve";
    case RiskFactorKey::KeyType::YieldCurve:
        return out << "YieldCurve";
    case RiskFactorKey::KeyType::IndexCurve:
        return out << "IndexCurve";
    case RiskFactorKey::KeyType::SwaptionVolatility:
        return out << "SwaptionVolatility";
    case RiskFactorKey::KeyType::OptionletVolatility:
        return out << "OptionletVolatility";
    case RiskFactorKey::KeyType::FXSpot:
        return out << "FXSpot";
    case RiskFactorKey::KeyType::FXVolatility:
        return out << "FXVolatility";
    case RiskFactorKey::KeyType::EquitySpot:
        return out << "EquitySpot";
    case RiskFactorKey::KeyType::EquityVolatility:
        return out << "EquityVolatility";
<<<<<<< HEAD
    case RiskFactorKey::KeyType::EquityForecastCurve:
        return out << "EquityForecastCurve";
=======
    case RiskFactorKey::KeyType::DividendYield:
        return out << "DividendYield";
>>>>>>> 8173bb30
    case RiskFactorKey::KeyType::SurvivalProbability:
        return out << "SurvivalProbability";
    case RiskFactorKey::KeyType::RecoveryRate:
        return out << "RecoveryRate";
    case RiskFactorKey::KeyType::CDSVolatility:
        return out << "CDSVolatility";
    case RiskFactorKey::KeyType::BaseCorrelation:
        return out << "BaseCorrelation";
    default:
        return out << "?";
    }
}

std::ostream& operator<<(std::ostream& out, const RiskFactorKey& key) {
    return out << key.keytype << "/" << key.name << "/" << key.index;
}

RiskFactorKey::KeyType parseRiskFactorKeyType(const string& str) {
    if (str == "DiscountCurve")
        return RiskFactorKey::KeyType::DiscountCurve;
    else if (str == "YieldCurve")
        return RiskFactorKey::KeyType::YieldCurve;
    else if (str == "IndexCurve")
        return RiskFactorKey::KeyType::IndexCurve;
    else if (str == "SwaptionVolatility")
        return RiskFactorKey::KeyType::SwaptionVolatility;
    else if (str == "OptionletVolatility")
        return RiskFactorKey::KeyType::OptionletVolatility;
    else if (str == "FXSpot")
        return RiskFactorKey::KeyType::FXSpot;
    else if (str == "FXVolatility")
        return RiskFactorKey::KeyType::FXVolatility;
    else if (str == "EquitySpot")
        return RiskFactorKey::KeyType::EquitySpot;
    else if (str == "EquityVolatility")
        return RiskFactorKey::KeyType::EquityVolatility;
<<<<<<< HEAD
    else if (str == "EquityForecastCurve")
        return RiskFactorKey::KeyType::EquityForecastCurve;
=======
    else if (str == "DividendYield")
        return RiskFactorKey::KeyType::DividendYield;
>>>>>>> 8173bb30
    else if (str == "SurvivalProbability")
        return RiskFactorKey::KeyType::SurvivalProbability;
    else if (str == "RecoveryRate")
        return RiskFactorKey::KeyType::RecoveryRate;
    else if (str == "CDSVolatility")
        return RiskFactorKey::KeyType::CDSVolatility;
    else if (str == "BaseCorrelation")
        return RiskFactorKey::KeyType::BaseCorrelation;
    QL_FAIL("RiskFactorKey " << str << " does not exist.");
}

RiskFactorKey parseRiskFactorKey(const string& str) {
    std::vector<string> tokens;
    boost::split(tokens, str, boost::is_any_of("/"), boost::token_compress_on);
    QL_REQUIRE(tokens.size() == 3, "Could not parse key " << str);
    RiskFactorKey rfk(parseRiskFactorKeyType(tokens[0]), tokens[1], parseInteger(tokens[2]));
    return rfk;
}
} // namespace analytics
} // namespace ore<|MERGE_RESOLUTION|>--- conflicted
+++ resolved
@@ -47,13 +47,10 @@
         return out << "EquitySpot";
     case RiskFactorKey::KeyType::EquityVolatility:
         return out << "EquityVolatility";
-<<<<<<< HEAD
     case RiskFactorKey::KeyType::EquityForecastCurve:
         return out << "EquityForecastCurve";
-=======
     case RiskFactorKey::KeyType::DividendYield:
         return out << "DividendYield";
->>>>>>> 8173bb30
     case RiskFactorKey::KeyType::SurvivalProbability:
         return out << "SurvivalProbability";
     case RiskFactorKey::KeyType::RecoveryRate:
@@ -90,13 +87,10 @@
         return RiskFactorKey::KeyType::EquitySpot;
     else if (str == "EquityVolatility")
         return RiskFactorKey::KeyType::EquityVolatility;
-<<<<<<< HEAD
     else if (str == "EquityForecastCurve")
         return RiskFactorKey::KeyType::EquityForecastCurve;
-=======
     else if (str == "DividendYield")
         return RiskFactorKey::KeyType::DividendYield;
->>>>>>> 8173bb30
     else if (str == "SurvivalProbability")
         return RiskFactorKey::KeyType::SurvivalProbability;
     else if (str == "RecoveryRate")
