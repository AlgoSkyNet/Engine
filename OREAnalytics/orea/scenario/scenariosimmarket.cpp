--- conflicted
+++ resolved
@@ -643,19 +643,6 @@
 
                             vector<Period> optionTenors = parameters->capFloorVolExpiries(name);
                             vector<Date> optionDates(optionTenors.size());
-<<<<<<< HEAD
-                            vector<Real> strikes = parameters->capFloorVolStrikes();
-                            vector<vector<Handle<Quote>>> quotes(
-                                optionTenors.size(), vector<Handle<Quote>>(strikes.size(), Handle<Quote>()));
-
-                            for (Size i = 0; i < optionTenors.size(); ++i) {
-
-                                if (iborIndex) {
-                                    optionDates[i] = spotDate + optionTenors[i];
-                                    optionDates[i] = iborIndex->fixingDate(optionDates[i]);
-                                    DLOG("Option [tenor, date] pair is [" << optionTenors[i] << ", "
-                                                                          << io::iso_date(optionDates[i]) << "]");
-=======
 
                             vector<Real> strikes = parameters->capFloorVolStrikes(name);
                             bool isAtm = false;
@@ -680,7 +667,6 @@
                                     boost::shared_ptr<CapFloor> capFloor = MakeCapFloor(CapFloor::Cap, optionTenors[i], iborIndex, 0.0, 0 * Days);
                                     optionDates[i] = capFloor->lastFloatingRateCoupon()->fixingDate();
                                     DLOG("Option [tenor, date] pair is [" << optionTenors[i] << ", " << io::iso_date(optionDates[i]) << "]");
->>>>>>> fe73766d
                                 } else {
                                     optionDates[i] = wrapper->optionDateFromTenor(optionTenors[i]);
                                 }
@@ -697,21 +683,12 @@
                                 }
 
                                 for (Size j = 0; j < strikes.size(); ++j) {
-<<<<<<< HEAD
-                                    Real vol =
-                                        wrapper->volatility(optionDates[i], strikes[j], wrapper->allowsExtrapolation());
-                                    DLOG("Vol at [date, strike] pair [" << optionDates[i] << ", " << std::fixed
-                                                                        << std::setprecision(4) << strikes[j] << "] is "
-                                                                        << std::setprecision(12) << vol);
-                                    boost::shared_ptr<SimpleQuote> q(new SimpleQuote(vol));
-=======
                                     strike = isAtm ? strike : strikes[j];
                                     Real vol = wrapper->volatility(optionDates[i], strike, wrapper->allowsExtrapolation());
                                     DLOG("Vol at [date, strike] pair [" << optionDates[i] << ", " << 
                                         std::fixed << std::setprecision(4) << strike << "] is " << 
                                         std::setprecision(12) << vol);
                                     boost::shared_ptr<SimpleQuote> q = boost::make_shared<SimpleQuote>(vol);
->>>>>>> fe73766d
                                     Size index = i * strikes.size() + j;
                                     simDataTmp.emplace(std::piecewise_construct,
                                                        std::forward_as_tuple(param.first, name, index),
@@ -969,17 +946,10 @@
                                 }
 
                                 bool stickyStrike = true;
-<<<<<<< HEAD
-                                fxVolCurve =
-                                    boost::shared_ptr<BlackVolTermStructure>(new BlackVarianceSurfaceMoneynessForward(
-                                        cal, spot, times, parameters->fxVolMoneyness(), quotes, dc, forTS, domTS,
-                                        stickyStrike));
-=======
                                 bool flatExtrapolation = true; // flat extrapolation of strikes at far ends.
                                 fxVolCurve = boost::shared_ptr<BlackVolTermStructure>(
                                     new BlackVarianceSurfaceMoneynessForward(cal, spot, times, parameters->fxVolMoneyness(),
                                                                              quotes, dc, forTS, domTS, stickyStrike, flatExtrapolation));
->>>>>>> fe73766d
                             } else {
                                 fxVolCurve = boost::shared_ptr<BlackVolTermStructure>(new BlackVarianceCurve3(
                                     0, NullCalendar(), wrapper->businessDayConvention(), dc, times, quotes[0], false));
