/*
 Copyright (C) 2016 Quaternion Risk Management Ltd
 All rights reserved.

 This file is part of ORE, a free-software/open-source library
 for transparent pricing and risk analysis - http://opensourcerisk.org

 ORE is free software: you can redistribute it and/or modify it
 under the terms of the Modified BSD License.  You should have received a
 copy of the license along with this program.
 The license is also available online at <http://opensourcerisk.org>

 This program is distributed on the basis that it will form a useful
 contribution to risk analytics and model standardisation, but WITHOUT
 ANY WARRANTY; without even the implied warranty of MERCHANTABILITY or
 FITNESS FOR A PARTICULAR PURPOSE. See the license for more details.
*/

/*! \file scenario/scenariosimmarket.cpp
    \brief A Market class that can be updated by Scenarios
    \ingroup
*/

#include <orea/engine/observationmode.hpp>
#include <orea/scenario/scenariosimmarket.hpp>
#include <orea/scenario/simplescenario.hpp>
#include <ql/experimental/credit/basecorrelationstructure.hpp>
#include <ql/instruments/makecapfloor.hpp>
#include <ql/math/interpolations/loginterpolation.hpp>
#include <ql/termstructures/credit/interpolatedsurvivalprobabilitycurve.hpp>
#include <ql/termstructures/defaulttermstructure.hpp>
#include <ql/termstructures/volatility/capfloor/capfloortermvolatilitystructure.hpp>
#include <ql/termstructures/volatility/capfloor/capfloortermvolsurface.hpp>
#include <ql/termstructures/volatility/equityfx/blackvariancecurve.hpp>
#include <ql/termstructures/volatility/equityfx/blackvoltermstructure.hpp>
#include <ql/termstructures/volatility/optionlet/strippedoptionlet.hpp>
#include <ql/termstructures/volatility/optionlet/strippedoptionletadapter.hpp>
#include <ql/termstructures/volatility/swaption/swaptionconstantvol.hpp>
#include <ql/termstructures/volatility/swaption/swaptionvolcube.hpp>
#include <ql/termstructures/volatility/swaption/swaptionvolmatrix.hpp>
#include <ql/termstructures/volatility/swaption/swaptionvolstructure.hpp>
#include <ql/termstructures/yield/discountcurve.hpp>
#include <ql/time/calendars/target.hpp>
#include <ql/time/calendars/weekendsonly.hpp>
#include <ql/time/daycounters/actual365fixed.hpp>
#include <ql/time/daycounters/actualactual.hpp>

#include <ored/marketdata/curvespecparser.hpp>
#include <ored/marketdata/structuredcurveerror.hpp>
#include <ored/utilities/indexparser.hpp>
#include <ored/utilities/log.hpp>
#include <ored/utilities/parsers.hpp>
#include <ored/utilities/to_string.hpp>
#include <qle/indexes/fallbackiborindex.hpp>
#include <qle/indexes/inflationindexobserver.hpp>
#include <qle/indexes/inflationindexwrapper.hpp>
#include <qle/termstructures/blackvariancesurfacestddevs.hpp>
#include <qle/termstructures/blackvolconstantspread.hpp>
#include <qle/termstructures/dynamicblackvoltermstructure.hpp>
#include <qle/termstructures/dynamiccpivolatilitystructure.hpp>
#include <qle/termstructures/dynamicswaptionvolmatrix.hpp>
#include <qle/termstructures/flatcorrelation.hpp>
#include <qle/termstructures/interpolatedcorrelationcurve.hpp>
#include <qle/termstructures/interpolatedcpivolatilitysurface.hpp>
#include <qle/termstructures/pricecurve.hpp>
#include <qle/termstructures/spreadedblackvolatilitycurve.hpp>
#include <qle/termstructures/spreadedblackvolatilitysurfacemoneyness.hpp>
#include <qle/termstructures/spreadedcorrelationcurve.hpp>
#include <qle/termstructures/spreadedcpivolatilitysurface.hpp>
#include <qle/termstructures/spreadeddiscountcurve.hpp>
#include <qle/termstructures/spreadedinflationcurve.hpp>
#include <qle/termstructures/spreadedoptionletvolatility2.hpp>
#include <qle/termstructures/spreadedpricetermstructure.hpp>
#include <qle/termstructures/spreadedsurvivalprobabilitytermstructure.hpp>
#include <qle/termstructures/spreadedswaptionvolatility.hpp>
#include <qle/termstructures/spreadedyoyvolsurface.hpp>
#include <qle/termstructures/strippedoptionletadapter.hpp>
#include <qle/termstructures/strippedyoyinflationoptionletvol.hpp>
#include <qle/termstructures/survivalprobabilitycurve.hpp>
#include <qle/termstructures/swaptionvolatilityconverter.hpp>
#include <qle/termstructures/swaptionvolconstantspread.hpp>
#include <qle/termstructures/swaptionvolcube2.hpp>
#include <qle/termstructures/swaptionvolcubewithatm.hpp>
#include <qle/termstructures/yoyinflationcurveobservermoving.hpp>
#include <qle/termstructures/zeroinflationcurveobservermoving.hpp>

#include <boost/algorithm/string.hpp>

using namespace QuantLib;
using namespace QuantExt;
using namespace ore::data;
using namespace std;

typedef QuantLib::BaseCorrelationTermStructure<QuantLib::BilinearInterpolation> BilinearBaseCorrelationTermStructure;

namespace {

// Utility function that is in catch blocks below
void processException(bool continueOnError, const std::exception& e, const std::string& curveId = "",
                      const bool simDataWritten = false) {
    std::string message = "skipping this object in scenario sim market";
    if (!curveId.empty()) {
        message += " (scenario data was ";
        if (!simDataWritten)
            message += "not ";
        message += "written for this object.)";
    }
    if (continueOnError) {
        std::string exceptionMessage = e.what();
        /* We do not log a structured curve error message, if the exception message indicates that the problem
           already occured in the init market. In this case we have already logged a structured error there. */
        if (boost::starts_with(exceptionMessage, "did not find object ")) {
            ALOG("CurveID: " << curveId << ": " << message << ": " << exceptionMessage);
        } else {
            ALOG(StructuredCurveErrorMessage(curveId, message, exceptionMessage));
        }
    } else {
        QL_FAIL("Object with CurveID '" << curveId << "' failed to build in scenario sim market: " << e.what());
    }
}
} // namespace

namespace ore {
namespace analytics {

RiskFactorKey::KeyType yieldCurveRiskFactor(const ore::data::YieldCurveType y) {

    if (y == ore::data::YieldCurveType::Discount) {
        return RiskFactorKey::KeyType::DiscountCurve;
    } else if (y == ore::data::YieldCurveType::Yield) {
        return RiskFactorKey::KeyType::YieldCurve;
    } else if (y == ore::data::YieldCurveType::EquityDividend) {
        return RiskFactorKey::KeyType::DividendYield;
    } else {
        QL_FAIL("yieldCurveType not supported");
    }
}

ore::data::YieldCurveType riskFactorYieldCurve(const RiskFactorKey::KeyType rf) {

    if (rf == RiskFactorKey::KeyType::DiscountCurve) {
        return ore::data::YieldCurveType::Discount;
    } else if (rf == RiskFactorKey::KeyType::YieldCurve) {
        return ore::data::YieldCurveType::Yield;
    } else if (rf == RiskFactorKey::KeyType::DividendYield) {
        return ore::data::YieldCurveType::EquityDividend;
    } else {
        QL_FAIL("RiskFactorKey::KeyType not supported");
    }
}

namespace {
ReactionToTimeDecay parseDecayMode(const string& s) {
    static map<string, ReactionToTimeDecay> m = {{"ForwardVariance", ForwardForwardVariance},
                                                 {"ConstantVariance", ConstantVariance}};

    auto it = m.find(s);
    if (it != m.end()) {
        return it->second;
    } else {
        QL_FAIL("Decay mode \"" << s << "\" not recognized");
    }
}

void checkDayCounterConsistency(const std::string& curveId, const DayCounter& initCurveDayCounter,
                                const DayCounter& simCurveDayCounter) {
    if (initCurveDayCounter != simCurveDayCounter) {
        std::string initDcName = initCurveDayCounter.empty() ? "(empty)" : initCurveDayCounter.name();
        std::string ssmDcName = simCurveDayCounter.empty() ? "(empty)" : simCurveDayCounter.name();
        ALOG("inconsistent day counters: when using spreaded curves in scenario sim market, the init curve day counter"
             "(" +
             initDcName + ") should be equal to the ssm day counter (" + ssmDcName +
             "), continuing anyway, please consider fixing this in either the initial market or ssm "
             "configuration");
    }
}

boost::shared_ptr<YieldTermStructure>
makeYieldCurve(const std::string& curveId, const bool spreaded, const Handle<YieldTermStructure>& initMarketTs,
               const std::vector<Real>& yieldCurveTimes, const std::vector<Handle<Quote>>& quotes, const DayCounter& dc,
               const Calendar& cal, const std::string& interpolation, const std::string& extrapolation) {
    if (ObservationMode::instance().mode() == ObservationMode::Mode::Unregister && !spreaded) {
        return boost::shared_ptr<YieldTermStructure>(boost::make_shared<QuantExt::InterpolatedDiscountCurve>(
            yieldCurveTimes, quotes, 0, cal, dc,
            interpolation == "LogLinear" ? QuantExt::InterpolatedDiscountCurve::Interpolation::logLinear
                                         : QuantExt::InterpolatedDiscountCurve::Interpolation::linearZero,
            extrapolation == "FlatZero" ? QuantExt::InterpolatedDiscountCurve::Extrapolation::flatZero
                                        : QuantExt::InterpolatedDiscountCurve::Extrapolation::flatFwd));
    } else {
        if (spreaded) {
            checkDayCounterConsistency(curveId, initMarketTs->dayCounter(), dc);
            return boost::make_shared<QuantExt::SpreadedDiscountCurve>(
                initMarketTs, yieldCurveTimes, quotes,
                interpolation == "LogLinear" ? QuantExt::SpreadedDiscountCurve::Interpolation::logLinear
                                             : QuantExt::SpreadedDiscountCurve::Interpolation::linearZero,
                extrapolation == "FlatZero" ? SpreadedDiscountCurve::Extrapolation::flatZero
                                            : SpreadedDiscountCurve::Extrapolation::flatFwd);
        } else {
            return boost::make_shared<QuantExt::InterpolatedDiscountCurve2>(
                yieldCurveTimes, quotes, dc,
                interpolation == "LogLinear" ? QuantExt::InterpolatedDiscountCurve2::Interpolation::logLinear
                                             : QuantExt::InterpolatedDiscountCurve2::Interpolation::linearZero,
                extrapolation == "FlatZero" ? InterpolatedDiscountCurve2::Extrapolation::flatZero
                                            : InterpolatedDiscountCurve2::Extrapolation::flatFwd);
        }
    }
}

} // namespace

void ScenarioSimMarket::writeSimData(const std::map<RiskFactorKey, boost::shared_ptr<SimpleQuote>>& simDataTmp,
                                     const std::map<RiskFactorKey, Real>& absoluteSimDataTmp) {
    simData_.insert(simDataTmp.begin(), simDataTmp.end());
    absoluteSimData_.insert(absoluteSimDataTmp.begin(), absoluteSimDataTmp.end());
}

void ScenarioSimMarket::addYieldCurve(const boost::shared_ptr<Market>& initMarket, const std::string& configuration,
                                      const RiskFactorKey::KeyType rf, const string& key, const vector<Period>& tenors,
                                      bool& simDataWritten, bool simulate, bool spreaded) {
    Handle<YieldTermStructure> wrapper = (riskFactorYieldCurve(rf) == ore::data::YieldCurveType::Discount)
                                             ? initMarket->discountCurve(key, configuration)
                                             : initMarket->yieldCurve(riskFactorYieldCurve(rf), key, configuration);
    QL_REQUIRE(!wrapper.empty(), "yield curve not provided for " << key);
    QL_REQUIRE(tenors.front() > 0 * Days, "yield curve tenors must not include t=0");
    // include today

    // constructing yield curves
    DayCounter dc = wrapper->dayCounter();
    vector<Time> yieldCurveTimes(1, 0.0);                   // include today
    vector<Date> yieldCurveDates(1, asof_);
    for (auto& tenor : tenors) {
        yieldCurveTimes.push_back(dc.yearFraction(asof_, asof_ + tenor));
        yieldCurveDates.push_back(asof_ + tenor);
    }

    vector<Handle<Quote>> quotes;
    boost::shared_ptr<SimpleQuote> q(new SimpleQuote(1.0));
    quotes.push_back(Handle<Quote>(q));
    vector<Real> discounts(yieldCurveTimes.size());
    std::map<RiskFactorKey, boost::shared_ptr<SimpleQuote>> simDataTmp;
    std::map<RiskFactorKey, Real> absoluteSimDataTmp;
    for (Size i = 0; i < yieldCurveTimes.size() - 1; i++) {
        Real val = wrapper->discount(yieldCurveDates[i + 1]);
        DLOG("ScenarioSimMarket yield curve " << rf << " " << key << " discount[" << i << "]=" << val);
        boost::shared_ptr<SimpleQuote> q(new SimpleQuote(spreaded ? 1.0 : val));
        Handle<Quote> qh(q);
        quotes.push_back(qh);

        // Check if the risk factor is simulated before adding it
        if (simulate) {
            simDataTmp.emplace(std::piecewise_construct, std::forward_as_tuple(rf, key, i), std::forward_as_tuple(q));
            // if generating spreaded scenarios, add the absolute value as well
            if (spreaded) {
                absoluteSimDataTmp.emplace(std::piecewise_construct, std::forward_as_tuple(rf, key, i),
                                           std::forward_as_tuple(val));
            }
        }
    }

    writeSimData(simDataTmp, absoluteSimDataTmp);
    simDataWritten = true;

    boost::shared_ptr<YieldTermStructure> yieldCurve =
        makeYieldCurve(key, spreaded, wrapper, yieldCurveTimes, quotes, dc, TARGET(), parameters_->interpolation(),
                       parameters_->extrapolation());

    Handle<YieldTermStructure> ych(yieldCurve);
    if (wrapper->allowsExtrapolation())
        ych->enableExtrapolation();
    yieldCurves_.insert(pair<tuple<string, ore::data::YieldCurveType, string>, Handle<YieldTermStructure>>(
        make_tuple(Market::defaultConfiguration, riskFactorYieldCurve(rf), key), ych));
}

ScenarioSimMarket::ScenarioSimMarket(const boost::shared_ptr<Market>& initMarket,
                                     const boost::shared_ptr<ScenarioSimMarketParameters>& parameters,
                                     const std::string& configuration,
                                     const CurveConfigurations& curveConfigs,
                                     const TodaysMarketParameters& todaysMarketParams, const bool continueOnError,
                                     const bool useSpreadedTermStructures, const bool cacheSimData,
                                     const bool allowPartialScenarios, const IborFallbackConfig& iborFallbackConfig)
    : ScenarioSimMarket(initMarket, parameters, boost::make_shared<FixingManager>(initMarket->asofDate()),
                        configuration, curveConfigs, todaysMarketParams, continueOnError, useSpreadedTermStructures,
                        cacheSimData, allowPartialScenarios, iborFallbackConfig) {}

ScenarioSimMarket::ScenarioSimMarket(
    const boost::shared_ptr<Market>& initMarket, const boost::shared_ptr<ScenarioSimMarketParameters>& parameters,
    const boost::shared_ptr<FixingManager>& fixingManager,
    const std::string& configuration, const ore::data::CurveConfigurations& curveConfigs,
    const ore::data::TodaysMarketParameters& todaysMarketParams, const bool continueOnError,
    const bool useSpreadedTermStructures, const bool cacheSimData, const bool allowPartialScenarios,
    const IborFallbackConfig& iborFallbackConfig)
    : SimMarket(), parameters_(parameters), fixingManager_(fixingManager),
      filter_(boost::make_shared<ScenarioFilter>()), useSpreadedTermStructures_(useSpreadedTermStructures),
      cacheSimData_(cacheSimData), allowPartialScenarios_(allowPartialScenarios),
      iborFallbackConfig_(iborFallbackConfig) {

    LOG("building ScenarioSimMarket...");
    asof_ = initMarket->asofDate();
    LOG("AsOf " << QuantLib::io::iso_date(asof_));

    // check ssm parameters
    QL_REQUIRE(parameters_->interpolation() == "LogLinear" || parameters_->interpolation() == "LinearZero",
               "ScenarioSimMarket: Interpolation (" << parameters_->interpolation()
                                                    << ") must be set to 'LogLinear' or 'LinearZero'");
    QL_REQUIRE(parameters_->extrapolation() == "FlatZero" || parameters_->extrapolation() == "FlatFwd",
               "ScenarioSimMarket: YieldCurves / Extrapolation ('" << parameters_->extrapolation()
                                                                   << "') must be set to 'FlatZero' or 'FlatFwd'");
    QL_REQUIRE(parameters_->defaultCurveExtrapolation() == "FlatZero" ||
                   parameters_->defaultCurveExtrapolation() == "FlatFwd",
               "ScenarioSimMarket: DefaultCurves / Extrapolation ('" << parameters_->extrapolation()
                                                                     << "') must be set to 'FlatZero' or 'FlatFwd'");

    for (const auto& param : parameters->parameters()) {
        try {
            // we populate the temp containers for each curve and write the result to the global
            // containers only if the set of data points is complete for this curve
            std::map<RiskFactorKey, boost::shared_ptr<SimpleQuote>> simDataTmp;
            std::map<RiskFactorKey, Real> absoluteSimDataTmp;

            switch (param.first) {
            case RiskFactorKey::KeyType::FXSpot:
                for (const auto& name : param.second.second) {
		    bool simDataWritten = false;
                    try {
                        // constructing fxSpots_
                        LOG("adding " << name << " FX rates");
                        boost::shared_ptr<SimpleQuote> q(
                            new SimpleQuote(initMarket->fxSpot(name, configuration)->value()));
                        Handle<Quote> qh(q);

                        // build the fxIndex
                        auto initMarFxInd = initMarket->fxIndex(name);
                        auto fxInd = Handle<QuantExt::FxIndex>(boost::make_shared<QuantExt::FxIndex>(
                            name, initMarFxInd->fixingDays(), initMarFxInd->sourceCurrency(),
                            initMarFxInd->targetCurrency(), 
                                initMarFxInd->fixingCalendar(), qh,
                            discountCurve(initMarFxInd->sourceCurrency().code(), configuration),
                            discountCurve(initMarFxInd->targetCurrency().code(), configuration), false)); 
                            
                        fxIndices_[Market::defaultConfiguration].addIndex(name, fxInd);
                        // Check if the risk factor is simulated before adding it
                        if (param.second.first) {
                            simDataTmp.emplace(std::piecewise_construct, std::forward_as_tuple(param.first, name),
                                               std::forward_as_tuple(q));
                        }
			writeSimData(simDataTmp, absoluteSimDataTmp);
			simDataWritten = true;
                    } catch (const std::exception& e) {
                        processException(continueOnError, e, name, simDataWritten);
                    }
                }
                break;

            case RiskFactorKey::KeyType::DiscountCurve:
            case RiskFactorKey::KeyType::YieldCurve:
                for (const auto& name : param.second.second) {
		    bool simDataWritten = false;
                    try {
                        LOG("building " << name << " yield curve..");
                        vector<Period> tenors = parameters->yieldCurveTenors(name);
                        addYieldCurve(initMarket, configuration, param.first, name, tenors, simDataWritten,
                                      param.second.first, useSpreadedTermStructures_);
                        LOG("building " << name << " yield curve done");
                    } catch (const std::exception& e) {
                        processException(continueOnError, e, name, simDataWritten);
                    }
                }
                break;

            case RiskFactorKey::KeyType::IndexCurve: {
                // make sure we built overnight indices first, so that we can build ibor fallback indices
                // that depend on them
                std::vector<std::string> indices;
                for (auto const& i : param.second.second) {
                    bool isOn = false;
                    try {
                        isOn = boost::dynamic_pointer_cast<OvernightIndex>(*initMarket->iborIndex(i, configuration)) !=
                               nullptr;
                    } catch (...) {
                    }
                    if (isOn)
                        indices.insert(indices.begin(), i);
                    else
                        indices.push_back(i);
                }
                // loop over sorted indices and build them
                for (const auto& name : indices) {
		    bool simDataWritten = false;
                    try {
                        LOG("building " << name << " index curve");
                        std::vector<string> indexTokens;
                        split(indexTokens, name, boost::is_any_of("-"));
                        Handle<IborIndex> index;
                        if (indexTokens[1] == "GENERIC") {
                            // If we have a generic curve build the index using the index currency's discount curve
                            // no need to check for a convention based ibor index in this case
                            index = Handle<IborIndex>(
                                parseIborIndex(name, initMarket->discountCurve(indexTokens[0], configuration)));
                        } else {
                            index = initMarket->iborIndex(name, configuration);
                        }
                        QL_REQUIRE(!index.empty(), "index object for " << name << " not provided");
                        Handle<YieldTermStructure> wrapperIndex = index->forwardingTermStructure();
                        QL_REQUIRE(!wrapperIndex.empty(), "no termstructure for index " << name);
                        vector<string> keys(parameters->yieldCurveTenors(name).size());

                        DayCounter dc = wrapperIndex->dayCounter();
                        vector<Time> yieldCurveTimes(1, 0.0);        // include today
                        vector<Date> yieldCurveDates(1, asof_);
                        QL_REQUIRE(parameters->yieldCurveTenors(name).front() > 0 * Days,
                                   "yield curve tenors must not include t=0");
                        for (auto& tenor : parameters->yieldCurveTenors(name)) {
                            yieldCurveTimes.push_back(dc.yearFraction(asof_, asof_ + tenor));
                            yieldCurveDates.push_back(asof_ + tenor);
                        }

                        // include today
                        vector<Handle<Quote>> quotes;
                        boost::shared_ptr<SimpleQuote> q(new SimpleQuote(1.0));
                        quotes.push_back(Handle<Quote>(q));

                        for (Size i = 0; i < yieldCurveTimes.size() - 1; i++) {
                            Real val = wrapperIndex->discount(yieldCurveDates[i + 1]);
                            boost::shared_ptr<SimpleQuote> q(new SimpleQuote(useSpreadedTermStructures_ ? 1.0 : val));
                            Handle<Quote> qh(q);
                            quotes.push_back(qh);

                            simDataTmp.emplace(std::piecewise_construct, std::forward_as_tuple(param.first, name, i),
                                               std::forward_as_tuple(q));
                            if (useSpreadedTermStructures_) {
                                absoluteSimDataTmp.emplace(std::piecewise_construct,
                                                           std::forward_as_tuple(param.first, name, i),
                                                           std::forward_as_tuple(val));
                            }
                            // FIXME where do we check whether the risk factor is simulated?
                            DLOG("ScenarioSimMarket index curve " << name << " discount[" << i << "]=" << val);
                        }

			writeSimData(simDataTmp, absoluteSimDataTmp);
			simDataWritten = true;

                        boost::shared_ptr<YieldTermStructure> indexCurve = makeYieldCurve(
                            name, useSpreadedTermStructures_, wrapperIndex, yieldCurveTimes, quotes, dc,
                            index->fixingCalendar(), parameters_->interpolation(), parameters_->extrapolation());

                        Handle<YieldTermStructure> ich(indexCurve);
                        if (wrapperIndex->allowsExtrapolation())
                            ich->enableExtrapolation();

                        boost::shared_ptr<IborIndex> i = index->clone(ich);
                        if (iborFallbackConfig_.isIndexReplaced(name, asof_)) {
                            // handle ibor fallback indices
                            auto fallbackData = iborFallbackConfig_.fallbackData(name);
                            auto f = iborIndices_.find(make_pair(Market::defaultConfiguration, fallbackData.rfrIndex));
                            QL_REQUIRE(f != iborIndices_.end(),
                                       "Could not build ibor fallback index '"
                                           << name << "', because rfr index '" << fallbackData.rfrIndex
                                           << "' is not present in scenario sim market, is the rfr index in the "
                                              "scenario sim market parameters?");
                            auto rfrInd = boost::dynamic_pointer_cast<OvernightIndex>(*f->second);
                            QL_REQUIRE(rfrInd != nullptr,
                                       "Could not cast '"
                                           << fallbackData.rfrIndex
                                           << "' to overnight index when building the ibor fallback index '" << name
                                           << "'");
                            i = boost::make_shared<QuantExt::FallbackIborIndex>(
                                i, rfrInd, fallbackData.spread, fallbackData.switchDate,
                                iborFallbackConfig_.useRfrCurveInSimulationMarket());
                            DLOG("built ibor fall back index '"
                                 << name << "' with rfr index '" << fallbackData.rfrIndex << "', spread "
                                 << fallbackData.spread << ", use rfr curve in scen sim market: " << std::boolalpha
                                 << iborFallbackConfig_.useRfrCurveInSimulationMarket());
                        }
                        iborIndices_.insert(
                            make_pair(make_pair(Market::defaultConfiguration, name), Handle<IborIndex>(i)));
                        LOG("building " << name << " index curve done");
                    } catch (const std::exception& e) {
                        processException(continueOnError, e, name, simDataWritten);
                    }
                }
                break;
            }

            case RiskFactorKey::KeyType::EquitySpot:
                for (const auto& name : param.second.second) {
		    bool simDataWritten = false;
                    try {
                        // building equity spots
                        LOG("adding " << name << " equity spot...");
                        Real spotVal = initMarket->equitySpot(name, configuration)->value();
                        boost::shared_ptr<SimpleQuote> q(new SimpleQuote(spotVal));
                        Handle<Quote> qh(q);
                        equitySpots_.insert(pair<pair<string, string>, Handle<Quote>>(
                            make_pair(Market::defaultConfiguration, name), qh));
                        simDataTmp.emplace(std::piecewise_construct, std::forward_as_tuple(param.first, name),
                                           std::forward_as_tuple(q));
			writeSimData(simDataTmp, absoluteSimDataTmp);
			simDataWritten = true;
                        LOG("adding " << name << " equity spot done");
                    } catch (const std::exception& e) {
                        processException(continueOnError, e, name, simDataWritten);
                    }
                }
                break;

            case RiskFactorKey::KeyType::DividendYield:
                for (const auto& name : param.second.second) {
		    bool simDataWritten = false;
                    try {
                        LOG("building " << name << " equity dividend yield curve..");
                        vector<Period> tenors = parameters->equityDividendTenors(name);
                        addYieldCurve(initMarket, configuration, param.first, name, tenors, simDataWritten,
                                      param.second.first, useSpreadedTermStructures_);
                        LOG("building " << name << " equity dividend yield curve done");

                        // Equity spots and Yield/Index curves added first so we can now build equity index
                        // First get Forecast Curve
                        string forecastCurve;
                        if (curveConfigs.hasEquityCurveConfig(name)) {
                            // From the equity config, get the currency and forecast curve of the equity
                            auto eqVolConfig = curveConfigs.equityCurveConfig(name);
                            string forecastName = eqVolConfig->forecastingCurve();
                            string eqCcy = eqVolConfig->currency();
                            // Build a YieldCurveSpec and extract the yieldCurveSpec name
                            YieldCurveSpec ycspec(eqCcy, forecastName);
                            forecastCurve = ycspec.name();
                            TLOG("Got forecast curve '" << forecastCurve << "' from equity curve config for " << name);
                        }

                        // Get the nominal term structure from this scenario simulation market
                        Handle<YieldTermStructure> forecastTs =
                            getYieldCurve(forecastCurve, todaysMarketParams, Market::defaultConfiguration);
                        Handle<EquityIndex> curve = initMarket->equityCurve(name, configuration);

                        // If forecast term structure is empty, fall back on this scenario simulation market's discount
                        // curve
                        if (forecastTs.empty()) {
                            string ccy = curve->currency().code();
                            TLOG("Falling back on the discount curve for currency '"
                                 << ccy << "' for equity forecast curve '" << name << "'");
                            forecastTs = discountCurve(ccy);
                        }
                        boost::shared_ptr<EquityIndex> ei(
                            curve->clone(equitySpot(name, configuration), forecastTs,
                                         yieldCurve(YieldCurveType::EquityDividend, name, configuration)));
                        Handle<EquityIndex> eh(ei);
                        equityCurves_.insert(pair<pair<string, string>, Handle<EquityIndex>>(
                            make_pair(Market::defaultConfiguration, name), eh));
                    } catch (const std::exception& e) {
                        processException(continueOnError, e, name, simDataWritten);
                    }
                }
                break;

            case RiskFactorKey::KeyType::SecuritySpread:
                for (const auto& name : param.second.second) {
                    // security spreads and recovery rates are optional
                    try {
                        DLOG("Adding security spread " << name << " from configuration " << configuration);
                        boost::shared_ptr<SimpleQuote> spreadQuote(
                            new SimpleQuote(initMarket->securitySpread(name, configuration)->value()));
                        if (param.second.first) {
                            simDataTmp.emplace(std::piecewise_construct, std::forward_as_tuple(param.first, name),
                                               std::forward_as_tuple(spreadQuote));
                        }
			writeSimData(simDataTmp, absoluteSimDataTmp);
                        securitySpreads_.insert(pair<pair<string, string>, Handle<Quote>>(
                            make_pair(Market::defaultConfiguration, name), Handle<Quote>(spreadQuote)));
                    } catch (const std::exception& e) {
                        DLOG("skipping this object: " << e.what());
                    }

                    try {
                        DLOG("Adding security recovery rate " << name << " from configuration " << configuration);
                        boost::shared_ptr<SimpleQuote> recoveryQuote(
                            new SimpleQuote(initMarket->recoveryRate(name, configuration)->value()));
                        // TODO this comes from the default curves section in the parameters,
                        // do we want to specify the simulation of security recovery rates separately?
                        if (parameters->simulateRecoveryRates()) {
                            simDataTmp.emplace(std::piecewise_construct,
                                               std::forward_as_tuple(RiskFactorKey::KeyType::RecoveryRate, name),
                                               std::forward_as_tuple(recoveryQuote));
                        }
			writeSimData(simDataTmp, absoluteSimDataTmp);
                        recoveryRates_.insert(pair<pair<string, string>, Handle<Quote>>(
                            make_pair(Market::defaultConfiguration, name), Handle<Quote>(recoveryQuote)));
                    } catch (const std::exception& e) {
                        DLOG("skipping this object: " << e.what());
                    }
                }
                break;

            case RiskFactorKey::KeyType::SwaptionVolatility:
            case RiskFactorKey::KeyType::YieldVolatility:
                for (const auto& name : param.second.second) {
		    bool simDataWritten = false;
                    try {
                        // set parameters for swaption resp. yield vols
                        RelinkableHandle<SwaptionVolatilityStructure> wrapper;
                        vector<Period> optionTenors, underlyingTenors;
                        vector<Real> strikeSpreads;
                        string shortSwapIndexBase = "", swapIndexBase = "";
                        bool isCube, isAtm, simulateAtmOnly;
                        if (param.first == RiskFactorKey::KeyType::SwaptionVolatility) {
                            LOG("building " << name << " swaption volatility curve...");
                            wrapper.linkTo(*initMarket->swaptionVol(name, configuration));
                            shortSwapIndexBase = initMarket->shortSwapIndexBase(name, configuration);
                            swapIndexBase = initMarket->swapIndexBase(name, configuration);
                            isCube = parameters->swapVolIsCube(name);
                            optionTenors = parameters->swapVolExpiries(name);
                            underlyingTenors = parameters->swapVolTerms(name);
                            strikeSpreads = parameters->swapVolStrikeSpreads(name);
                            simulateAtmOnly = parameters->simulateSwapVolATMOnly();
                        } else {
                            LOG("building " << name << " yield volatility curve...");
                            wrapper.linkTo(*initMarket->yieldVol(name, configuration));
                            isCube = false;
                            optionTenors = parameters->yieldVolExpiries();
                            underlyingTenors = parameters->yieldVolTerms();
                            strikeSpreads = {0.0};
                            simulateAtmOnly = true;
                        }
                        LOG("Initial market " << name << " yield volatility type = " << wrapper->volatilityType());

                        // Check if underlying market surface is atm or smile
                        isAtm = boost::dynamic_pointer_cast<SwaptionVolatilityMatrix>(*wrapper) != nullptr ||
                                boost::dynamic_pointer_cast<ConstantSwaptionVolatility>(*wrapper) != nullptr;

                        Handle<SwaptionVolatilityStructure> svp;
                        if (param.second.first) {
                            LOG("Simulating yield vols for ccy " << name);
                            DLOG("YieldVol T0  source is atm     : " << (isAtm ? "True" : "False"));
                            DLOG("YieldVol ssm target is cube    : " << (isCube ? "True" : "False"));
                            DLOG("YieldVol simulate atm only     : " << (simulateAtmOnly ? "True" : "False"));
                            if (simulateAtmOnly) {
                                QL_REQUIRE(strikeSpreads.size() == 1 && close_enough(strikeSpreads[0], 0),
                                           "for atmOnly strikeSpreads must be {0.0}");
                            }
                            boost::shared_ptr<QuantLib::SwaptionVolatilityCube> cube;
                            if (isCube && !isAtm) {
                                boost::shared_ptr<SwaptionVolCubeWithATM> tmp =
                                    boost::dynamic_pointer_cast<SwaptionVolCubeWithATM>(*wrapper);
                                QL_REQUIRE(tmp, "swaption cube missing");
                                cube = tmp->cube();
                            }
                            vector<vector<Handle<Quote>>> quotes, atmQuotes;
                            quotes.resize(optionTenors.size() * underlyingTenors.size(),
                                          vector<Handle<Quote>>(strikeSpreads.size(), Handle<Quote>()));
                            atmQuotes.resize(optionTenors.size(),
                                             std::vector<Handle<Quote>>(underlyingTenors.size(), Handle<Quote>()));
                            vector<vector<Real>> shift(optionTenors.size(), vector<Real>(underlyingTenors.size(), 0.0));
                            Size atmSlice = std::find_if(strikeSpreads.begin(), strikeSpreads.end(),
                                                         [](const Real s) { return close_enough(s, 0.0); }) -
                                            strikeSpreads.begin();
                            QL_REQUIRE(atmSlice < strikeSpreads.size(),
                                       "could not find atm slice (strikeSpreads do not contain 0.0)");

                            // convert to normal if
                            // a) we have a swaption (i.e. not a yield) volatility and
                            // b) the T0 term structure is not normal
                            // c) we are not in the situation of simulating ATM only and having a non-normal cube in T0,
                            //    since in this case the T0 structure is dynamically used to determine the sim market
                            //    vols
                            // d) we do not use spreaded term structures, in which case we keep the original T0
                            //    term structure in any case
                            bool convertToNormal = wrapper->volatilityType() != Normal &&
                                                   param.first == RiskFactorKey::KeyType::SwaptionVolatility &&
                                                   (!simulateAtmOnly || isAtm) && !useSpreadedTermStructures_;
                            DLOG("T0 ts is normal             : " << (wrapper->volatilityType() == Normal ? "True"
                                                                                                          : "False"));
                            DLOG("Have swaption vol           : "
                                 << (param.first == RiskFactorKey::KeyType::SwaptionVolatility ? "True" : "False"));
                            DLOG("Will convert to normal vol  : " << (convertToNormal ? "True" : "False"));

                            // Set up a vol converter, and create if vol type is not normal
                            SwaptionVolatilityConverter* converter = nullptr;
                            if (convertToNormal) {
                                Handle<SwapIndex> swapIndex = initMarket->swapIndex(swapIndexBase, configuration);
                                Handle<SwapIndex> shortSwapIndex =
                                    initMarket->swapIndex(shortSwapIndexBase, configuration);
                                converter = new SwaptionVolatilityConverter(asof_, *wrapper, *swapIndex,
                                                                            *shortSwapIndex, Normal);
                            }

                            for (Size k = 0; k < strikeSpreads.size(); ++k) {
                                for (Size i = 0; i < optionTenors.size(); ++i) {
                                    for (Size j = 0; j < underlyingTenors.size(); ++j) {
                                        Real strike = Null<Real>();
                                        if (!simulateAtmOnly && cube)
                                            strike = cube->atmStrike(optionTenors[i], underlyingTenors[j]) +
                                                     strikeSpreads[k];
                                        Real vol;
                                        if (convertToNormal) {
                                            // if not a normal volatility use the converted to convert to normal at
                                            // given point
                                            vol = converter->convert(wrapper->optionDateFromTenor(optionTenors[i]),
                                                                     underlyingTenors[j], strikeSpreads[k],
                                                                     wrapper->dayCounter(), Normal);
                                        } else {
                                            vol =
                                                wrapper->volatility(optionTenors[i], underlyingTenors[j], strike, true);
                                        }
                                        boost::shared_ptr<SimpleQuote> q(
                                            new SimpleQuote(useSpreadedTermStructures_ ? 0.0 : vol));

                                        Size index = i * underlyingTenors.size() * strikeSpreads.size() +
                                                     j * strikeSpreads.size() + k;

                                        simDataTmp.emplace(std::piecewise_construct,
                                                           std::forward_as_tuple(param.first, name, index),
                                                           std::forward_as_tuple(q));
                                        if (useSpreadedTermStructures_) {
                                            absoluteSimDataTmp.emplace(std::piecewise_construct,
                                                                       std::forward_as_tuple(param.first, name, index),
                                                                       std::forward_as_tuple(vol));
                                        }
                                        auto tmp = Handle<Quote>(q);
                                        quotes[i * underlyingTenors.size() + j][k] = tmp;
                                        if (k == atmSlice) {
                                            atmQuotes[i][j] = tmp;
                                            shift[i][j] =
                                                !convertToNormal && wrapper->volatilityType() == ShiftedLognormal
                                                    ? wrapper->shift(optionTenors[i], underlyingTenors[j])
                                                    : 0.0;
                                            DLOG("AtmVol at " << optionTenors.at(i) << "/" << underlyingTenors.at(j)
                                                              << " is " << vol << ", shift is " << shift[i][j]
                                                              << ", (name,index) = (" << name << "," << index << ")");
                                        } else {
                                            DLOG("SmileVol at " << optionTenors.at(i) << "/" << underlyingTenors.at(j)
                                                                << "/" << strikeSpreads.at(k) << " is " << vol
                                                                << ", (name,index) = (" << name << "," << index << ")");
                                        }
                                    }
                                }
                            }
                            writeSimData(simDataTmp, absoluteSimDataTmp);
                            simDataWritten = true;
                            bool flatExtrapolation = true; // FIXME: get this from curve configuration
                            VolatilityType volType = convertToNormal ? Normal : wrapper->volatilityType();
                            DayCounter dc = wrapper->dayCounter();
			    
                            if (useSpreadedTermStructures_) {
                                bool stickyAbsMoney = true;
                                boost::shared_ptr<SwapIndex> swapIndex, shortSwapIndex;
                                boost::shared_ptr<SwapIndex> simSwapIndex, simShortSwapIndex;
                                if (stickyAbsMoney) {
                                    if (addSwapIndexToSsm(swapIndexBase, continueOnError)) {
                                        simSwapIndex = *this->swapIndex(swapIndexBase, configuration);
                                    }
                                    if (addSwapIndexToSsm(shortSwapIndexBase, continueOnError)) {
                                        simShortSwapIndex = *this->swapIndex(shortSwapIndexBase, configuration);
                                    }
                                    if (simSwapIndex == nullptr || simShortSwapIndex == nullptr)
                                        stickyAbsMoney = false;
                                }
				if(!swapIndexBase.empty())
				    swapIndex = *initMarket->swapIndex(swapIndexBase, configuration);
				if(!shortSwapIndexBase.empty())
				    shortSwapIndex = *initMarket->swapIndex(shortSwapIndexBase, configuration);
                                svp =
                                    Handle<SwaptionVolatilityStructure>(boost::make_shared<SpreadedSwaptionVolatility>(
                                        wrapper, optionTenors, underlyingTenors, strikeSpreads, quotes, swapIndex,
                                        shortSwapIndex, simSwapIndex, simShortSwapIndex, stickyAbsMoney));
                            } else {
                                Handle<SwaptionVolatilityStructure> atm;
                                atm = Handle<SwaptionVolatilityStructure>(boost::make_shared<SwaptionVolatilityMatrix>(
                                    wrapper->calendar(), wrapper->businessDayConvention(), optionTenors,
                                    underlyingTenors, atmQuotes, dc, flatExtrapolation, volType, shift));
                                atm->enableExtrapolation(); // see below for svp, take this from T0 config?
                                if (simulateAtmOnly) {
                                    if (isAtm) {
                                        svp = atm;
                                    } else {
                                        // floating reference date matrix in sim market
                                        // if we have a cube, we keep the vol spreads constant under scenarios
                                        // notice that cube is from todaysmarket, so it has a fixed reference date,
                                        // which means that we keep the smiles constant in terms of vol spreads when
                                        // moving forward in time; notice also that the volatility will be "sticky
                                        // strike", i.e. it will not react to changes in the ATM level
                                        svp = Handle<SwaptionVolatilityStructure>(
                                            boost::make_shared<SwaptionVolatilityConstantSpread>(atm, wrapper));
                                    }
                                } else {
                                    if (isCube) {
                                        boost::shared_ptr<SwaptionVolatilityCube> tmp(new QuantExt::SwaptionVolCube2(
                                            atm, optionTenors, underlyingTenors, strikeSpreads, quotes,
                                            *initMarket->swapIndex(swapIndexBase, configuration),
                                            *initMarket->swapIndex(shortSwapIndexBase, configuration), false,
                                            flatExtrapolation, false));
                                        svp = Handle<SwaptionVolatilityStructure>(
                                            boost::make_shared<SwaptionVolCubeWithATM>(tmp));
                                    } else {
                                        svp = atm;
                                    }
                                }
                            }
                        } else {
                            string decayModeString = parameters->swapVolDecayMode();
                            ReactionToTimeDecay decayMode = parseDecayMode(decayModeString);
                            LOG("Dynamic (" << wrapper->volatilityType() << ") yield vols (" << decayModeString
                                            << ") for qualifier " << name);
                            if (isCube)
                                WLOG("Only ATM slice is considered from init market's cube");
                            boost::shared_ptr<QuantLib::SwaptionVolatilityStructure> svolp =
                                boost::make_shared<QuantExt::DynamicSwaptionVolatilityMatrix>(
                                    *wrapper, 0, NullCalendar(), decayMode);
                            svp = Handle<SwaptionVolatilityStructure>(svolp);
                        }

                        svp->enableExtrapolation(); // FIXME

                        LOG("Simulaton market " << name << " yield volatility type = " << svp->volatilityType());

                        if (param.first == RiskFactorKey::KeyType::SwaptionVolatility) {
                            swaptionCurves_.insert(pair<pair<string, string>, Handle<SwaptionVolatilityStructure>>(
                                make_pair(Market::defaultConfiguration, name), svp));
                            swaptionIndexBases_.insert(pair<pair<string, string>, pair<string, string>>(
                                make_pair(Market::defaultConfiguration, name),
                                make_pair(shortSwapIndexBase, swapIndexBase)));
                            swaptionIndexBases_.insert(pair<pair<string, string>, pair<string, string>>(
                                make_pair(Market::defaultConfiguration, name),
                                make_pair(swapIndexBase, swapIndexBase)));
                        } else {
                            yieldVolCurves_.insert(pair<pair<string, string>, Handle<SwaptionVolatilityStructure>>(
                                make_pair(Market::defaultConfiguration, name), svp));
                        }
                    } catch (const std::exception& e) {
                        processException(continueOnError, e, name, simDataWritten);
                    }
                }
                break;

            case RiskFactorKey::KeyType::OptionletVolatility:
                for (const auto& name : param.second.second) {
		    bool simDataWritten = false;
                    try {
                        LOG("building " << name << " cap/floor volatility curve...");
                        Handle<OptionletVolatilityStructure> wrapper = initMarket->capFloorVol(name, configuration);

                        LOG("Initial market cap/floor volatility type = " << wrapper->volatilityType());

                        Handle<OptionletVolatilityStructure> hCapletVol;

                        // Check if the risk factor is simulated before adding it
                        if (param.second.first) {
                            LOG("Simulating Cap/Floor Optionlet vols for key " << name);

                            // Try to get the ibor index that the cap floor structure relates to
                            // We use this to convert Period to Date below to sample from `wrapper`
                            boost::shared_ptr<IborIndex> iborIndex;
                            Date spotDate;
                            Calendar iborCalendar;
                            string strIborIndex;
                            Natural settleDays = 0;

                            // get the curve config for the index, or if not available for its ccy
                            boost::shared_ptr<CapFloorVolatilityCurveConfig> config;
                            if (curveConfigs.hasCapFloorVolCurveConfig(name)) {
                                config = curveConfigs.capFloorVolCurveConfig(name);
                            } else {
                                boost::shared_ptr<IborIndex> ind;
                                if (tryParseIborIndex(name, ind) &&
                                    curveConfigs.hasCapFloorVolCurveConfig(ind->currency().code())) {
                                    config = curveConfigs.capFloorVolCurveConfig(ind->currency().code());
                                }
                            }
                            if (config) {
                                // From the cap floor config, get the ibor index name
                                // (we do not support convention based indices there)
                                settleDays = config->settleDays();
                                strIborIndex = config->index();
                                if (tryParseIborIndex(strIborIndex, iborIndex)) {
                                    iborCalendar = iborIndex->fixingCalendar();
                                    Natural settlementDays = iborIndex->fixingDays();
                                    spotDate = iborCalendar.adjust(asof_);
                                    spotDate = iborCalendar.advance(spotDate, settlementDays * Days);
                                }
                            }

                            vector<Period> optionTenors = parameters->capFloorVolExpiries(name);
                            vector<Date> optionDates(optionTenors.size());

                            vector<Real> strikes = parameters->capFloorVolStrikes(name);
                            bool isAtm = false;
                            // Strikes may be empty here which means that an ATM curve has been configured
                            if (strikes.empty()) {
                                QL_REQUIRE(
                                    parameters->capFloorVolIsAtm(name),
                                    "Strikes for "
                                        << name
                                        << " is empty in simulation parameters so expected its ATM flag to be true");
                                strikes = {0.0};
                                isAtm = true;
                            }

                            vector<vector<Handle<Quote>>> quotes(
                                optionTenors.size(), vector<Handle<Quote>>(strikes.size(), Handle<Quote>()));

                            for (Size i = 0; i < optionTenors.size(); ++i) {

                                if (parameters_->capFloorVolAdjustOptionletPillars() && iborIndex) {
                                    // If we ask for cap pillars at tenors t_i for i = 1,...,N, we should attempt to
                                    // place the optionlet pillars at the fixing date of the last optionlet in the cap
                                    // with tenor t_i, if capFloorVolAdjustOptionletPillars is true.
                                    QL_REQUIRE(optionTenors[i] > iborIndex->tenor(),
                                               "The cap floor tenor must be greater than the ibor index tenor");
                                    boost::shared_ptr<CapFloor> capFloor =
                                        MakeCapFloor(CapFloor::Cap, optionTenors[i], iborIndex, 0.0, 0 * Days);
                                    optionDates[i] = capFloor->lastFloatingRateCoupon()->fixingDate();
                                    DLOG("Option [tenor, date] pair is [" << optionTenors[i] << ", "
                                                                          << io::iso_date(optionDates[i]) << "]");
                                } else {
                                    // Otherwise, just place the optionlet pillars at the configured tenors.
                                    optionDates[i] = wrapper->optionDateFromTenor(optionTenors[i]);
                                    if (iborCalendar != Calendar()) {
                                        // In case the original cap floor surface has the incorrect calendar configured.
                                        optionDates[i] = iborCalendar.adjust(optionDates[i]);
                                    }
                                }

                                // If ATM, use initial market's discount curve and ibor index to calculate ATM rate
                                Rate strike = Null<Rate>();
                                if (isAtm) {
                                    QL_REQUIRE(!strIborIndex.empty(), "Expected cap floor vol curve config for "
                                                                          << name << " to have an ibor index name");
                                    auto iborIndex = *initMarket->iborIndex(strIborIndex, configuration);
                                    if (parameters_->capFloorVolUseCapAtm()) {
                                        boost::shared_ptr<CapFloor> cap =
                                            MakeCapFloor(CapFloor::Cap, optionTenors[i], iborIndex, 0.0, 0 * Days);
                                        strike = cap->atmRate(**initMarket->discountCurve(name, configuration));
                                    } else {
                                        strike = iborIndex->fixing(optionDates[i]);
                                    }
                                }

                                for (Size j = 0; j < strikes.size(); ++j) {
                                    strike = isAtm ? strike : strikes[j];
                                    Real vol =
                                        wrapper->volatility(optionDates[i], strike, wrapper->allowsExtrapolation());
                                    DLOG("Vol at [date, strike] pair [" << optionDates[i] << ", " << std::fixed
                                                                        << std::setprecision(4) << strike << "] is "
                                                                        << std::setprecision(12) << vol);
                                    boost::shared_ptr<SimpleQuote> q =
                                        boost::make_shared<SimpleQuote>(useSpreadedTermStructures_ ? 0.0 : vol);
                                    Size index = i * strikes.size() + j;
                                    simDataTmp.emplace(std::piecewise_construct,
                                                       std::forward_as_tuple(param.first, name, index),
                                                       std::forward_as_tuple(q));
                                    if (useSpreadedTermStructures_) {
                                        absoluteSimDataTmp.emplace(std::piecewise_construct,
                                                                   std::forward_as_tuple(param.first, name, index),
                                                                   std::forward_as_tuple(vol));
                                    }
                                    quotes[i][j] = Handle<Quote>(q);
                                }
                            }

                            writeSimData(simDataTmp, absoluteSimDataTmp);
                            simDataWritten = true;

                            DayCounter dc = wrapper->dayCounter();

                            if (useSpreadedTermStructures_) {
                                hCapletVol = Handle<OptionletVolatilityStructure>(
                                    boost::make_shared<QuantExt::SpreadedOptionletVolatility2>(wrapper, optionDates,
                                                                                               strikes, quotes));
                            } else {
                                // FIXME: Works as of today only, i.e. for sensitivity/scenario analysis.
                                // TODO: Build floating reference date StrippedOptionlet class for MC path generators
                                boost::shared_ptr<StrippedOptionlet> optionlet = boost::make_shared<StrippedOptionlet>(
                                    settleDays, wrapper->calendar(), wrapper->businessDayConvention(), iborIndex,
                                    optionDates, strikes, quotes, dc, wrapper->volatilityType(),
                                    wrapper->displacement());

                                hCapletVol = Handle<OptionletVolatilityStructure>(
                                    boost::make_shared<QuantExt::StrippedOptionletAdapter<LinearFlat, LinearFlat>>(
                                        optionlet));
                            }
                        } else {
                            string decayModeString = parameters->capFloorVolDecayMode();
                            ReactionToTimeDecay decayMode = parseDecayMode(decayModeString);
                            boost::shared_ptr<OptionletVolatilityStructure> capletVol =
                                boost::make_shared<DynamicOptionletVolatilityStructure>(*wrapper, 0, NullCalendar(),
                                                                                        decayMode);
                            hCapletVol = Handle<OptionletVolatilityStructure>(capletVol);
                        }

                        hCapletVol->enableExtrapolation();
                        capFloorCurves_.emplace(std::piecewise_construct,
                                                std::forward_as_tuple(Market::defaultConfiguration, name),
                                                std::forward_as_tuple(hCapletVol));

                        LOG("Simulaton market cap/floor volatility type = " << hCapletVol->volatilityType());
                    } catch (const std::exception& e) {
                        processException(continueOnError, e, name, simDataWritten);
                    }
                }
                break;

            case RiskFactorKey::KeyType::SurvivalProbability:
                for (const auto& name : param.second.second) {
		    bool simDataWritten = false;
                    try {
                        LOG("building " << name << " default curve..");
                        auto wrapper = initMarket->defaultCurve(name, configuration);
                        vector<Handle<Quote>> quotes;

                        QL_REQUIRE(parameters->defaultTenors(name).front() > 0 * Days,
                                   "default curve tenors must not include t=0");

                        vector<Date> dates(1, asof_);
                        vector<Real> times(1, 0.0);

			DayCounter dc = wrapper->curve()->dayCounter();
			
                        for (Size i = 0; i < parameters->defaultTenors(name).size(); i++) {
                            dates.push_back(asof_ + parameters->defaultTenors(name)[i]);
                            times.push_back(dc.yearFraction(asof_, dates.back()));
                        }

                        boost::shared_ptr<SimpleQuote> q(new SimpleQuote(1.0));
                        quotes.push_back(Handle<Quote>(q));
                        for (Size i = 0; i < dates.size() - 1; i++) {
                            Probability prob = wrapper->curve()->survivalProbability(dates[i + 1], true);
                            boost::shared_ptr<SimpleQuote> q =
                                boost::make_shared<SimpleQuote>(useSpreadedTermStructures_ ? 1.0 : prob);
                            // Check if the risk factor is simulated before adding it
                            if (param.second.first) {
                                simDataTmp.emplace(std::piecewise_construct,
                                                   std::forward_as_tuple(param.first, name, i),
                                                   std::forward_as_tuple(q));
                                DLOG("ScenarioSimMarket default curve " << name << " survival[" << i << "]=" << prob);
                                if (useSpreadedTermStructures_) {
                                    absoluteSimDataTmp.emplace(std::piecewise_construct,
                                                               std::forward_as_tuple(param.first, name, i),
                                                               std::forward_as_tuple(prob));
                                }
                            }
                            Handle<Quote> qh(q);
                            quotes.push_back(qh);
                        }
			writeSimData(simDataTmp, absoluteSimDataTmp);
			simDataWritten = true;
                        Calendar cal = ore::data::parseCalendar(parameters->defaultCurveCalendar(name));
                        Handle<DefaultProbabilityTermStructure> defaultCurve;
                        if (useSpreadedTermStructures_) {
                            defaultCurve = Handle<DefaultProbabilityTermStructure>(
                                boost::make_shared<QuantExt::SpreadedSurvivalProbabilityTermStructure>(
                                    wrapper->curve(), times, quotes,
                                    parameters->defaultCurveExtrapolation() == "FlatZero"
                                        ? QuantExt::SpreadedSurvivalProbabilityTermStructure::Extrapolation::flatZero
                                        : QuantExt::SpreadedSurvivalProbabilityTermStructure::Extrapolation::flatFwd));
                        } else {
                            defaultCurve = Handle<DefaultProbabilityTermStructure>(
                                boost::make_shared<QuantExt::SurvivalProbabilityCurve<LogLinear>>(
                                    dates, quotes, dc, cal, std::vector<Handle<Quote>>(), std::vector<Date>(),
                                    LogLinear(),
                                    parameters->defaultCurveExtrapolation() == "FlatZero"
                                        ? QuantExt::SurvivalProbabilityCurve<LogLinear>::Extrapolation::flatZero
                                        : QuantExt::SurvivalProbabilityCurve<LogLinear>::Extrapolation::flatFwd));
                        }
                        defaultCurve->enableExtrapolation();
                        defaultCurves_.insert(pair<pair<string, string>, Handle<CreditCurve>>(
                            make_pair(Market::defaultConfiguration, name),
                            Handle<CreditCurve>(boost::make_shared<CreditCurve>(
                                defaultCurve, wrapper->rateCurve(), wrapper->recovery(), wrapper->refData()))));
                    } catch (const std::exception& e) {
                        processException(continueOnError, e, name, simDataWritten);
                    }
                }
                break;

            case RiskFactorKey::KeyType::RecoveryRate:
                for (const auto& name : param.second.second) {
		    bool simDataWritten = false;
                    try {
                        DLOG("Adding security recovery rate " << name << " from configuration " << configuration);
                        boost::shared_ptr<SimpleQuote> rrQuote(
                            new SimpleQuote(initMarket->recoveryRate(name, configuration)->value()));
                        // Check if the risk factor is simulated before adding it
                        if (param.second.first) {
                            simDataTmp.emplace(std::piecewise_construct,
                                               std::forward_as_tuple(RiskFactorKey::KeyType::RecoveryRate, name),
                                               std::forward_as_tuple(rrQuote));
                        }
			writeSimData(simDataTmp, absoluteSimDataTmp);
			simDataWritten = true;
                        recoveryRates_.insert(pair<pair<string, string>, Handle<Quote>>(
                            make_pair(Market::defaultConfiguration, name), Handle<Quote>(rrQuote)));
                    } catch (const std::exception& e) {
                        processException(continueOnError, e, name, simDataWritten);
                    }
                }
                break;

            case RiskFactorKey::KeyType::CDSVolatility:
                for (const auto& name : param.second.second) {
		    bool simDataWritten = false;
                    try {
                        LOG("building " << name << "  cds vols..");
                        Handle<QuantExt::CreditVolCurve> wrapper = initMarket->cdsVol(name, configuration);
                        Handle<QuantExt::CreditVolCurve> cvh;
                        if (param.second.first) {
                            LOG("Simulating CDS Vols for " << name);
                            vector<Handle<Quote>> quotes;
                            vector<Time> times;
			    vector<Date> expiryDates;
                            DayCounter dc = wrapper->dayCounter();
                            for (Size i = 0; i < parameters->cdsVolExpiries().size(); i++) {
                                Date date = asof_ + parameters->cdsVolExpiries()[i];
				expiryDates.push_back(date);
				// hardcoded, single term 5y
                                Volatility vol = wrapper->volatility(date, 5.0, Null<Real>(), wrapper->type());
                                times.push_back(dc.yearFraction(asof_, date));
                                boost::shared_ptr<SimpleQuote> q =
                                    boost::make_shared<SimpleQuote>(useSpreadedTermStructures_ ? 0.0 : vol);
                                if (parameters->simulateCdsVols()) {
                                    simDataTmp.emplace(std::piecewise_construct,
                                                       std::forward_as_tuple(param.first, name, i),
                                                       std::forward_as_tuple(q));
                                    if (useSpreadedTermStructures_) {
                                        absoluteSimDataTmp.emplace(std::piecewise_construct,
                                                                   std::forward_as_tuple(param.first, name, i),
                                                                   std::forward_as_tuple(vol));
                                    }
                                }
                                quotes.emplace_back(q);
                            }
                            writeSimData(simDataTmp, absoluteSimDataTmp);
                            simDataWritten = true;
                            if (useSpreadedTermStructures_) {
<<<<<<< HEAD
                                bool stickyMoney = false;
=======
                                bool stickyMoney = true;
>>>>>>> 4f840615
                                std::vector<QuantLib::Period> simTerms;
                                std::vector<Handle<CreditCurve>> simTermCurves;
                                if (stickyMoney) {
                                    if (curveConfigs.hasCdsVolCurveConfig(name)) {
                                        // get the term curves from the curve config if possible
                                        auto cc = curveConfigs.cdsVolCurveConfig(name);
                                        simTerms = cc->terms();
                                        for (auto const& c : cc->termCurves())
                                            simTermCurves.push_back(defaultCurve(parseCurveSpec(c)->curveConfigID()));
                                    } else {
                                        // assume the default curve names follow the naming convention volName_5Y
                                        simTerms = wrapper->terms();
                                        for (auto const& t : simTerms) {
                                            simTermCurves.push_back(defaultCurve(name + "_" + ore::data::to_string(t)));
                                        }
                                    }
                                }
                                cvh = Handle<CreditVolCurve>(boost::make_shared<SpreadedCreditVolCurve>(
                                    wrapper, expiryDates, quotes, stickyMoney, simTerms, simTermCurves));
                            } else {
                                // TODO support strike and term dependence
                                cvh = Handle<CreditVolCurve>(boost::make_shared<CreditVolCurveWrapper>(
                                    Handle<BlackVolTermStructure>(boost::make_shared<BlackVarianceCurve3>(
                                        0, NullCalendar(), wrapper->businessDayConvention(), dc, times, quotes,
                                        false))));
                            }
                        } else {
                            string decayModeString = parameters->cdsVolDecayMode();
                            LOG("Deterministic CDS Vols with decay mode " << decayModeString << " for " << name);
                            ReactionToTimeDecay decayMode = parseDecayMode(decayModeString);

			    // TODO support strike and term dependence, hardcoded term 5y
                            cvh = Handle<CreditVolCurve>(
                                boost::make_shared<CreditVolCurveWrapper>(Handle<BlackVolTermStructure>(
                                    boost::make_shared<QuantExt::DynamicBlackVolTermStructure<tag::curve>>(
                                        Handle<BlackVolTermStructure>(
                                            boost::make_shared<BlackVolFromCreditVolWrapper>(wrapper, 5.0)),
                                        0, NullCalendar(), decayMode, StickyStrike))));
                        }

                        if (wrapper->allowsExtrapolation())
                            cvh->enableExtrapolation();
                        cdsVols_.insert(pair<pair<string, string>, Handle<QuantExt::CreditVolCurve>>(
                            make_pair(make_pair(Market::defaultConfiguration, name), cvh)));
                    } catch (const std::exception& e) {
                        processException(continueOnError, e, name, simDataWritten);
                    }
                }
                break;

            case RiskFactorKey::KeyType::FXVolatility:
                for (const auto& name : param.second.second) {
		    bool simDataWritten = false;
                    try {
                        Handle<BlackVolTermStructure> wrapper = initMarket->fxVol(name, configuration);
                        Handle<Quote> spot = fxSpot(name);
                        QL_REQUIRE(name.length() == 6, "invalid ccy pair length");
                        string forCcy = name.substr(0, 3);
                        string domCcy = name.substr(3, 3);

                        // Get the yield curve IDs from the FX volatility configuration
                        // They may still be empty
                        string foreignTsId;
                        string domesticTsId;
                        if (curveConfigs.hasFxVolCurveConfig(name)) {
                            auto fxVolConfig = curveConfigs.fxVolCurveConfig(name);
                            foreignTsId = fxVolConfig->fxForeignYieldCurveID();
                            TLOG("Got foreign term structure '" << foreignTsId
                                                                << "' from FX volatility curve config for " << name);
                            domesticTsId = fxVolConfig->fxDomesticYieldCurveID();
                            TLOG("Got domestic term structure '" << domesticTsId
                                                                 << "' from FX volatility curve config for " << name);
                        }
                        Handle<BlackVolTermStructure> fvh;

                        if (param.second.first) {
                            LOG("Simulating FX Vols for " << name);
                            auto& expiries = parameters->fxVolExpiries(name);
                            Size m = expiries.size();
                            Calendar cal = wrapper->calendar();
                            if (cal.empty()) {
                                cal = NullCalendar();
                            }
                            DayCounter dc = wrapper->dayCounter();
                            vector<vector<Handle<Quote>>> quotes;
                            vector<Time> times(m);
                            vector<Date> dates(m);

                            // Attempt to get the relevant yield curves from the initial market
                            Handle<YieldTermStructure> initForTS =
                                getYieldCurve(foreignTsId, todaysMarketParams, configuration, initMarket);
                            TLOG("Foreign term structure '" << foreignTsId << "' from t_0 market is "
                                                            << (initForTS.empty() ? "empty" : "not empty"));
                            Handle<YieldTermStructure> initDomTS =
                                getYieldCurve(domesticTsId, todaysMarketParams, configuration, initMarket);
                            TLOG("Domestic term structure '" << domesticTsId << "' from t_0 market is "
                                                             << (initDomTS.empty() ? "empty" : "not empty"));

                            // fall back on discount curves
                            if (initForTS.empty() || initDomTS.empty()) {
                                TLOG("Falling back on the discount curves for " << forCcy << " and " << domCcy
                                                                                << " from t_0 market");
                                initForTS = initMarket->discountCurve(forCcy, configuration);
                                initDomTS = initMarket->discountCurve(domCcy, configuration);
                            }

                            // Attempt to get the relevant yield curves from this scenario simulation market
                            Handle<YieldTermStructure> forTS =
                                getYieldCurve(foreignTsId, todaysMarketParams, Market::defaultConfiguration);
                            TLOG("Foreign term structure '" << foreignTsId << "' from sim market is "
                                                            << (forTS.empty() ? "empty" : "not empty"));
                            Handle<YieldTermStructure> domTS =
                                getYieldCurve(domesticTsId, todaysMarketParams, Market::defaultConfiguration);
                            TLOG("Domestic term structure '" << domesticTsId << "' from sim market is "
                                                             << (domTS.empty() ? "empty" : "not empty"));

                            // fall back on discount curves
                            if (forTS.empty() || domTS.empty()) {
                                TLOG("Falling back on the discount curves for " << forCcy << " and " << domCcy
                                                                                << " from sim market");
                                forTS = discountCurve(forCcy);
                                domTS = discountCurve(domCcy);
                            }

                            for (Size k = 0; k < m; k++) {
                                dates[k] = asof_ + expiries[k];
                                times[k] = wrapper->timeFromReference(dates[k]);
                            }

                            boost::shared_ptr<BlackVolTermStructure> fxVolCurve;
                            if (parameters->fxVolIsSurface(name)) {
                                vector<Real> strikes;
                                strikes = parameters->fxUseMoneyness(name) ? parameters->fxVolMoneyness(name)
                                                                           : parameters->fxVolStdDevs(name);
                                Size n = strikes.size();
                                quotes.resize(n, vector<Handle<Quote>>(m, Handle<Quote>()));

                                // hardcode these for now
                                bool stickyStrike = true;
                                bool flatExtrapolation = true;

                                // get vol matrix to feed to surface
                                if (parameters->fxUseMoneyness(name)) { // if moneyness
                                    for (Size j = 0; j < m; j++) {
                                        for (Size i = 0; i < n; i++) {
                                            Real mon = strikes[i];
                                            // strike (assuming forward prices)
                                            Real k = spot->value() * mon * initForTS->discount(dates[j]) /
                                                     initDomTS->discount(dates[j]);
                                            Size idx = i * m + j;

                                            Volatility vol = wrapper->blackVol(dates[j], k, true);
                                            boost::shared_ptr<SimpleQuote> q(
                                                new SimpleQuote(useSpreadedTermStructures_ ? 0.0 : vol));
                                            simDataTmp.emplace(std::piecewise_construct,
                                                               std::forward_as_tuple(param.first, name, idx),
                                                               std::forward_as_tuple(q));
                                            if (useSpreadedTermStructures_) {
                                                absoluteSimDataTmp.emplace(
                                                    std::piecewise_construct,
                                                    std::forward_as_tuple(param.first, name, idx),
                                                    std::forward_as_tuple(q->value()));
                                            }
                                            quotes[i][j] = Handle<Quote>(q);
                                        }
                                    }
				    writeSimData(simDataTmp, absoluteSimDataTmp);
				    simDataWritten = true;
                                    // build the surface
                                    if (useSpreadedTermStructures_) {
                                        fxVolCurve = boost::make_shared<SpreadedBlackVolatilitySurfaceMoneynessForward>(
                                            Handle<BlackVolTermStructure>(wrapper), spot, times,
                                            parameters->fxVolMoneyness(name), quotes,
                                            Handle<Quote>(boost::make_shared<SimpleQuote>(spot->value())), initForTS,
                                            initDomTS, forTS, domTS, stickyStrike);
                                    } else {
                                        fxVolCurve = boost::make_shared<BlackVarianceSurfaceMoneynessForward>(
                                            cal, spot, times, parameters->fxVolMoneyness(name), quotes, dc, forTS,
                                            domTS, stickyStrike, flatExtrapolation);
                                    }
                                } else { // if stdDevPoints
                                    // forwards
                                    vector<Real> fwds;
                                    vector<Real> atmVols;
                                    for (Size i = 0; i < m; i++) {
                                        Real k = spot->value() * initForTS->discount(dates[i]) / initDomTS->discount(dates[i]);
                                        fwds.push_back(k);
                                        atmVols.push_back(wrapper->blackVol(dates[i], k));
                                        DLOG("on date " << dates[i] << ": fwd = " << fwds.back()
                                                        << ", atmVol = " << atmVols.back());
                                    }

                                    // interpolations
                                    Interpolation forwardCurve =
                                        Linear().interpolate(times.begin(), times.end(), fwds.begin());
                                    Interpolation atmVolCurve =
                                        Linear().interpolate(times.begin(), times.end(), atmVols.begin());

                                    // populate quotes
                                    vector<vector<Handle<Quote>>> absQuotes(n,
                                                                            vector<Handle<Quote>>(m, Handle<Quote>()));
                                    BlackVarianceSurfaceStdDevs::populateVolMatrix(wrapper, absQuotes, times,
                                                                                   parameters->fxVolStdDevs(name),
                                                                                   forwardCurve, atmVolCurve);
                                    if (useSpreadedTermStructures_) {
                                        for (Size i = 0; i < n; ++i)
                                            for (Size j = 0; j < m; ++j)
                                                quotes[i][j] = Handle<Quote>(boost::make_shared<SimpleQuote>(0.0));
                                    } else {
                                        quotes = absQuotes;
                                    }

                                    // sort out simDataTemp
                                    for (Size i = 0; i < m; i++) {
                                        for (Size j = 0; j < n; j++) {
                                            Size idx = j * m + i;
                                            boost::shared_ptr<Quote> q = quotes[j][i].currentLink();
                                            boost::shared_ptr<SimpleQuote> sq =
                                                boost::dynamic_pointer_cast<SimpleQuote>(q);
                                            simDataTmp.emplace(std::piecewise_construct,
                                                               std::forward_as_tuple(param.first, name, idx),
                                                               std::forward_as_tuple(sq));
                                            if (useSpreadedTermStructures_) {
                                                absoluteSimDataTmp.emplace(
                                                    std::piecewise_construct,
                                                    std::forward_as_tuple(param.first, name, idx),
                                                    std::forward_as_tuple(absQuotes[j][i]->value()));
                                            }
                                        }
                                    }
				    writeSimData(simDataTmp, absoluteSimDataTmp);
				    simDataWritten = true;

                                    // set up a FX Index
                                    Handle<FxIndex> fxInd = fxIndex(name);

                                    if (parameters->fxUseMoneyness(name)) { // moneyness
                                    } else {                                // standard deviations
                                        if (useSpreadedTermStructures_) {
                                            fxVolCurve = boost::make_shared<SpreadedBlackVolatilitySurfaceStdDevs>(
                                                Handle<BlackVolTermStructure>(wrapper), spot, times,
                                                parameters->fxVolStdDevs(name), quotes,
                                                Handle<Quote>(boost::make_shared<SimpleQuote>(spot->value())),
                                                initForTS, initDomTS, forTS, domTS, stickyStrike);
                                        } else {
                                            fxVolCurve = boost::make_shared<BlackVarianceSurfaceStdDevs>(
                                                cal, spot, times, parameters->fxVolStdDevs(name), quotes, dc,
                                                fxInd.currentLink(),
                                                stickyStrike, flatExtrapolation);
                                        }
                                    }
                                }                            
                            } else { // not a surface - case for ATM or simulateATMOnly
                                quotes.resize(1, vector<Handle<Quote>>(m, Handle<Quote>()));
                                // Only need ATM quotes in this case
                                for (Size j = 0; j < m; j++) {
                                    // Index is expires then moneyness.
                                    Size idx = j;
                                    Real f =
                                        spot->value() * initForTS->discount(dates[j]) / initDomTS->discount(dates[j]);
                                    Volatility vol = wrapper->blackVol(dates[j], f);
                                    boost::shared_ptr<SimpleQuote> q(
                                        new SimpleQuote(useSpreadedTermStructures_ ? 0.0 : vol));
                                    simDataTmp.emplace(std::piecewise_construct,
                                                       std::forward_as_tuple(param.first, name, idx),
                                                       std::forward_as_tuple(q));
                                    if (useSpreadedTermStructures_) {
                                        absoluteSimDataTmp.emplace(std::piecewise_construct,
                                                                   std::forward_as_tuple(param.first, name, idx),
                                                                   std::forward_as_tuple(vol));
                                    }
                                    quotes[0][j] = Handle<Quote>(q);
                                }

                                writeSimData(simDataTmp, absoluteSimDataTmp);
				simDataWritten = true;

                                if (useSpreadedTermStructures_) {
                                    // if simulate atm only is false, we use the ATM slice from the wrapper only
                                    // the smile dynamics is sticky strike here always (if t0 is a surface)
                                    fxVolCurve = boost::make_shared<SpreadedBlackVolatilityCurve>(
                                        Handle<BlackVolTermStructure>(wrapper), times, quotes[0],
                                        !parameters->simulateFxVolATMOnly());
                                } else {
                                    LOG("ATM FX Vols (BlackVarianceCurve3) for " << name);
                                    boost::shared_ptr<BlackVolTermStructure> atmCurve;
                                    atmCurve = boost::make_shared<BlackVarianceCurve3>(
                                        0, NullCalendar(), wrapper->businessDayConvention(), dc, times, quotes[0], false);
                                    // if we have a surface but are only simulating atm vols we wrap the atm curve and
                                    // the full t0 surface
                                    if (parameters->simulateFxVolATMOnly()) {
                                        LOG("Simulating FX Vols (FXVolatilityConstantSpread) for " << name);
                                        fxVolCurve = boost::make_shared<BlackVolatilityConstantSpread>(
                                            Handle<BlackVolTermStructure>(atmCurve), wrapper);
                                    } else {
                                        fxVolCurve = atmCurve;
                                    }
                                }
                            }
                            fvh = Handle<BlackVolTermStructure>(fxVolCurve);

                        } else {
                            string decayModeString = parameters->fxVolDecayMode();
                            LOG("Deterministic FX Vols with decay mode " << decayModeString << " for " << name);
                            ReactionToTimeDecay decayMode = parseDecayMode(decayModeString);

                            // currently only curves (i.e. strike indepdendent) FX volatility structures are
                            // supported, so we use a) the more efficient curve tag and b) a hard coded sticky
                            // strike stickyness, since then no yield term structures and no fx spot are required
                            // that define the ATM level - to be revisited when FX surfaces are supported
                            fvh = Handle<BlackVolTermStructure>(
                                boost::make_shared<QuantExt::DynamicBlackVolTermStructure<tag::curve>>(
                                    wrapper, 0, NullCalendar(), decayMode, StickyStrike));
                        }

                        fvh->enableExtrapolation();
                        fxVols_.insert(pair<pair<string, string>, Handle<BlackVolTermStructure>>(
                            make_pair(Market::defaultConfiguration, name), fvh));

                        // build inverted surface
                        QL_REQUIRE(name.size() == 6, "Invalid Ccy pair " << name);
                        string reverse = name.substr(3) + name.substr(0, 3);
                        Handle<QuantLib::BlackVolTermStructure> ifvh(
                            boost::make_shared<BlackInvertedVolTermStructure>(fvh));
                        ifvh->enableExtrapolation();
                        fxVols_.insert(pair<pair<string, string>, Handle<BlackVolTermStructure>>(
                            make_pair(Market::defaultConfiguration, reverse), ifvh));
                    } catch (const std::exception& e) {
	                processException(continueOnError, e, name, simDataWritten);
                    }
                }
                break;

            case RiskFactorKey::KeyType::EquityVolatility:
                for (const auto& name : param.second.second) {
		    bool simDataWritten = false;
                    try {
                        Handle<BlackVolTermStructure> wrapper = initMarket->equityVol(name, configuration);
                        Handle<BlackVolTermStructure> evh;

                        if (param.second.first) {
                            auto eqCurve = equityCurve(name, Market::defaultConfiguration);
                            Handle<Quote> spot = eqCurve->equitySpot();
                            auto expiries = parameters->equityVolExpiries(name);

                            Size m = expiries.size();
                            vector<vector<Handle<Quote>>> quotes;
                            vector<Time> times(m);
                            vector<Date> dates(m);
                            Calendar cal;
                            if (curveConfigs.hasEquityVolCurveConfig(name)) {
                                auto cfg = curveConfigs.equityVolCurveConfig(name);
                                if (cfg->calendar().empty())
                                    cal = parseCalendar(cfg->ccy());
                                else
                                    cal = parseCalendar(cfg->calendar());
                            }
                            if (cal.empty() || cal == NullCalendar()) {
                                // take the equity curves calendar - this at least ensures fixings align
                                cal = eqCurve->fixingCalendar();
                            }
                            DayCounter dc = wrapper->dayCounter();

                            for (Size k = 0; k < m; k++) {
                                dates[k] = cal.advance(asof_, expiries[k]);
                                times[k] = dc.yearFraction(asof_, dates[k]);
                            }

                            boost::shared_ptr<BlackVolTermStructure> eqVolCurve;

                            if (parameters->equityVolIsSurface(name)) {
                                vector<Real> strikes;
                                strikes = parameters->equityUseMoneyness(name)
                                              ? parameters->equityVolMoneyness(name)
                                              : parameters->equityVolStandardDevs(name);
                                Size n = strikes.size();
                                quotes.resize(n, vector<Handle<Quote>>(m, Handle<Quote>()));

                                if (parameters->equityUseMoneyness(name)) { // moneyness surface
                                    for (Size j = 0; j < m; j++) {
                                        for (Size i = 0; i < n; i++) {
                                            Real mon = strikes[i];
                                            // strike (assuming forward prices)
                                            Real k = eqCurve->forecastFixing(dates[j]) * mon;
                                            Size idx = i * m + j;
                                            Volatility vol = wrapper->blackVol(dates[j], k);
                                            boost::shared_ptr<SimpleQuote> q(
                                                new SimpleQuote(useSpreadedTermStructures_ ? 0.0 : vol));
                                            simDataTmp.emplace(std::piecewise_construct,
                                                               std::forward_as_tuple(param.first, name, idx),
                                                               std::forward_as_tuple(q));
                                            if (useSpreadedTermStructures_) {
                                                absoluteSimDataTmp.emplace(
                                                    std::piecewise_construct,
                                                    std::forward_as_tuple(param.first, name, idx),
                                                    std::forward_as_tuple(vol));
                                            }
                                            quotes[i][j] = Handle<Quote>(q);
                                        }
                                    }
				    writeSimData(simDataTmp, absoluteSimDataTmp);
				    simDataWritten = true;
                                    LOG("Simulating EQ Vols (BlackVarianceSurfaceMoneyness) for " << name);
                                    // If true, the strikes are fixed, if false they move with the spot handle
                                    // Should probably be false, but some people like true for sensi runs.
                                    bool stickyStrike = true;

                                    if (useSpreadedTermStructures_) {
                                        eqVolCurve = boost::make_shared<SpreadedBlackVolatilitySurfaceMoneynessForward>(
                                            Handle<BlackVolTermStructure>(wrapper), spot, times,
                                            parameters->equityVolMoneyness(name), quotes,
                                            Handle<Quote>(boost::make_shared<SimpleQuote>(spot->value())),
                                            initMarket->equityCurve(name, configuration)->equityDividendCurve(),
                                            initMarket->equityCurve(name, configuration)->equityForecastCurve(),
                                            eqCurve->equityDividendCurve(), eqCurve->equityForecastCurve(),
                                            stickyStrike);
                                    } else {
                                        // FIXME should that be Forward, since we read the vols at fwd moneyness above?
                                        eqVolCurve = boost::make_shared<BlackVarianceSurfaceMoneynessSpot>(
                                            cal, spot, times, parameters->equityVolMoneyness(name), quotes, dc,
                                            stickyStrike);
                                    }
                                    eqVolCurve->enableExtrapolation();

                                } else { // standard deviations surface
                                    // forwards
                                    vector<Real> fwds;
                                    vector<Real> atmVols;
                                    for (Size i = 0; i < expiries.size(); i++) {
                                        auto eqForward = eqCurve->forecastFixing(dates[i]);
                                        fwds.push_back(eqForward);
                                        atmVols.push_back(wrapper->blackVol(dates[i], eqForward));
                                        DLOG("on date " << dates[i] << ": fwd = " << fwds.back()
                                                        << ", atmVol = " << atmVols.back());
                                    }

                                    // interpolations
                                    Interpolation forwardCurve =
                                        Linear().interpolate(times.begin(), times.end(), fwds.begin());
                                    Interpolation atmVolCurve =
                                        Linear().interpolate(times.begin(), times.end(), atmVols.begin());

                                    // populate quotes
                                    vector<vector<Handle<Quote>>> absQuotes(n,
                                                                            vector<Handle<Quote>>(m, Handle<Quote>()));
                                    BlackVarianceSurfaceStdDevs::populateVolMatrix(wrapper, absQuotes, times, strikes,
                                                                                   forwardCurve, atmVolCurve);
                                    if (useSpreadedTermStructures_) {
                                        for (Size i = 0; i < n; ++i)
                                            for (Size j = 0; j < m; ++j)
                                                quotes[i][j] = Handle<Quote>(boost::make_shared<SimpleQuote>(0.0));
                                    } else {
                                        quotes = absQuotes;
                                    }

                                    // add to simDataTemp
                                    for (Size i = 0; i < m; i++) {
                                        for (Size j = 0; j < n; j++) {
                                            Size idx = j * m + i;
                                            boost::shared_ptr<Quote> q = quotes[j][i].currentLink();
                                            boost::shared_ptr<SimpleQuote> sq =
                                                boost::dynamic_pointer_cast<SimpleQuote>(q);
                                            QL_REQUIRE(sq, "Quote is not a SimpleQuote"); // why do we need this?
                                            simDataTmp.emplace(std::piecewise_construct,
                                                               std::forward_as_tuple(param.first, name, idx),
                                                               std::forward_as_tuple(sq));
                                            if (useSpreadedTermStructures_) {
                                                absoluteSimDataTmp.emplace(
                                                    std::piecewise_construct,
                                                    std::forward_as_tuple(param.first, name, idx),
                                                    std::forward_as_tuple(absQuotes[j][i]->value()));
                                            }
                                        }
                                    }
				    writeSimData(simDataTmp, absoluteSimDataTmp);
				    simDataWritten = true;
                                    // If true, the strikes are fixed, if false they move with the spot handle
                                    // Should probably be false, but some people like true for sensi runs.
                                    bool stickyStrike = true;
                                    bool flatExtrapolation = true; // flat extrapolation of strikes at far ends.
                                    if (useSpreadedTermStructures_) {
                                        eqVolCurve = boost::make_shared<SpreadedBlackVolatilitySurfaceStdDevs>(
                                            Handle<BlackVolTermStructure>(wrapper), spot, times,
                                            parameters->equityVolStandardDevs(name), quotes,
                                            Handle<Quote>(boost::make_shared<SimpleQuote>(spot->value())),
                                            initMarket->equityCurve(name, configuration)->equityDividendCurve(),
                                            initMarket->equityCurve(name, configuration)->equityForecastCurve(),
                                            eqCurve->equityDividendCurve(), eqCurve->equityForecastCurve(),
                                            stickyStrike);
                                    } else {
                                        eqVolCurve = boost::make_shared<BlackVarianceSurfaceStdDevs>(
                                            cal, spot, times, parameters->equityVolStandardDevs(name), quotes, dc,
                                            eqCurve.currentLink(), stickyStrike, flatExtrapolation);
                                    }
                                }
                            } else { // not a surface - case for ATM or simulateATMOnly
                                quotes.resize(1, vector<Handle<Quote>>(m, Handle<Quote>()));
                                // Only need ATM quotes in this case
                                for (Size j = 0; j < m; j++) {
                                    // Index is expires then moneyness. TODO: is this the best?
                                    Size idx = j;
                                    auto eqForward = eqCurve->fixing(dates[j]);
                                    Volatility vol = wrapper->blackVol(dates[j], eqForward);
                                    boost::shared_ptr<SimpleQuote> q(
                                        new SimpleQuote(useSpreadedTermStructures_ ? 0.0 : vol));
                                    simDataTmp.emplace(std::piecewise_construct,
                                                       std::forward_as_tuple(param.first, name, idx),
                                                       std::forward_as_tuple(q));
                                    if (useSpreadedTermStructures_) {
                                        absoluteSimDataTmp.emplace(std::piecewise_construct,
                                                                   std::forward_as_tuple(param.first, name, idx),
                                                                   std::forward_as_tuple(vol));
                                    }
                                    quotes[0][j] = Handle<Quote>(q);
                                }

				writeSimData(simDataTmp, absoluteSimDataTmp);
				simDataWritten = true;

                                if (useSpreadedTermStructures_) {
                                    // if simulate atm only is false, we use the ATM slice from the wrapper only
                                    // the smile dynamics is sticky strike here always (if t0 is a surface)
                                    eqVolCurve = boost::make_shared<SpreadedBlackVolatilityCurve>(
                                        Handle<BlackVolTermStructure>(wrapper), times, quotes[0],
                                        !parameters->simulateEquityVolATMOnly());
                                } else {
                                    LOG("ATM EQ Vols (BlackVarianceCurve3) for " << name);
                                    boost::shared_ptr<BlackVolTermStructure> atmCurve;
                                    atmCurve = boost::make_shared<BlackVarianceCurve3>(0, NullCalendar(),
                                                                                       wrapper->businessDayConvention(),
                                                                                       dc, times, quotes[0], false);
                                    // if we have a surface but are only simulating atm vols we wrap the atm curve and
                                    // the full t0 surface
                                    if (parameters->simulateEquityVolATMOnly()) {
                                        LOG("Simulating EQ Vols (EquityVolatilityConstantSpread) for " << name);
                                        eqVolCurve = boost::make_shared<BlackVolatilityConstantSpread>(
                                            Handle<BlackVolTermStructure>(atmCurve), wrapper);
                                    } else {
                                        eqVolCurve = atmCurve;
                                    }
                                }
                            }
                            evh = Handle<BlackVolTermStructure>(eqVolCurve);

                        } else {
                            string decayModeString = parameters->equityVolDecayMode();
                            DLOG("Deterministic EQ Vols with decay mode " << decayModeString << " for " << name);
                            ReactionToTimeDecay decayMode = parseDecayMode(decayModeString);

                            // currently only curves (i.e. strike indepdendent) EQ volatility structures are
                            // supported, so we use a) the more efficient curve tag and b) a hard coded sticky
                            // strike stickyness, since then no yield term structures and no EQ spot are required
                            // that define the ATM level - to be revisited when EQ surfaces are supported
                            evh = Handle<BlackVolTermStructure>(
                                boost::make_shared<QuantExt::DynamicBlackVolTermStructure<tag::curve>>(
                                    wrapper, 0, NullCalendar(), decayMode, StickyStrike));
                        }
                        if (wrapper->allowsExtrapolation())
                            evh->enableExtrapolation();
                        equityVols_.insert(pair<pair<string, string>, Handle<BlackVolTermStructure>>(
                            make_pair(Market::defaultConfiguration, name), evh));
                        DLOG("EQ volatility curve built for " << name);
                    } catch (const std::exception& e) {
                        processException(continueOnError, e, name, simDataWritten);
                    }
                }
                break;

            case RiskFactorKey::KeyType::BaseCorrelation:
                for (const auto& name : param.second.second) {
		    bool simDataWritten = false;
                    try {
                        Handle<BaseCorrelationTermStructure<BilinearInterpolation>> wrapper =
                            initMarket->baseCorrelation(name, configuration);
                        if (!param.second.first)
                            baseCorrelations_.insert(
                                pair<pair<string, string>, Handle<BaseCorrelationTermStructure<BilinearInterpolation>>>(
                                    make_pair(Market::defaultConfiguration, name), wrapper));
                        else {
                            Size nd = parameters->baseCorrelationDetachmentPoints().size();
                            Size nt = parameters->baseCorrelationTerms().size();
                            vector<vector<Handle<Quote>>> quotes(nd, vector<Handle<Quote>>(nt));
                            vector<Period> terms(nt);
                            for (Size i = 0; i < nd; ++i) {
                                Real lossLevel = parameters->baseCorrelationDetachmentPoints()[i];
                                for (Size j = 0; j < nt; ++j) {
                                    Period term = parameters->baseCorrelationTerms()[j];
                                    if (i == 0)
                                        terms[j] = term;
                                    Real bc = wrapper->correlation(asof_ + term, lossLevel, true); // extrapolate
                                    boost::shared_ptr<SimpleQuote> q(new SimpleQuote(bc));
                                    simDataTmp.emplace(std::piecewise_construct,
                                                       std::forward_as_tuple(param.first, name, i * nt + j),
                                                       std::forward_as_tuple(q));
                                    quotes[i][j] = Handle<Quote>(q);
                                }
                            }

                            writeSimData(simDataTmp, absoluteSimDataTmp);
                            simDataWritten = true;

                            // FIXME: Same change as in ored/market/basecorrelationcurve.cpp
                            if (nt == 1) {
                                terms.push_back(terms[0] + 1 * Days); // arbitrary, but larger than the first term
                                for (Size i = 0; i < nd; ++i)
                                    quotes[i].push_back(quotes[i][0]);
                            }
			    DayCounter dc = wrapper->dayCounter();
			    boost::shared_ptr<BilinearBaseCorrelationTermStructure> bcp =
                                boost::make_shared<BilinearBaseCorrelationTermStructure>(
                                    wrapper->settlementDays(), wrapper->calendar(), wrapper->businessDayConvention(),
                                    terms, parameters->baseCorrelationDetachmentPoints(), quotes, dc);

                            bcp->enableExtrapolation(wrapper->allowsExtrapolation());
                            Handle<BilinearBaseCorrelationTermStructure> bch(bcp);
                            baseCorrelations_.insert(
                                pair<pair<string, string>, Handle<BaseCorrelationTermStructure<BilinearInterpolation>>>(
                                    make_pair(Market::defaultConfiguration, name), bch));
                        }
                        DLOG("Base correlations built for " << name);
                    } catch (const std::exception& e) {
                        processException(continueOnError, e, name, simDataWritten);
                    }
                }
                break;

            case RiskFactorKey::KeyType::CPIIndex:
                for (const auto& name : param.second.second) {
		    bool simDataWritten = false;
                    try {
                        DLOG("adding " << name << " base CPI price");
                        Handle<ZeroInflationIndex> zeroInflationIndex =
                            initMarket->zeroInflationIndex(name, configuration);
                        Period obsLag = zeroInflationIndex->zeroInflationTermStructure()->observationLag();
                        Date fixingDate = zeroInflationIndex->zeroInflationTermStructure()->baseDate();
                        Real baseCPI = zeroInflationIndex->fixing(fixingDate);

                        boost::shared_ptr<SimpleQuote> q(new SimpleQuote(baseCPI));
                        Handle<Quote> qh(q);

                        boost::shared_ptr<InflationIndex> inflationIndex =
                            boost::dynamic_pointer_cast<InflationIndex>(*zeroInflationIndex);
                        Handle<InflationIndexObserver> inflObserver(
                            boost::make_shared<InflationIndexObserver>(inflationIndex, qh, obsLag));

                        baseCpis_.insert(pair<pair<string, string>, Handle<InflationIndexObserver>>(
                            make_pair(Market::defaultConfiguration, name), inflObserver));
                        simDataTmp.emplace(std::piecewise_construct, std::forward_as_tuple(param.first, name),
                                           std::forward_as_tuple(q));
			writeSimData(simDataTmp, absoluteSimDataTmp);
			simDataWritten = true;
                    } catch (const std::exception& e) {
                        processException(continueOnError, e, name, simDataWritten);
                    }
                }
                break;

            case RiskFactorKey::KeyType::ZeroInflationCurve:
                for (const auto& name : param.second.second) {
		    bool simDataWritten = false;
                    try {
                        LOG("building " << name << " zero inflation curve");

                        Handle<ZeroInflationIndex> inflationIndex = initMarket->zeroInflationIndex(name, configuration);
                        Handle<ZeroInflationTermStructure> inflationTs = inflationIndex->zeroInflationTermStructure();
                        vector<string> keys(parameters->zeroInflationTenors(name).size());

                        Date date0 = asof_ - inflationTs->observationLag();
                        DayCounter dc = inflationTs->dayCounter();
			vector<Date> quoteDates;
                        vector<Time> zeroCurveTimes(
                            1, -dc.yearFraction(inflationPeriod(date0, inflationTs->frequency()).first, asof_));
                        vector<Handle<Quote>> quotes;
                        QL_REQUIRE(parameters->zeroInflationTenors(name).front() > 0 * Days,
                                   "zero inflation tenors must not include t=0");

                        for (auto& tenor : parameters->zeroInflationTenors(name)) {
                            Date inflDate = inflationPeriod(date0 + tenor, inflationTs->frequency()).first;
                            zeroCurveTimes.push_back(dc.yearFraction(asof_, inflDate));
                            quoteDates.push_back(asof_ + tenor);
                        }

                        for (Size i = 1; i < zeroCurveTimes.size(); i++) {
                            Real rate = inflationTs->zeroRate(quoteDates[i - 1]);
                            auto q = boost::make_shared<SimpleQuote>(useSpreadedTermStructures_ ? 0.0 : rate);
                            if (i == 1) {
                                // add the zero rate at first tenor to the T0 time, to ensure flat interpolation of T1
                                // rate for time t T0 < t < T1
                                quotes.push_back(Handle<Quote>(q));
                            }
                            quotes.push_back(Handle<Quote>(q));
                            simDataTmp.emplace(std::piecewise_construct,
                                               std::forward_as_tuple(param.first, name, i - 1),
                                               std::forward_as_tuple(q));
                            if (useSpreadedTermStructures_)
                                absoluteSimDataTmp.emplace(std::piecewise_construct,
                                                           std::forward_as_tuple(param.first, name, i - 1),
                                                           std::forward_as_tuple(rate));
                            DLOG("ScenarioSimMarket zero inflation curve " << name << " zeroRate[" << i
                                                                           << "]=" << rate);
                        }

			writeSimData(simDataTmp, absoluteSimDataTmp);
			simDataWritten = true;

                        // Get the configured nominal term structure from this scenario sim market if possible
                        // 1) Look for zero inflation curve configuration ID in zero inflation curves of todays market
                        string zeroInflationConfigId;
                        if (todaysMarketParams.hasConfiguration(configuration) &&
                            todaysMarketParams.hasMarketObject(MarketObject::ZeroInflationCurve)) {
                            auto m = todaysMarketParams.mapping(MarketObject::ZeroInflationCurve, configuration);
                            auto it = m.find(name);
                            if (it != m.end()) {
                                string zeroInflationSpecId = it->second;
                                TLOG("Got spec ID " << zeroInflationSpecId << " for zero inflation index " << name);
                                auto zeroInflationSpec = parseCurveSpec(zeroInflationSpecId);
                                QL_REQUIRE(zeroInflationSpec->baseType() == CurveSpec::CurveType::Inflation,
                                           "Expected the curve "
                                               << "spec type for " << zeroInflationSpecId << " to be 'Inflation'");
                                zeroInflationConfigId = zeroInflationSpec->curveConfigID();
                            }
                        }

                        // 2) Get the nominal term structure ID from the zero inflation curve configuration
                        string nominalTsId;
                        if (!zeroInflationConfigId.empty() &&
                            curveConfigs.hasInflationCurveConfig(zeroInflationConfigId)) {
                            auto zeroInflationConfig = curveConfigs.inflationCurveConfig(zeroInflationConfigId);
                            nominalTsId = zeroInflationConfig->nominalTermStructure();
                            TLOG("Got nominal term structure ID '" << nominalTsId << "' from config with ID '"
                                                                   << zeroInflationConfigId << "'");
                        }

                        // 3) Get the nominal term structure from this scenario simulation market
                        Handle<YieldTermStructure> nominalTs =
                            getYieldCurve(nominalTsId, todaysMarketParams, Market::defaultConfiguration);
                        TLOG("Nominal term structure '" << nominalTsId << "' from sim market is "
                                                        << (nominalTs.empty() ? "empty" : "not empty"));

                        // If nominal term structure is empty, fall back on this scenario simulation market's discount
                        // curve
                        if (nominalTs.empty()) {
                            string ccy = inflationIndex->currency().code();
                            TLOG("Falling back on the discount curve for currency '"
                                 << ccy << "', the currency of inflation index '" << name << "'");
                            nominalTs = discountCurve(ccy);
                        }

                        // FIXME: Settlement days set to zero - needed for floating term structure implementation
                        boost::shared_ptr<ZeroInflationTermStructure> zeroCurve;
                        if (useSpreadedTermStructures_) {
                            zeroCurve =
                                boost::make_shared<SpreadedZeroInflationCurve>(inflationTs, zeroCurveTimes, quotes);
                        } else {
                            zeroCurve = boost::make_shared<ZeroInflationCurveObserverMoving<Linear>>(
                                0, inflationIndex->fixingCalendar(), dc, inflationTs->observationLag(),
                                inflationTs->frequency(), inflationIndex->interpolated(), zeroCurveTimes, quotes,
                                inflationTs->seasonality());
                        }

                        Handle<ZeroInflationTermStructure> its(zeroCurve);
                        its->enableExtrapolation();
                        boost::shared_ptr<ZeroInflationIndex> i =
                            parseZeroInflationIndex(name, false, Handle<ZeroInflationTermStructure>(its));
                        Handle<ZeroInflationIndex> zh(i);
                        zeroInflationIndices_.insert(pair<pair<string, string>, Handle<ZeroInflationIndex>>(
                            make_pair(Market::defaultConfiguration, name), zh));

                        LOG("building " << name << " zero inflation curve done");
                    } catch (const std::exception& e) {
                        processException(continueOnError, e, name, simDataWritten);
                    }
                }
                break;

            case RiskFactorKey::KeyType::ZeroInflationCapFloorVolatility:
                for (const auto& name : param.second.second) {
		    bool simDataWritten = false;
                    try {
                        LOG("building " << name << " zero inflation cap/floor volatility curve...");
                        Handle<CPIVolatilitySurface> wrapper =
                            initMarket->cpiInflationCapFloorVolatilitySurface(name, configuration);
                        Handle<ZeroInflationIndex> zeroInflationIndex =
                            initMarket->zeroInflationIndex(name, configuration);
                        // LOG("Initial market zero inflation cap/floor volatility type = " <<
                        // wrapper->volatilityType());

                        Handle<CPIVolatilitySurface> hCpiVol;

                        // Check if the risk factor is simulated before adding it
                        if (param.second.first) {
                            LOG("Simulating zero inflation cap/floor vols for index name " << name);

			    DayCounter dc = wrapper->dayCounter();
                            vector<Period> optionTenors = parameters->zeroInflationCapFloorVolExpiries(name);
                            vector<Date> optionDates(optionTenors.size());
                            vector<Real> strikes = parameters->zeroInflationCapFloorVolStrikes(name);
                            vector<vector<Handle<Quote>>> quotes(
                                optionTenors.size(), vector<Handle<Quote>>(strikes.size(), Handle<Quote>()));
                            for (Size i = 0; i < optionTenors.size(); ++i) {
                                optionDates[i] = wrapper->optionDateFromTenor(optionTenors[i]);
                                for (Size j = 0; j < strikes.size(); ++j) {
                                    Real vol =
                                        wrapper->volatility(optionTenors[i], strikes[j], wrapper->observationLag(),
                                                            wrapper->allowsExtrapolation());
                                    auto q = boost::make_shared<SimpleQuote>(useSpreadedTermStructures_ ? 0.0 : vol);
                                    Size index = i * strikes.size() + j;
                                    simDataTmp.emplace(std::piecewise_construct,
                                                       std::forward_as_tuple(param.first, name, index),
                                                       std::forward_as_tuple(q));
                                    if (useSpreadedTermStructures_) {
                                        absoluteSimDataTmp.emplace(std::piecewise_construct,
                                                                   std::forward_as_tuple(param.first, name, index),
                                                                   std::forward_as_tuple(vol));
                                    }
                                    quotes[i][j] = Handle<Quote>(q);
                                }
                            }

                            writeSimData(simDataTmp, absoluteSimDataTmp);
                            simDataWritten = true;

                            if (useSpreadedTermStructures_) {
                                hCpiVol = Handle<CPIVolatilitySurface>(boost::make_shared<SpreadedCPIVolatilitySurface>(
                                    wrapper, optionDates, strikes, quotes));
                            } else {
                                hCpiVol = Handle<CPIVolatilitySurface>(
                                    boost::make_shared<InterpolatedCPIVolatilitySurface<Bilinear>>(
                                        optionTenors, strikes, quotes, zeroInflationIndex.currentLink(),
                                        wrapper->settlementDays(), wrapper->calendar(),
                                        wrapper->businessDayConvention(), wrapper->dayCounter(),
                                        wrapper->observationLag()));
                            }

                        } else {
                            // string decayModeString = parameters->zeroInflationCapFloorVolDecayMode();
                            // ReactionToTimeDecay decayMode = parseDecayMode(decayModeString);
                            // boost::shared_ptr<CPIVolatilitySurface> cpiVol =
                            //     boost::make_shared<QuantExt::DynamicCPIVolatilitySurface>(*wrapper, decayMode);
                            // hCpiVol = Handle<CPIVolatilitySurface>(cpiVol);#
                            // FIXME
                            hCpiVol = wrapper;
                        }
                        if (wrapper->allowsExtrapolation())
                            hCpiVol->enableExtrapolation();
                        cpiInflationCapFloorVolatilitySurfaces_.emplace(
                            std::piecewise_construct, std::forward_as_tuple(Market::defaultConfiguration, name),
                            std::forward_as_tuple(hCpiVol));

                    } catch (const std::exception& e) {
                        processException(continueOnError, e, name, simDataWritten);
                    }
                }
                break;

            case RiskFactorKey::KeyType::YoYInflationCurve:
                for (const auto& name : param.second.second) {
		    bool simDataWritten = false;
                    try {
                        Handle<YoYInflationIndex> yoyInflationIndex =
                            initMarket->yoyInflationIndex(name, configuration);
                        Handle<YoYInflationTermStructure> yoyInflationTs =
                            yoyInflationIndex->yoyInflationTermStructure();
                        vector<string> keys(parameters->yoyInflationTenors(name).size());

                        Date date0 = asof_ - yoyInflationTs->observationLag();
			            DayCounter dc = yoyInflationTs->dayCounter();
			            vector<Date> quoteDates;
                        vector<Time> yoyCurveTimes(
                            1, -dc.yearFraction(inflationPeriod(date0, yoyInflationTs->frequency()).first, asof_));
                        vector<Handle<Quote>> quotes;
                        QL_REQUIRE(parameters->yoyInflationTenors(name).front() > 0 * Days,
                                   "zero inflation tenors must not include t=0");

                        for (auto& tenor : parameters->yoyInflationTenors(name)) {
                            Date inflDate = inflationPeriod(date0 + tenor, yoyInflationTs->frequency()).first;
                            yoyCurveTimes.push_back(dc.yearFraction(asof_, inflDate));
                            quoteDates.push_back(asof_ + tenor);
                        }

                        for (Size i = 1; i < yoyCurveTimes.size(); i++) {
                            Real rate = yoyInflationTs->yoyRate(quoteDates[i - 1]);
                            auto q = boost::make_shared<SimpleQuote>(useSpreadedTermStructures_ ? 0.0 : rate);
                            if (i == 1) {
                                // add the zero rate at first tenor to the T0 time, to ensure flat interpolation of T1
                                // rate for time t T0 < t < T1
                                quotes.push_back(Handle<Quote>(q));
                            }
                            quotes.push_back(Handle<Quote>(q));
                            simDataTmp.emplace(std::piecewise_construct,
                                               std::forward_as_tuple(param.first, name, i - 1),
                                               std::forward_as_tuple(q));
                            if (useSpreadedTermStructures_)
                                absoluteSimDataTmp.emplace(std::piecewise_construct,
                                                           std::forward_as_tuple(param.first, name, i - 1),
                                                           std::forward_as_tuple(rate));
                            DLOG("ScenarioSimMarket yoy inflation curve " << name << " yoyRate[" << i << "]=" << rate);
                        }

                        writeSimData(simDataTmp, absoluteSimDataTmp);
			simDataWritten = true;

                        // Get the configured nominal term structure from this scenario sim market if possible
                        // 1) Look for yoy inflation curve configuration ID in yoy inflation curves of todays market
                        string yoyInflationConfigId;
                        if (todaysMarketParams.hasConfiguration(configuration) &&
                            todaysMarketParams.hasMarketObject(MarketObject::YoYInflationCurve)) {
                            auto m = todaysMarketParams.mapping(MarketObject::YoYInflationCurve, configuration);
                            auto it = m.find(name);
                            if (it != m.end()) {
                                string yoyInflationSpecId = it->second;
                                TLOG("Got spec ID " << yoyInflationSpecId << " for yoy inflation index " << name);
                                auto yoyInflationSpec = parseCurveSpec(yoyInflationSpecId);
                                QL_REQUIRE(yoyInflationSpec->baseType() == CurveSpec::CurveType::Inflation,
                                           "Expected the curve "
                                               << "spec type for " << yoyInflationSpecId << " to be 'Inflation'");
                                yoyInflationConfigId = yoyInflationSpec->curveConfigID();
                            }
                        }

                        // 2) Get the nominal term structure ID from the yoy inflation curve configuration
                        string nominalTsId;
                        if (!yoyInflationConfigId.empty() &&
                            curveConfigs.hasInflationCurveConfig(yoyInflationConfigId)) {
                            auto yoyInflationConfig = curveConfigs.inflationCurveConfig(yoyInflationConfigId);
                            nominalTsId = yoyInflationConfig->nominalTermStructure();
                            TLOG("Got nominal term structure ID '" << nominalTsId << "' from config with ID '"
                                                                   << yoyInflationConfigId << "'");
                        }

                        // 3) Get the nominal term structure from this scenario simulation market
                        Handle<YieldTermStructure> nominalTs =
                            getYieldCurve(nominalTsId, todaysMarketParams, Market::defaultConfiguration);
                        TLOG("Nominal term structure '" << nominalTsId << "' from sim market is "
                                                        << (nominalTs.empty() ? "empty" : "not empty"));

                        // If nominal term structure is empty, fall back on this scenario simulation market's discount
                        // curve
                        if (nominalTs.empty()) {
                            string ccy = yoyInflationIndex->currency().code();
                            TLOG("Falling back on the discount curve for currency '"
                                 << ccy << "', the currency of inflation index '" << name << "'");
                            nominalTs = discountCurve(ccy);
                        }

                        boost::shared_ptr<YoYInflationTermStructure> yoyCurve;
                        // Note this is *not* a floating term structure, it is only suitable for sensi runs
                        // TODO: floating
                        if (useSpreadedTermStructures_) {
                            yoyCurve =
                                boost::make_shared<SpreadedYoYInflationCurve>(yoyInflationTs, yoyCurveTimes, quotes);
                        } else {
                            yoyCurve = boost::make_shared<YoYInflationCurveObserverMoving<Linear>>(
                                0, yoyInflationIndex->fixingCalendar(), dc, yoyInflationTs->observationLag(),
                                yoyInflationTs->frequency(), yoyInflationIndex->interpolated(), yoyCurveTimes,
                                quotes, yoyInflationTs->seasonality());
                        }

                        Handle<YoYInflationTermStructure> its(yoyCurve);
                        its->enableExtrapolation();
                        boost::shared_ptr<YoYInflationIndex> i(yoyInflationIndex->clone(its));
                        Handle<YoYInflationIndex> zh(i);
                        yoyInflationIndices_.insert(pair<pair<string, string>, Handle<YoYInflationIndex>>(
                            make_pair(Market::defaultConfiguration, name), zh));
                    } catch (const std::exception& e) {
	                processException(continueOnError, e, name, simDataWritten);
                    }
                }
                break;

            case RiskFactorKey::KeyType::YoYInflationCapFloorVolatility:
                for (const auto& name : param.second.second) {
                    bool simDataWritten = false;
                    try {
                        LOG("building " << name << " yoy inflation cap/floor volatility curve...");
                        Handle<QuantExt::YoYOptionletVolatilitySurface> wrapper =
                            initMarket->yoyCapFloorVol(name, configuration);
                        LOG("Initial market "
                            << name << " yoy inflation cap/floor volatility type = " << wrapper->volatilityType());
                        Handle<QuantExt::YoYOptionletVolatilitySurface> hYoYCapletVol;

                        // Check if the risk factor is simulated before adding it
                        if (param.second.first) {
                            LOG("Simulating yoy inflation optionlet vols for index name " << name);
                            vector<Period> optionTenors = parameters->yoyInflationCapFloorVolExpiries(name);
                            vector<Date> optionDates(optionTenors.size());
                            vector<Real> strikes = parameters->yoyInflationCapFloorVolStrikes(name);
                            vector<vector<Handle<Quote>>> quotes(
                                optionTenors.size(), vector<Handle<Quote>>(strikes.size(), Handle<Quote>()));
                            for (Size i = 0; i < optionTenors.size(); ++i) {
                                optionDates[i] = wrapper->optionDateFromTenor(optionTenors[i]);
                                for (Size j = 0; j < strikes.size(); ++j) {
                                    Real vol =
                                        wrapper->volatility(optionTenors[i], strikes[j], wrapper->observationLag(),
                                                            wrapper->allowsExtrapolation());
                                    boost::shared_ptr<SimpleQuote> q(
                                        new SimpleQuote(useSpreadedTermStructures_ ? 0.0 : vol));
                                    Size index = i * strikes.size() + j;
                                    simDataTmp.emplace(std::piecewise_construct,
                                                       std::forward_as_tuple(param.first, name, index),
                                                       std::forward_as_tuple(q));
                                    if (useSpreadedTermStructures_) {
                                        absoluteSimDataTmp.emplace(std::piecewise_construct,
                                                                   std::forward_as_tuple(param.first, name, index),
                                                                   std::forward_as_tuple(vol));
                                    }
                                    quotes[i][j] = Handle<Quote>(q);
                                    TLOG("ScenarioSimMarket yoy cf vol " << name << " tenor #" << i << " strike #" << j
                                                                         << " " << vol);
                                }
                            }
                            writeSimData(simDataTmp, absoluteSimDataTmp);
                            simDataWritten = true;

                            DayCounter dc = wrapper->dayCounter();
			    
                            boost::shared_ptr<QuantExt::YoYOptionletVolatilitySurface> yoyoptionletvolsurface;
                            if (useSpreadedTermStructures_) {
                                yoyoptionletvolsurface = boost::make_shared<QuantExt::SpreadedYoYVolatilitySurface>(
                                    wrapper, optionDates, strikes, quotes);
                            } else {
                                yoyoptionletvolsurface = boost::make_shared<StrippedYoYInflationOptionletVol>(
                                    0, wrapper->calendar(), wrapper->businessDayConvention(), dc,
                                    wrapper->observationLag(), wrapper->frequency(), wrapper->indexIsInterpolated(),
                                    optionDates, strikes, quotes, wrapper->volatilityType(), wrapper->displacement());
                            }
                            hYoYCapletVol = Handle<QuantExt::YoYOptionletVolatilitySurface>(yoyoptionletvolsurface);
                        } else {
                            string decayModeString = parameters->yoyInflationCapFloorVolDecayMode();
                            ReactionToTimeDecay decayMode = parseDecayMode(decayModeString);
                            boost::shared_ptr<QuantExt::DynamicYoYOptionletVolatilitySurface> yoyCapletVol =
                                boost::make_shared<QuantExt::DynamicYoYOptionletVolatilitySurface>(*wrapper, decayMode);
                            hYoYCapletVol = Handle<QuantExt::YoYOptionletVolatilitySurface>(yoyCapletVol);
                        }
                        if (wrapper->allowsExtrapolation())
                            hYoYCapletVol->enableExtrapolation();
                        yoyCapFloorVolSurfaces_.emplace(std::piecewise_construct,
                                                        std::forward_as_tuple(Market::defaultConfiguration, name),
                                                        std::forward_as_tuple(hYoYCapletVol));
                        LOG("Simulaton market yoy inflation cap/floor volatility type = "
                            << hYoYCapletVol->volatilityType());
                    } catch (const std::exception& e) {
                        processException(continueOnError, e, name, simDataWritten);
                    }
                }
                break;

            case RiskFactorKey::KeyType::CommodityCurve:
                for (const auto& name : param.second.second) {
		    bool simDataWritten = false;
                    try {
                        LOG("building commodity curve for " << name);

                        // Time zero initial market commodity curve
                        Handle<PriceTermStructure> initialCommodityCurve =
                            initMarket->commodityPriceCurve(name, configuration);
                        bool allowsExtrapolation = initialCommodityCurve->allowsExtrapolation();

                        // Get the configured simulation tenors. Simulation tenors being empty at this point means
                        // that we wish to use the pillar date points from the t_0 market PriceTermStructure.
                        vector<Period> simulationTenors = parameters->commodityCurveTenors(name);
			            DayCounter commodityCurveDayCounter = initialCommodityCurve->dayCounter();
			            if (simulationTenors.empty()) {
                            simulationTenors.reserve(initialCommodityCurve->pillarDates().size());
                            for (const Date& d : initialCommodityCurve->pillarDates()) {
                                QL_REQUIRE(d >= asof_, "Commodity curve pillar date (" << io::iso_date(d)
                                                                                       << ") must be after as of ("
                                                                                       << io::iso_date(asof_) << ").");
                                simulationTenors.push_back(Period(d - asof_, Days));
                            }

                            // It isn't great to be updating parameters here. However, actual tenors are requested
                            // downstream from parameters and they need to be populated.
                            parameters->setCommodityCurveTenors(name, simulationTenors);
                        }

                        // Get prices at specified simulation times from time 0 market curve and place in quotes
                        vector<Handle<Quote>> quotes(simulationTenors.size());
                        for (Size i = 0; i < simulationTenors.size(); i++) {
                            Date d = asof_ + simulationTenors[i];
                            Real price = initialCommodityCurve->price(d, allowsExtrapolation);
                            // if we simulate the factors and use spreaded ts, the quote should be zero
                            boost::shared_ptr<SimpleQuote> quote = boost::make_shared<SimpleQuote>(
                                param.second.first && useSpreadedTermStructures_ ? 0.0 : price);
                            quotes[i] = Handle<Quote>(quote);

                            // If we are simulating commodities, add the quote to simData_
                            if (param.second.first) {
                                simDataTmp.emplace(piecewise_construct, forward_as_tuple(param.first, name, i),
                                                   forward_as_tuple(quote));
                                if (useSpreadedTermStructures_)
                                    absoluteSimDataTmp.emplace(piecewise_construct,
                                                               forward_as_tuple(param.first, name, i),
                                                               forward_as_tuple(price));
                            }
                        }

                        writeSimData(simDataTmp, absoluteSimDataTmp);
                        simDataWritten = true;

                        Handle<PriceTermStructure> pts;
                        if (param.second.first && useSpreadedTermStructures_) {
                            // Created spreaded commodity price curve if we simulate commodities and spreads should be
                            // used
                            vector<Real> simulationTimes;
                            for (auto const& t : simulationTenors) {
                                simulationTimes.push_back(commodityCurveDayCounter.yearFraction(asof_, asof_ + t));
                            }
                            if (simulationTimes.front() != 0.0) {
                                simulationTimes.insert(simulationTimes.begin(), 0.0);
                                quotes.insert(quotes.begin(), quotes.front());
                            }
                            pts = Handle<PriceTermStructure>(boost::make_shared<SpreadedPriceTermStructure>(
                                initialCommodityCurve, simulationTimes, quotes));
                        } else {
                            // Create a commodity price curve with simulation tenors as pillars and store
                            // Hard-coded linear flat interpolation here - may need to make this more dynamic
                            pts = Handle<PriceTermStructure>(boost::make_shared<InterpolatedPriceCurve<LinearFlat>>(
                                simulationTenors, quotes, commodityCurveDayCounter, initialCommodityCurve->currency()));
                        }
                        pts->enableExtrapolation(allowsExtrapolation);

                        Handle<CommodityIndex> commIdx(parseCommodityIndex(name, false, pts));
                        commodityIndices_.emplace(piecewise_construct,
                                                  forward_as_tuple(Market::defaultConfiguration, name),
                                                  forward_as_tuple(commIdx));
                    } catch (const std::exception& e) {
                        processException(continueOnError, e, name, simDataWritten);
                    }
                }
                break;

            case RiskFactorKey::KeyType::CommodityVolatility:
                for (const auto& name : param.second.second) {
		    bool simDataWritten = false;
                    try {
                        LOG("building commodity volatility for " << name);

                        // Get initial base volatility structure
                        Handle<BlackVolTermStructure> baseVol = initMarket->commodityVolatility(name, configuration);

                        Handle<BlackVolTermStructure> newVol;
                        if (param.second.first) {

                            // Check and reorg moneyness and/or expiries to simplify subsequent code.
                            vector<Real> moneyness = parameters->commodityVolMoneyness(name);
                            QL_REQUIRE(!moneyness.empty(), "Commodity volatility moneyness for "
                                                               << name << " should have at least one element.");
                            sort(moneyness.begin(), moneyness.end());
                            auto mIt = unique(moneyness.begin(), moneyness.end(),
                                              [](const Real& x, const Real& y) { return close(x, y); });
                            QL_REQUIRE(mIt == moneyness.end(),
                                       "Commodity volatility moneyness values for " << name << " should be unique.");

                            vector<Period> expiries = parameters->commodityVolExpiries(name);
                            QL_REQUIRE(!expiries.empty(), "Commodity volatility expiries for "
                                                              << name << " should have at least one element.");
                            sort(expiries.begin(), expiries.end());
                            auto eIt = unique(expiries.begin(), expiries.end());
                            QL_REQUIRE(eIt == expiries.end(),
                                       "Commodity volatility expiries for " << name << " should be unique.");

                            // Get this scenario simulation market's commodity price curve. An exception is expected
                            // if there is no commodity curve but there is a commodity volatility.
                            const auto& priceCurve = *commodityPriceCurve(name, configuration);

                            // More than one moneyness implies a surface. If we have a surface, we will build a
                            // forward surface below which requires two yield term structures, one for the commodity
                            // price currency and another that recovers the commodity forward prices. We don't want
                            // the commodity prices changing with changes in the commodity price currency yield curve
                            // so we take a copy here - it will work for sticky strike false also.
                            bool isSurface = moneyness.size() > 1;
                            Handle<YieldTermStructure> yts;
                            Handle<YieldTermStructure> priceYts;

                            if (isSurface) {

                                vector<Date> dates{asof_};
                                vector<Real> dfs{1.0};

                                auto discCurve = discountCurve(priceCurve->currency().code(), configuration);
                                for (const auto& expiry : expiries) {
                                    auto d = asof_ + expiry;
                                    if (d == asof_)
                                        continue;
                                    dates.push_back(d);
                                    dfs.push_back(discCurve->discount(d, true));
                                }

                                auto ytsPtr = boost::make_shared<DiscountCurve>(dates, dfs, discCurve->dayCounter());
                                ytsPtr->enableExtrapolation();
                                yts = Handle<YieldTermStructure>(ytsPtr);
                                priceYts = Handle<YieldTermStructure>(
                                    boost::make_shared<PriceTermStructureAdapter>(priceCurve, ytsPtr));
                                priceYts->enableExtrapolation();
                            }

                            // Create surface of quotes, rows are moneyness, columns are expiries.
                            using QuoteRow = vector<Handle<Quote>>;
                            using QuoteMatrix = vector<QuoteRow>;
                            QuoteMatrix quotes(moneyness.size(), QuoteRow(expiries.size()));

                            // Calculate up front the expiry times, dates and forward prices.
                            vector<Date> expiryDates(expiries.size());
                            vector<Time> expiryTimes(expiries.size());
                            vector<Real> forwards(expiries.size());
                            // TODO: do we want to use the base vol dc or - as elsewhere - a dc specified in the ssm
                            // parameters?
                            DayCounter dayCounter = baseVol->dayCounter();
                            for (Size j = 0; j < expiries.size(); ++j) {
                                Date d = asof_ + expiries[j];
                                expiryDates[j] = d;
                                expiryTimes[j] = dayCounter.yearFraction(asof_, d);
                                forwards[j] = priceCurve->price(d);
                            }

                            // Store the quotes.
                            Size index = 0;
                            for (Size i = 0; i < moneyness.size(); ++i) {
                                for (Size j = 0; j < expiries.size(); ++j) {
                                    Real strike = moneyness[i] * forwards[j];
                                    auto vol = baseVol->blackVol(expiryDates[j], strike);
                                    auto quote =
                                        boost::make_shared<SimpleQuote>(useSpreadedTermStructures_ ? 0.0 : vol);
                                    simDataTmp.emplace(piecewise_construct, forward_as_tuple(param.first, name, index),
                                                       forward_as_tuple(quote));
                                    if (useSpreadedTermStructures_) {
                                        absoluteSimDataTmp.emplace(piecewise_construct,
                                                                   forward_as_tuple(param.first, name, index),
                                                                   forward_as_tuple(vol));
                                    }
                                    quotes[i][j] = Handle<Quote>(quote);
                                    ++index;
                                }
                            }

                            writeSimData(simDataTmp, absoluteSimDataTmp);
                            simDataWritten = true;

                            // Create volatility structure
                            if (!isSurface) {
                                DLOG("Ssm comm vol for " << name << " uses BlackVarianceCurve3.");
                                if (useSpreadedTermStructures_) {
                                    newVol =
                                        Handle<BlackVolTermStructure>(boost::make_shared<SpreadedBlackVolatilityCurve>(
                                            Handle<BlackVolTermStructure>(baseVol), expiryTimes, quotes[0], true));
                                } else {
                                    newVol = Handle<BlackVolTermStructure>(boost::make_shared<BlackVarianceCurve3>(
                                        0, NullCalendar(), baseVol->businessDayConvention(), dayCounter, expiryTimes,
                                        quotes[0], false));
                                }
                            } else {
                                DLOG("Ssm comm vol for " << name << " uses BlackVarianceSurfaceMoneynessSpot.");
                                bool stickyStrike = true;
                                bool flatExtrapMoneyness = true;
                                Handle<Quote> spot(boost::make_shared<SimpleQuote>(priceCurve->price(0)));
                                if (useSpreadedTermStructures_) {
                                    // get init market curves to populate sticky ts in vol surface ctor
                                    Handle<YieldTermStructure> initMarketYts =
                                        initMarket->discountCurve(priceCurve->currency().code(), configuration);
                                    Handle<QuantExt::PriceTermStructure> priceCurve =
                                        initMarket->commodityPriceCurve(name, configuration);
                                    Handle<YieldTermStructure> initMarketPriceYts(
                                        boost::make_shared<PriceTermStructureAdapter>(*priceCurve, *initMarketYts));
                                    // create vol surface
                                    newVol = Handle<BlackVolTermStructure>(
                                        boost::make_shared<SpreadedBlackVolatilitySurfaceMoneynessForward>(
                                            Handle<BlackVolTermStructure>(baseVol), spot, expiryTimes, moneyness,
                                            quotes, Handle<Quote>(boost::make_shared<SimpleQuote>(spot->value())),
                                            initMarketPriceYts, initMarketYts, priceYts, yts, stickyStrike));
                                } else {
                                    newVol = Handle<BlackVolTermStructure>(
                                        boost::make_shared<BlackVarianceSurfaceMoneynessForward>(
                                            baseVol->calendar(), spot, expiryTimes, moneyness, quotes, dayCounter,
                                            priceYts, yts, stickyStrike, flatExtrapMoneyness));
                                }
                            }

                        } else {
                            string decayModeString = parameters->commodityVolDecayMode();
                            DLOG("Deterministic commodity volatilities with decay mode " << decayModeString << " for "
                                                                                         << name);
                            ReactionToTimeDecay decayMode = parseDecayMode(decayModeString);
                            // Copy what was done for equity here
                            // May need to revisit when looking at commodity RFE
                            newVol = Handle<BlackVolTermStructure>(
                                boost::make_shared<QuantExt::DynamicBlackVolTermStructure<tag::curve>>(
                                    baseVol, 0, NullCalendar(), decayMode, StickyStrike));
                        }

                        newVol->enableExtrapolation(baseVol->allowsExtrapolation());
                        commodityVols_.emplace(piecewise_construct,
                                               forward_as_tuple(Market::defaultConfiguration, name),
                                               forward_as_tuple(newVol));

                        DLOG("Commodity volatility curve built for " << name);
                    } catch (const std::exception& e) {
                        processException(continueOnError, e, name, simDataWritten);
                    }
                }
                break;

            case RiskFactorKey::KeyType::Correlation:
                for (const auto& name : param.second.second) {
                    bool simDataWritten = false;
                    try {
                        LOG("Adding correlations for " << name << " from configuration " << configuration);

                        vector<string> tokens = getCorrelationTokens(name);
                        QL_REQUIRE(tokens.size() == 2, "not a valid correlation pair: " << name);
                        pair<string, string> pair = std::make_pair(tokens[0], tokens[1]);

                        boost::shared_ptr<QuantExt::CorrelationTermStructure> corr;
                        Handle<QuantExt::CorrelationTermStructure> baseCorr =
                            initMarket->correlationCurve(pair.first, pair.second, configuration);

                        Handle<QuantExt::CorrelationTermStructure> ch;
                        if (param.second.first) {
                            Size n = parameters->correlationStrikes().size();
                            Size m = parameters->correlationExpiries().size();
                            vector<vector<Handle<Quote>>> quotes(n, vector<Handle<Quote>>(m, Handle<Quote>()));
                            vector<Time> times(m);
                            Calendar cal = baseCorr->calendar();
			    DayCounter dc = baseCorr->dayCounter();
                            
                            for (Size i = 0; i < n; i++) {
                                Real strike = parameters->correlationStrikes()[i];

                                for (Size j = 0; j < m; j++) {
                                    // Index is expiries then strike TODO: is this the best?
                                    Size idx = i * m + j;
                                    times[j] = dc.yearFraction(asof_, asof_ + parameters->correlationExpiries()[j]);
                                    Real correlation =
                                        baseCorr->correlation(asof_ + parameters->correlationExpiries()[j], strike);
                                    boost::shared_ptr<SimpleQuote> q(
                                        new SimpleQuote(useSpreadedTermStructures_ ? 0.0 : correlation));
                                    simDataTmp.emplace(
                                        std::piecewise_construct,
                                        std::forward_as_tuple(RiskFactorKey::KeyType::Correlation, name, idx),
                                        std::forward_as_tuple(q));
                                    if (useSpreadedTermStructures_) {
                                        absoluteSimDataTmp.emplace(
                                            std::piecewise_construct,
                                            std::forward_as_tuple(RiskFactorKey::KeyType::Correlation, name, idx),
                                            std::forward_as_tuple(correlation));
                                    }
                                    quotes[i][j] = Handle<Quote>(q);
                                }
                            }

                            writeSimData(simDataTmp, absoluteSimDataTmp);
                            simDataWritten = true;

                            if (n == 1 && m == 1) {
                                if (useSpreadedTermStructures_) {
                                    ch = Handle<QuantExt::CorrelationTermStructure>(
                                        boost::make_shared<QuantExt::SpreadedCorrelationCurve>(baseCorr, times,
                                                                                               quotes[0]));
                                } else {
                                    ch = Handle<QuantExt::CorrelationTermStructure>(boost::make_shared<FlatCorrelation>(
                                        baseCorr->settlementDays(), cal, quotes[0][0], dc));
                                }
                            } else if (n == 1) {
                                if (useSpreadedTermStructures_) {
                                    ch = Handle<QuantExt::CorrelationTermStructure>(
                                        boost::make_shared<QuantExt::SpreadedCorrelationCurve>(baseCorr, times,
                                                                                               quotes[0]));
                                } else {
                                    ch = Handle<QuantExt::CorrelationTermStructure>(
                                        boost::make_shared<InterpolatedCorrelationCurve<Linear>>(times, quotes[0], dc,
                                                                                                 cal));
                                }
                            } else {
                                QL_FAIL("only atm or flat correlation termstructures currently supported");
                            }

                            ch->enableExtrapolation(baseCorr->allowsExtrapolation());
                        } else {
                            ch = Handle<QuantExt::CorrelationTermStructure>(*baseCorr);
                        }

                        correlationCurves_[make_tuple(Market::defaultConfiguration, pair.first, pair.second)] = ch;
                    } catch (const std::exception& e) {
                        processException(continueOnError, e, name, simDataWritten);
                    }
                }
                break;

            case RiskFactorKey::KeyType::CPR:
                for (const auto& name : param.second.second) {
                    bool simDataWritten = false;
                    try {
                        DLOG("Adding cpr " << name << " from configuration " << configuration);
                        boost::shared_ptr<SimpleQuote> cprQuote(
                            new SimpleQuote(initMarket->cpr(name, configuration)->value()));
                        if (param.second.first) {
                            simDataTmp.emplace(std::piecewise_construct, std::forward_as_tuple(param.first, name),
                                               std::forward_as_tuple(cprQuote));
                        }
			writeSimData(simDataTmp, absoluteSimDataTmp);
			simDataWritten = true;
                        cprs_.insert(pair<pair<string, string>, Handle<Quote>>(
                            make_pair(Market::defaultConfiguration, name), Handle<Quote>(cprQuote)));
                    } catch (const std::exception& e) {
                        processException(continueOnError, e, name, simDataWritten);
                    }
                }
                break;

            case RiskFactorKey::KeyType::None:
                WLOG("RiskFactorKey None not yet implemented");
                break;
            }

        } catch (const std::exception& e) {
            ALOG("ScenarioSimMarket::ScenarioSimMarket() top level catch " << e.what());
            processException(continueOnError, e);
        }
    }

    // swap indices
    DLOG("building swap indices...");
    for (const auto& it : parameters->swapIndices()) {
        addSwapIndexToSsm(it.first, continueOnError);
    }

    LOG("building base scenario");
    baseScenario_ = boost::make_shared<SimpleScenario>(initMarket->asofDate(), "BASE", 1.0);
    if (!useSpreadedTermStructures_) {
        for (auto const& data : simData_) {
            baseScenario_->add(data.first, data.second->value());
        }
        baseScenarioAbsolute_ = baseScenario_;
    } else {
        baseScenarioAbsolute_ = boost::make_shared<SimpleScenario>(initMarket->asofDate(), "BASE", 1.0);
        for (auto const& data : simData_) {
            baseScenario_->add(data.first, data.second->value());
            baseScenarioAbsolute_->add(data.first, data.second->value());
        }
        for (auto const& data : absoluteSimData_) {
            baseScenarioAbsolute_->add(data.first, data.second);
        }
    }
    LOG("building base scenario done");
}

bool ScenarioSimMarket::addSwapIndexToSsm(const std::string& indexName, const bool continueOnError) {
    auto dsc = parameters_->swapIndices().find(indexName);
    if (dsc == parameters_->swapIndices().end()) {
        return false;
    }
    DLOG("Adding swap index " << indexName << " with discounting index " << dsc->second);
    try {
        addSwapIndex(indexName, dsc->second, Market::defaultConfiguration);
	DLOG("Adding swap index " << indexName << " done.");
	return true;
    } catch (const std::exception& e) {
        processException(continueOnError, e, indexName);
	return false;
    }
}

void ScenarioSimMarket::reset() {
    auto filterBackup = filter_;
    // no filter
    filter_ = boost::make_shared<ScenarioFilter>();
    // reset eval date
    Settings::instance().evaluationDate() = baseScenario_->asof();
    // reset numeraire and label
    numeraire_ = baseScenario_->getNumeraire();
    label_ = baseScenario_->label();
    // delete the sim data cache
    cachedSimData_.clear();
    cachedSimDataActive_.clear();
    // reset term structures
    applyScenario(baseScenario_);
    // see the comment in update() for why this is necessary...
    if (ObservationMode::instance().mode() == ObservationMode::Mode::Unregister) {
        boost::shared_ptr<QuantLib::Observable> obs = QuantLib::Settings::instance().evaluationDate();
        obs->notifyObservers();
    }
    // reset fixing manager
    fixingManager_->reset();
    // restore the filter
    filter_ = filterBackup;
}

void ScenarioSimMarket::applyScenario(const boost::shared_ptr<Scenario>& scenario) {

    // apply scenario based on cached indices for simData_ for a SimpleScenario
    // this assumes that all scenarios have an identical key structure in their data map

    if (cacheSimData_) {
        if (auto s = boost::dynamic_pointer_cast<SimpleScenario>(scenario)) {

            // fill cache

            if (cachedSimData_.empty()) {
                Size count = 0;
                for (auto const& d : s->data()) {
                    auto it = simData_.find(d.first);
                    if (it == simData_.end()) {
                        ALOG("simulation data point missing for key " << d.first);
                        cachedSimData_.push_back(boost::shared_ptr<SimpleQuote>());
                        cachedSimDataActive_.push_back(false);
                    } else {
                        ++count;
                        cachedSimData_.push_back(it->second);
                        cachedSimDataActive_.push_back(filter_->allow(d.first));
                    }
                }
                if (count != simData_.size() && !allowPartialScenarios_) {
                    ALOG("mismatch between scenario and sim data size, " << count << " vs " << simData_.size());
                    for (auto it : simData_) {
                        if (!scenario->has(it.first))
                            WLOG("Key " << it.first << " missing in scenario");
                    }
                    QL_FAIL("mismatch between scenario and sim data size, exit.");
                }
            }

            // apply scenario data according to cached indices

            Size i = 0;
            for (auto const& q : s->data()) {
                if (cachedSimDataActive_[i])
                    cachedSimData_[i]->setValue(q.second);
                ++i;
            }

            return;
        }
    }

    const vector<RiskFactorKey>& keys = scenario->keys();

    Size count = 0;
    for (const auto& key : keys) {
        // Loop through the scenario keys and check which keys are present in simData_,
        // adding to the count when a match is identified
        // Then check that the count=simData_.size - this ensures that simData_ is a valid
        // subset of the scenario - fails is a member of simData is not present in the
        // scenario
        auto it = simData_.find(key);
        if (it == simData_.end()) {
            ALOG("simulation data point missing for key " << key);
        } else {
            if (filter_->allow(key)) {
                it->second->setValue(scenario->get(key));
            }
            count++;
        }
    }

    if (count != simData_.size() && !allowPartialScenarios_) {
        ALOG("mismatch between scenario and sim data size, " << count << " vs " << simData_.size());
        for (auto it : simData_) {
            if (!scenario->has(it.first))
                ALOG("Key " << it.first << " missing in scenario");
        }
        QL_FAIL("mismatch between scenario and sim data size, exit.");
    }

    // update market asof date
    // asof_ = scenario->asof();
}

/*
void ScenarioSimMarket::update(const Date& d) {
    // DLOG("ScenarioSimMarket::update called with Date " << QuantLib::io::iso_date(d));

    // pre update observable settings
    ObservationMode::Mode om = ObservationMode::instance().mode();
    if (om == ObservationMode::Mode::Disable)
        ObservableSettings::instance().disableUpdates(false);
    else if (om == ObservationMode::Mode::Defer)
        ObservableSettings::instance().disableUpdates(true);

    // update date
    if (d != Settings::instance().evaluationDate())
        Settings::instance().evaluationDate() = d;
    else if (om == ObservationMode::Mode::Unregister) {
        // Due to some of the notification chains having been unregistered,
        // it is possible that some lazy objects might be missed in the case
        // that the evaluation date has not been updated. Therefore, we
        // manually kick off an observer notification from this level.
        // We have unit regression tests in OREAnalyticsTestSuite to ensure
        // the various ObservationMode settings return the anticipated results.
        boost::shared_ptr<QuantLib::Observable> obs = QuantLib::Settings::instance().evaluationDate();
        obs->notifyObservers();
    }

    // update scenario and market quotes
    QL_REQUIRE(scenarioGenerator_ != nullptr, "ScenarioSimMarket::update: no scenario generator set");
    boost::shared_ptr<Scenario> scenario = scenarioGenerator_->next(d);
    QL_REQUIRE(scenario->asof() == d, "Invalid Scenario date " << scenario->asof() << ", expected " << d);
    numeraire_ = scenario->getNumeraire();
    applyScenario(scenario);

    // post market update observable settings and refresh - key to update these before fixings are set
    if (om == ObservationMode::Mode::Disable) {
        refresh();
        ObservableSettings::instance().enableUpdates();
    } else if (om == ObservationMode::Mode::Defer) {
        ObservableSettings::instance().enableUpdates();
    }

    // Apply fixings as historical fixings. Must do this before we populate ASD
    fixingManager_->update(d);

    if (asd_) {
        // add additional scenario data to the given container, if required
        for (auto i : parameters_->additionalScenarioDataIndices()) {
            boost::shared_ptr<QuantLib::Index> index;
            try {
                index = *iborIndex(i);
            } catch (...) {
            }
            try {
                index = *swapIndex(i);
            } catch (...) {
            }
            QL_REQUIRE(index != nullptr, "ScenarioSimMarket::update() index " << i << " not found in sim market");
            asd_->set(index->fixing(d), AggregationScenarioDataType::IndexFixing, i);
        }

        for (auto c : parameters_->additionalScenarioDataCcys()) {
            if (c != parameters_->baseCcy())
                asd_->set(fxSpot(c + parameters_->baseCcy())->value(), AggregationScenarioDataType::FXSpot, c);
        }

        asd_->set(numeraire_, AggregationScenarioDataType::Numeraire);

        asd_->next();
    }

    // DLOG("ScenarioSimMarket::update done");
}
*/

void ScenarioSimMarket::preUpdate() {
    ObservationMode::Mode om = ObservationMode::instance().mode();
    if (om == ObservationMode::Mode::Disable)
        ObservableSettings::instance().disableUpdates(false);
    else if (om == ObservationMode::Mode::Defer)
        ObservableSettings::instance().disableUpdates(true);
}

void ScenarioSimMarket::updateDate(const Date& d) {
    ObservationMode::Mode om = ObservationMode::instance().mode();
    if (d != Settings::instance().evaluationDate())
        Settings::instance().evaluationDate() = d;
    else if (om == ObservationMode::Mode::Unregister) {
        // Due to some of the notification chains having been unregistered,
        // it is possible that some lazy objects might be missed in the case
        // that the evaluation date has not been updated. Therefore, we
        // manually kick off an observer notification from this level.
        // We have unit regression tests in OREAnalyticsTestSuite to ensure
        // the various ObservationMode settings return the anticipated results.
        boost::shared_ptr<QuantLib::Observable> obs = QuantLib::Settings::instance().evaluationDate();
        obs->notifyObservers();
    }
}

void ScenarioSimMarket::updateScenario(const Date& d) {
    QL_REQUIRE(scenarioGenerator_ != nullptr, "ScenarioSimMarket::update: no scenario generator set");
    boost::shared_ptr<Scenario> scenario = scenarioGenerator_->next(d);
    QL_REQUIRE(scenario->asof() == d, "Invalid Scenario date " << scenario->asof() << ", expected " << d);
    numeraire_ = scenario->getNumeraire();
    label_ = scenario->label();
    applyScenario(scenario);
}

void ScenarioSimMarket::postUpdate(const Date& d, bool withFixings) {
    ObservationMode::Mode om = ObservationMode::instance().mode();

    // Observation Mode - key to update these before fixings are set
    if (om == ObservationMode::Mode::Disable) {
        refresh();
        ObservableSettings::instance().enableUpdates();
    } else if (om == ObservationMode::Mode::Defer) {
        ObservableSettings::instance().enableUpdates();
    }

    // Apply fixings as historical fixings. Must do this before we populate ASD
    if (withFixings)
        fixingManager_->update(d);
}

void ScenarioSimMarket::updateAsd(const Date& d) {
    if (asd_) {
        // add additional scenario data to the given container, if required
        for (auto i : parameters_->additionalScenarioDataIndices()) {
            boost::shared_ptr<QuantLib::Index> index;
            try {
                index = *iborIndex(i);
            } catch (...) {
            }
            try {
                index = *swapIndex(i);
            } catch (...) {
            }
            QL_REQUIRE(index != nullptr, "ScenarioSimMarket::update() index " << i << " not found in sim market");
            asd_->set(index->fixing(index->fixingCalendar().adjust(d)), AggregationScenarioDataType::IndexFixing, i);
        }

        for (auto c : parameters_->additionalScenarioDataCcys()) {
            if (c != parameters_->baseCcy())
                asd_->set(fxSpot(c + parameters_->baseCcy())->value(), AggregationScenarioDataType::FXSpot, c);
        }

        asd_->set(numeraire_, AggregationScenarioDataType::Numeraire);

        asd_->next();
    }
}

bool ScenarioSimMarket::isSimulated(const RiskFactorKey::KeyType& factor) const {
    return std::find(nonSimulatedFactors_.begin(), nonSimulatedFactors_.end(), factor) == nonSimulatedFactors_.end();
}

Handle<YieldTermStructure> ScenarioSimMarket::getYieldCurve(const string& yieldSpecId,
                                                            const TodaysMarketParameters& todaysMarketParams,
                                                            const string& configuration,
                                                            const boost::shared_ptr<Market>& market) const {

    // If yield spec ID is "", return empty Handle
    if (yieldSpecId.empty())
        return Handle<YieldTermStructure>();

    if (todaysMarketParams.hasConfiguration(configuration)) {
        // Look for yield spec ID in index curves of todays market
        if (todaysMarketParams.hasMarketObject(MarketObject::IndexCurve)) {
            for (const auto& indexMapping : todaysMarketParams.mapping(MarketObject::IndexCurve, configuration)) {
                if (indexMapping.second == yieldSpecId) {
                    if (market) {
                        return market->iborIndex(indexMapping.first, configuration)->forwardingTermStructure();
                    } else {
                        return iborIndex(indexMapping.first, configuration)->forwardingTermStructure();
                    }
                }
            }
        }

        // Look for yield spec ID in yield curves of todays market
        if (todaysMarketParams.hasMarketObject(MarketObject::YieldCurve)) {
            for (const auto& yieldMapping : todaysMarketParams.mapping(MarketObject::YieldCurve, configuration)) {
                if (yieldMapping.second == yieldSpecId) {
                    if (market) {
                        return market->yieldCurve(yieldMapping.first, configuration);
                    } else {
                        return yieldCurve(yieldMapping.first, configuration);
                    }
                }
            }
        }

        // Look for yield spec ID in discount curves of todays market
        if (todaysMarketParams.hasMarketObject(MarketObject::DiscountCurve)) {
            for (const auto& discountMapping : todaysMarketParams.mapping(MarketObject::DiscountCurve, configuration)) {
                if (discountMapping.second == yieldSpecId) {
                    if (market) {
                        return market->discountCurve(discountMapping.first, configuration);
                    } else {
                        return discountCurve(discountMapping.first, configuration);
                    }
                }
            }
        }
    }

    // If yield spec ID still has not been found, return empty Handle
    return Handle<YieldTermStructure>();
}

} // namespace analytics
} // namespace ore<|MERGE_RESOLUTION|>--- conflicted
+++ resolved
@@ -1129,11 +1129,7 @@
                             writeSimData(simDataTmp, absoluteSimDataTmp);
                             simDataWritten = true;
                             if (useSpreadedTermStructures_) {
-<<<<<<< HEAD
-                                bool stickyMoney = false;
-=======
                                 bool stickyMoney = true;
->>>>>>> 4f840615
                                 std::vector<QuantLib::Period> simTerms;
                                 std::vector<Handle<CreditCurve>> simTermCurves;
                                 if (stickyMoney) {
