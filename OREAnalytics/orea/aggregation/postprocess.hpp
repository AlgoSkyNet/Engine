--- conflicted
+++ resolved
@@ -236,10 +236,8 @@
     Real nettingSetFBA(const string& nettingSetId);
     //! Return netting set FCA
     Real nettingSetFCA(const string& nettingSetId);
-<<<<<<< HEAD
     //! Return netting set KVA
     Real nettingSetKVACCR(const string& nettingSetId);
-=======
     //! Return netting set FBA excluding own survival probability
     Real nettingSetFBA_exOwnSP(const string& nettingSetId);
     //! Return netting set FCA excluding own survival probability
@@ -248,7 +246,6 @@
     Real nettingSetFBA_exAllSP(const string& nettingSetId);
     //! Return netting set FCA excluding both survival probabilities
     Real nettingSetFCA_exAllSP(const string& nettingSetId);
->>>>>>> 1b928172
     //! Return netting set COLVA
     Real nettingSetCOLVA(const string& nettingSetId);
     //! Return netting set Collateral Floor value
@@ -311,13 +308,9 @@
     map<string, Real> allocatedTradeCVA_, allocatedTradeDVA_;
     map<string, Real> nettingSetCVA_, nettingSetDVA_, nettingSetMVA_;
     map<string, Real> nettingSetCOLVA_, nettingSetCollateralFloor_;
-<<<<<<< HEAD
-    map<string, Real> nettingSetFCA_, nettingSetFBA_;
     map<string, Real> effMatNumer_, effMatDenom_, nettingSetKVACCR_;
-=======
     map<string, Real> nettingSetFCA_, nettingSetFBA_, nettingSetFCA_exOwnSP_, nettingSetFBA_exOwnSP_,
         nettingSetFCA_exAllSP_, nettingSetFBA_exAllSP_;
->>>>>>> 1b928172
     boost::shared_ptr<NPVCube> nettedCube_;
     boost::shared_ptr<NPVCube> dimCube_;
     map<string, Real> net_t0_im_reg_h_, net_t0_im_simple_h_;
