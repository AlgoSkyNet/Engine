--- conflicted
+++ resolved
@@ -508,11 +508,7 @@
             Handle<DefaultProbabilityTermStructure> ts = simMarket_->defaultCurve(name, marketConfiguration_);
             Time t = ts->dayCounter().yearFraction(asof_, asof_ + p);
             Real prob = ts->survivalProbability(t);
-<<<<<<< HEAD
-            shiftMult = prob;
-=======
             shiftMult = -std::log(prob)/t;
->>>>>>> 85160194
         }
     } else {
         QL_FAIL("KeyType not supported yet - " << keytype);
