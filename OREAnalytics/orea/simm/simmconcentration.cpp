--- conflicted
+++ resolved
@@ -32,13 +32,9 @@
 namespace analytics {
 
 // Ease syntax
-<<<<<<< HEAD
 using RiskType = CrifRecord::RiskType;
-=======
-using RiskType = SimmConfiguration::RiskType;
 using RiskClass = SimmConfiguration::RiskClass;
 using IRFXConcentrationThresholds = SimmCalibration::RiskClassData::IRFXConcentrationThresholds;
->>>>>>> d993676d
 
 Real SimmConcentrationBase::thresholdImpl(const boost::shared_ptr<SimmBucketMapper>& simmBucketMapper,
                                           const RiskType& riskType, const string& qualifier) const {
