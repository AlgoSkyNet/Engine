--- conflicted
+++ resolved
@@ -86,15 +86,9 @@
     virtual void analytics();
 
     //! Populate InputParameters object from classic ORE key-value pairs in Parameters 
-<<<<<<< HEAD
-    void buildInputParameters(boost::shared_ptr<InputParameters> inputs,
-                              const boost::shared_ptr<Parameters>& params);
-    boost::shared_ptr<CSVLoader> buildCsvLoader(const boost::shared_ptr<Parameters>& params);
-=======
     void buildInputParameters(QuantLib::ext::shared_ptr<InputParameters> inputs,
                               const QuantLib::ext::shared_ptr<Parameters>& params);
     QuantLib::ext::shared_ptr<CSVLoader> buildCsvLoader(const QuantLib::ext::shared_ptr<Parameters>& params);
->>>>>>> 29782b33
     //! set up logging
     void setupLog(const std::string& path, const std::string& file, QuantLib::Size mask,
                   const boost::filesystem::path& logRootPath, const std::string& progressLogFile = "",
@@ -145,19 +139,5 @@
     QuantLib::ext::shared_ptr<Parameters> params_;
 };
 
-class OREAppInputParameters : virtual public InputParameters {
-public:
-    OREAppInputParameters(const boost::shared_ptr<Parameters>& params) : params_(params) {}
-
-     // load input parameters
-    virtual void loadParameters() override;
-
-    //! write out parameters
-    virtual void writeOutParameters() override{};
-
-private:
-    boost::shared_ptr<Parameters> params_;
-};
-
 } // namespace analytics
 } // namespace ore