\documentclass[12pt, a4paper]{article}

\usepackage[urlcolor=blue]{hyperref}

\usepackage[disable]{todonotes}
%\usepackage{todonotes}

\usepackage{amsmath}%
\usepackage{amsfonts}%
\usepackage{amssymb}%
\usepackage{graphicx}
%\usepackage[miktex]{gnuplottex}
%\ShellEscapetrue
\usepackage{epstopdf}
\usepackage{longtable}
\usepackage{floatrow}
\usepackage{minted}
\usepackage{textcomp}
\usepackage{color,soul}
\usepackage[font={small,it}]{caption}
\floatsetup[listing]{style=Plaintop}    
\floatsetup[longlisting]{style=Plaintop}    

% Turn off indentation but allow \indent command to still work.
\newlength\tindent
\setlength{\tindent}{\parindent}
\setlength{\parindent}{0pt}
\renewcommand{\indent}{\hspace*{\tindent}}

\addtolength{\textwidth}{0.8in}
\addtolength{\oddsidemargin}{-.4in}
\addtolength{\evensidemargin}{-.4in}
\addtolength{\textheight}{1.6in}
\addtolength{\topmargin}{-.8in}

\usepackage{longtable,supertabular}
\usepackage{listings}
\lstset{
  frame=top,frame=bottom,
  basicstyle=\ttfamily,
  language=XML,
  tabsize=2,
  belowskip=2\medskipamount
}

%\usepackage{float}
\usepackage{tabu}
\tabulinesep=1.0mm
\restylefloat{table}

\usepackage{siunitx}

\newenvironment{longlisting}{\captionsetup{type=listing}}{}
%\usepackage[colorlinks=true]{hyperref}

\renewcommand\P{\ensuremath{\mathbb{P}}}
\newcommand\E{\ensuremath{\mathbb{E}}}
\newcommand\Q{\ensuremath{\mathbb{Q}}}
\newcommand\I{\mathds{1}}
\newcommand\F{\ensuremath{\mathcal F}}
\newcommand\V{\ensuremath{\mathbb{V}}}
\newcommand\YOY{{\rm YOY}}
\newcommand\Prob{\ensuremath{\mathbb{P}}}
\newcommand{\D}[1]{\mbox{d}#1}
\newcommand{\NPV}{\mathit{NPV}}
\newcommand{\CVA}{\mathit{CVA}}
\newcommand{\DVA}{\mathit{DVA}}
\newcommand{\FVA}{\mathit{FVA}}
\newcommand{\COLVA}{\mathit{COLVA}}
\newcommand{\FCA}{\mathit{FCA}}
\newcommand{\FBA}{\mathit{FBA}}
\newcommand{\KVA}{\mathit{KVA}}
\newcommand{\MVA}{\mathit{MVA}}
\newcommand{\PFE}{\mathit{PFE}}
\newcommand{\EE}{\mathit{EE}}
\newcommand{\EPE}{\mathit{EPE}}
\newcommand{\ENE}{\mathit{ENE}}
\newcommand{\PD}{\mathit{PD}}
\newcommand{\LGD}{\mathit{LGD}}
\newcommand{\DIM}{\mathit{DIM}}
\newcommand{\bs}{\textbackslash}
\newcommand{\REDY}{\color{red}Y}
 
\begin{document}

%\title{Open Source Risk Engine \\ User Guide  }
\title{ORE User Guide}
\author{Quaternion Risk Management}
%\date{7 October 2016}
%\date{28 April 2017}
%\date{7 December 2017}
\date{13 June 2018}
\maketitle

\newpage

%-------------------------------------------------------------------------------
\section*{Document History}

\begin{center}
\begin{supertabular}{|l|l|p{9cm}|}
\hline
Date & Author & Comment \\
\hline
7 October 2016 & Quaternion & initial release\\
28 April 2017 & Quaternion  & updates for release 2\\
7 December 2017 & Quaternion & updates for release 3\\
13 June 2018 & Quaternion & updates for release 4\\
\hline
\end{supertabular}
\end{center}

\newpage

\tableofcontents
\newpage

\section{Introduction}

The {\em Open Source Risk Project} \cite{ORE} aims at providing a transparent platform for pricing and risk analysis
that serves as
%\medskip
\begin{itemize}
\item a benchmarking, validation, training, and teaching reference,
\item an extensible foundation for tailored risk solutions.
\end{itemize}

Its main software project is {\em Open Source Risk Engine} (ORE), an application that provides
\begin{itemize}
\item a Monte Carlo simulation framework for contemporary risk analytics and value adjustments
\item simple interfaces for trade data, market data and system configuration
\item simple launchers and result visualisation in Jupyter, Excel, LibreOffice
\item unit tests and various examples.  
\end{itemize}
ORE is open source software, provided under the Modified BSD License. It is based 
on QuantLib, the open source library for quantitative finance \cite{QL}.

%\medskip
\subsubsection*{Audience}
The project aims at reaching quantitative risk ma\-nage\-ment practitioners (be it in financial institutions, audit
firms, consulting companies or regulatory bodies) who are looking for accessible software solutions, and quant
developers in charge of the implementation of pricing and risk methods similar to those in ORE. Moreover, the project
aims at reaching academics and students who would like to teach or learn quantitative risk management using a freely
available, contemporary risk application.

\subsubsection*{Contributions}
Quaternion Risk Management \cite{QRM} is committed to sponsoring the Open Source Risk project through ongoing project
administration, through providing an initial release and a series of subsequent releases in order to achieve a wide
analytics, product and risk factor class coverage. The community is invited to contribute to ORE, for example through
feedback, discussions and suggested enhancement in the forum on the ORE site \cite{ORE}, as well as contributions of ORE
enhancements in the form of source code. See the FAQ section on the ORE site \cite{ORE} on how to get involved.

\subsubsection*{Scope and Roadmap}

ORE currently provides portfolio pricing, cash flow generation, sensitivity analysis, stress testing and a range of contemporary derivative portfolio analytics. The latter are based on a Monte Carlo simulation framework which yields 
the evolution of various {\bf credit exposure} measures:
\begin{itemize}
\item EE aka EPE (Expected Exposure or Expected Positive Exposure)
\item ENE (Expected Negative Exposure, i.e. the counterparty's perspective)
\item 'Basel' exposure measures relevant for regulatory capital charges under internal model methods 
\item PFE (Potential Future Exposure at some user defined quantile)
%\item Value at Risk and Expected Shortfall
\end{itemize}
and {\bf derivative value adjustments}
\begin{itemize}
\item CVA (Credit Value Adjustment)
\item DVA (Debit Value Adjustment)
\item FVA (Funding Value Adjustment)
\item COLVA (Collateral Value Adjustment)
\item MVA (Margin Value Adjustment)
\end{itemize}
for portfolios with netting, variation and initial margin agreements. 

\medskip
The sensitivity framework yields further {\bf market risk measures} such as ORE's parametric Value at Risk which takes deltas, vegas, gammas and cross gammas into account. This may be used to benchmark initial margin models such ISDA'S Standard Initial Margin Model. \\

\medskip
Subsequent ORE releases will also compute {\bf regulatory capital charges} for counterparty credit risk under the new standardised approach (SA-CCR), and the Monte Carlo based market risk measures will be complemented by parametric methods, e.g. for benchmarking various initial margin calculation models applied in cleared and non-cleared derivatives business.

\medskip 
%The first release of ORE in October 2016 covers the simulation of interest rate and FX risk factors and
%portfolios of Interest Rate Swaps, Caps/Floors, Swaptions, FX Forwards, Cross Currency Swaps and FX Options. Subsequent
%releases from Q1 2017 onwards will extend the derivative product and the risk factor range to Inflation, Credit, Equity
%and Commodity. With the introduction of credit risk factors, the scope will also be extended to cover cash products
%(loans and bonds) and related portfolio analytics.
The product coverage of the third release of ORE in December 2017 is sketched in the following table.
\begin{table}[hbt]
\scriptsize
\begin{center}
\begin{tabular}{|l|p{1.5cm}|p{1.5cm}|p{1.2cm}|p{1.5cm}|}
\hline
Product & Pricing and Cashflows & Sensitivity Analysis & Stress Testing & Exposure Simulation \& XVA\\
\hline
Fixed and Floating Rate Bonds/Loans & Y & Y & Y & N \\
\hline
Interest Rate Swaps & Y & Y & Y & Y\\
\hline
Caps/Floors & Y & Y & Y & Y\\
\hline
Swaptions & Y & Y & Y &Y \\
\hline
Constant Maturity Swaps, CMS Caps/Floors & Y & Y & Y & Y\\
\hline
FX Forwards & Y & Y & Y & Y \\
\hline
Cross Currency Swaps & Y & Y & Y & Y \\
\hline
FX Options & Y & Y & Y & Y\\
\hline
Equity Forwards & Y & Y & Y & Y\\
\hline
Equity Options & Y & Y & Y & Y \\
\hline
CPI Swaps & Y & Y & N & Y \\
\hline
%CPI Caps/Floors & Y & Y & N \\
%\hline
Year-on-Year Inflation Swaps & Y & Y & N & Y \\
\hline
%Year-on-Year Inflation Caps/Floors & Y & N & N \\
%\hline
Credit Default Swaps & Y & Y & N & N \\
\hline
\end{tabular}
\caption{ORE product coverage.}
\label{tab_coverage}
\end{center}
\end{table}

Future releases will further extend the product and the risk factor range to Commodity, complete the analytics scope indicated in the table above and expand on the market risk analytics, add integrated credit/market risk analytics. 

\medskip The simulation models applied in ORE's risk factor evolution implement the models discussed in detail in {\em
  Modern Derivatives Pricing and Credit Exposure Analysis} \cite{Lichters}: The IR/FX/INF/EQ risk factor evolution is based on
a cross currency model consisting of an arbitrage free combination of Linear Gauss Markov models for all interest rates
and lognormal processes for FX rates and EQ prices, Dodgeson-Kainth models for inflation. The model components are calibrated to cross currency discounting and forward curves, Swaptions, FX Options, EQ Options and CPI caps/floors.

\subsubsection*{Further Resources}
\begin{itemize}
\item Open Source Risk Project site: \url{http://www.opensourcerisk.org}
\item Frequently Asked Questions: \url{http://www.opensourcerisk.org/faqs}
\item Forum: \url{http://www.opensourcerisk.org/forum}
\item Source code and releases: \url{https://github.com/opensourcerisk/engine}
\item Follow ORE on Twitter {\tt @OpenSourceRisk} for updates on releases and events
\end{itemize}
%An ORE Book will follow in 2017 that will elaborate on the engine's design and make the connection between methodology
%and implementation. It will be announced in due course on the channels mentioned above.
 
\subsubsection*{Organisation of this document}

This document focuses on instructions how to use ORE to cover basic workflows from individual deal analysis to portfolio
processing. After an overview over the core ORE data flow in section \ref{sec:process} and installation instructions in
section \ref{sec:installation} we start in section \ref{sec:examples} with a series of examples that illustrate how to
launch ORE using its command line application, and we discuss typical results and reports. We then illustrate in section
\ref{sec:visualisation} interactive analysis of resulting 'NPV cube' data. The final sections of this text document ORE
parametrisation and the structure of trade and market data input.

%========================================================
\section{Release Notes}\label{sec:releasenotes}
%========================================================

This section summarises the high level functionality changes between release 2 (05/2017) and 3 (12/2017).

\medskip
\begin{itemize}
\item Added CMS and CMS Caps/Floors (pricing, sensitivity analysis and simulation)
\item Added Credit Default Swaps (pricing and sensitivity analysis, no simulation yet)
\item Added amortisation structures (fixed, percentage relative to initial or previous notional, annuity) to leg data
\item Extended sensitivity framework (adding inflation, equity and credit) 
\item Added inflation simulation and XVA, Dodgeson-Kainth simulation model calibrated to CPI Caps/Floors
\item Added basic parametric Value at Risk (Delta and Delta-Gamma Normal VaR)
\item Additional unit tests and examples
\item Curve loader refactoring
\item User guide updates
\end{itemize}

%\medskip
%API changes
%\begin{itemize}
%\item 
%\end{itemize}

\todo[inline]{Complete release notes}

%========================================================
\section{ORE Data Flow}\label{sec:process}
%========================================================

The core processing steps followed in ORE to produce risk analytics results are sketched in Figure \ref{fig_process}.
All ORE calculations and output are generated in three fundamental process steps as indicated in the three boxes in the
upper part of the figure. In each of these steps appropriate data (described below) is loaded and results are generated,
either in form of a human readable report, or in an intermediate step as pure data files (e.g. NPV data, exposure data).
\begin{figure}[h]
\begin{center}
\includegraphics[scale=0.6]{process.pdf}
\end{center}
\caption{Sketch of the ORE process, inputs and outputs. }
\label{fig_process}
\end{figure}

The overall ORE process needs to be parametrised using a set of configuration XML files which is the subject of section
\ref{sec:configuration}. The portfolio is provided in XML format which is explained in detail in sections
\ref{sec:portfolio_data} and \ref{sec:nettingsetinput}. Note that ORE comes with 'Schema' files for all supported
products so that any portfolio xml file can be validated before running through ORE. Market data is provided in a simple
three-column text file with unique human-readable labelling of market data points, as explained in section
\ref{sec:market_data}.  \\

The first processing step (upper left box) then comprises 
\begin{itemize}
\item loading the portfolio to be analysed, 
\item building any yield curves or other 'term structures' needed for pricing, 
\item calibration of pricing and simulation models.
\end{itemize}

The second processing step (upper middle box) is then 
\begin{itemize}
\item portfolio valuation, cash flow generation,
\item going forward - conventional risk analysis such as sensitivity analysis and stress testing, standard-rule capital
  calculations such as SA-CCR, etc,
\item and in particular, more time-consuming, the market simulation and portfolio valuation through time under Monte
  Carlo scenarios.
\end{itemize}
This process step produces several reports (NPV, cashflows etc) and in particular an {\bf NPV cube}, i.e. NPVs per
trade, scenario and future evaluation date. The cube is written to a file in both condensed binary and human-readable
text format.  \\

The third processing step (upper right box) performs more 'sophisticated' risk ana\-ly\-sis by post-processing the NPV
cube data:
\begin{itemize}
\item aggregating over trades per netting set, 
\item applying collateral rules to compute simulated variation margin as well as simulated (dynamic) initial margin
  posting,
\item computing various XVAs including CVA, DVA, FVA, MVA for all netting sets, with and without taking collateral
  (variation and initial margin) into account, on demand with allocation to the trade level.
\end{itemize}
The output of this process step are XVA reports and the 'net' NPV cube, i.e. after aggregation, netting and collateral. \\

The example section \ref{sec:examples} demonstrates for representative product types how the described processing steps
can be combined in a simple batch process which produces the mentioned reports, output files and exposure evolution
graphs in one 'go'.

Moreover, both NPV cubes can be further analysed interactively using a visualisation tool introduced in section
\ref{sec:jupyter}. And finally, sections \ref{sec:calc} and \ref{sec:excel} demonstrate how ORE processes can be
launched in spreadsheets and key results presented automatically within the same sheet.

%========================================================
\section{Getting and Building ORE}\label{sec:installation}
%========================================================

You can get ORE in two ways, either by downloading a release bundle as described in section \ref{sec:release} (easiest if you just want to use ORE) or by
checking out the source code from the github repository as described in section \ref{sec:build_ore} (easiest if you want to build and develop ORE).

\subsection{ORE Releases}\label{sec:release}

ORE releases are regularly provided in the form of source code archives, Windows exe\-cutables {\tt ore.exe}, example
cases and documentation. Release archives will be provided at \url{https://github.com/opensourcerisk/engine/releases}.

\medskip
The release consists of a single archive in zip format
\begin{itemize}
\item {\tt ORE-<VERSION>.zip}
\end{itemize}

When unpacked, it creates a directory {\tt ORE-<VERSION>} with the following files respectively subdirectories
\begin{enumerate}
%\item {\tt bin/win32/ore.exe}
%\item {\tt bin/x64/ore.exe}
\item {\tt App/}
\item {\tt Docs/}
\item {\tt Examples/}
\item {\tt FrontEnd/}
\item {\tt OREAnalytics/}
\item {\tt OREData/}
\item {\tt QuantExt/}
\item {\tt ThirdPartyLibs/}
\item {\tt tools/}
\item {\tt xsd/}
\item {\tt userguide.pdf}
\end{enumerate} 

The first three items and {\tt userguide.pdf} are sufficient to run the compiled ORE application
on the list of examples described in the user guide (this works on Windows only). The Windows executables are located in {\tt App/bin/Win32/Release/} respectively {\tt App/bin/x64/Release/}. To continue with the compiled
executables:
\begin{itemize}
\item Ensure that the scripting language Python is installed on your computer, see also section \ref{sec:python}
  below;
\item Move on to the examples in section \ref{sec:examples}.
\end{itemize}

\medskip
The release bundle does contain the ORE source code, which is sufficient to build ORE from sources manually as follows (if you build ORE for development purposes, we recommend using git though, see section \ref{sec:build_ore}):
\begin{itemize}
\item Set up Boost as described in section \ref{sec:boost}, unless already installed
\item Set up QuantLib 1.11 \cite{QL,quantlib-install} from its github or sourceforge download page, unless already
  installed; QuantLib needs to be located in this project directory {\tt ORE-<VERSION>}. Alternatively, you can create a
  symbolic link named QuantLib here that points to the actual QuantLib directory
\item Build QuantExt, OREData, OREAnalytics, App (in this order) as described in section \ref{sec:build}
\item Note that ThirdPartyLibs does not need to be built, it contains RapdidXml, header only code for reading and
  writing XML files
\item Move on to section \ref{sec:python} and the examples in section \ref{sec:examples}.
\end{itemize}

Open {\tt Docs/html/index.html} to see the API documentation for QuantExt, OREData and OREAnalytics, generated by
doxygen.

\subsection{Building ORE}\label{sec:build_ore}

ORE's source code is hosted on github.com at \url{https://github.com/opensourcerisk/engine} using {\tt git}, a free and
open source distributed version control system.

\subsubsection{Git}

To access the current code base on GitHub, one needs to get {\tt git} installed first.
   
\begin{enumerate}
\item Install and setup Git on your machine following instructions at \cite{git-download}

\item Fetch ORE from github by running the following: 

{\tt\% git clone https://github.com/opensourcerisk/engine.git ore}      

This will create a folder 'ore' in your current directory that contains the codebase.

\item Initially, the QuantLib subdirectory under {\tt ore} is empty as it is a submodule pointing to the official
  QuantLib repository. To pull down locally, use the following commands:

{\tt
\% cd ore \\
\% git submodule init \\
\% git submodule update
}

\end{enumerate}

\subsubsection{Boost}\label{sec:boost}

QuantLib and ORE depend on the boost C++ libraries. Hence these need to be installed before building QuantLib and
ORE. With Unix (Linux, OS X), we recommend boost version 1\_55 or higher, with Windows we recommend boost version 1\_57
or higher. Older versions may work on some platforms and system configurations, but were not tested.

\subsubsection*{Windows}

\begin{enumerate}
\item Download the pre-compiled binaries for MSVC-14 (MSVC2015) from \cite{boost-binaries}
%, any recent version should work
\begin{itemize}
\item 32-bit: \cite{boost-binaries}{\bs}VERSION{\bs}boost\_VERSION-msvc-14.0-32.exe{\bs}download 
\item 64-bit: \cite{boost-binaries}{\bs}VERSION{\bs}boost\_VERSION-msvc-14.0-64.exe{\bs}download
\end{itemize}
\item Start the installation file and choose an installation folder. Take a note of that folder as it will be needed
  later on.
\item Finish the installation by clicking Next a couple of times.
\end{enumerate}
    
Alternatively, compile all Boost libraries directly from the source code:

\begin{enumerate}
\item Open a Visual Studio Tools Command Prompt
\begin{itemize}
\item 32-bit: VS2015/VS2013 x86 Native Tools Command Prompt
\item 64-bit: VS2015/VS2013 x64 Native Tools Command Prompt
\end{itemize}
\item Navigate to the boost root directory
\item Run bootstrap.bat
\item Build the libraries from the source code
\begin{itemize}
\item 32-bit: \\
  {\footnotesize\tt .{\bs}b2 --stagedir=.{\bs}lib{\bs}Win32{\bs}lib --build-type=complete toolset=msvc-14.0 \bs \\
    address-model=32 --with-test --with-system --with-filesystem  \bs \\
    --with-serialization --with-regex --with-date\_time stage}
\item 64-bit: \\
  {\footnotesize\tt .{\bs}b2 --stagedir=.{\bs}lib{\bs}x64{\bs}lib --build-type=complete toolset=msvc-14.0 \bs \\
    address-model=64 --with-test --with-system --with-filesystem \bs \\
    --with-serialization --with-regex --with-date\_time stage}
\end{itemize}
\end{enumerate}

\subsubsection*{Unix}

\begin{enumerate}
\item Download Boost from \cite{boost} and build following the instructions on the site
%, any recent version should work
\item Define the environment variable BOOST that points to the boost directory
(so includes should be in BOOST and libs should be in BOOST/stage/lib)
\end{enumerate}

\subsubsection{ORE Libraries and Application}\label{sec:build}

\subsubsection*{Windows}

\begin{enumerate}

\item Download and install Visual Studio Community Edition (Version 2013 or later). 
During the installation, make sure you install the Visual
C++ support under the Programming Languages features (disabled by default).

\item To configure the boost paths in Visual Studio open any of the Visual Studio solution files in item 3 below and
  select View $\rightarrow$ Other Windows $\rightarrow$ Property Manager. It does not matter which solution you open, if
  it is for example the Quant\-Ext solution you should see two Projects 'QuantExt' and 'quantexttestsuite' in the property
  manager. Expand any of them (e.g. QuantExt) and then one of the Win32 or x64 configurations. The settings will be
  specific for the Win32 or x64 configuration but otherwise it does not matter which of the projects or configurations
  you expand, they all contain the same configuration file. You should now see 'Microsoft.Cpp.Win32.user' respectively
  'Microsoft.Cpp.x64.user' depending on whether you chose a Win32 or a x64 configuration. Click on this file to open the
  property pages. Select VC++ Directories and then add your boost directory to the 'Include Directories' entry. Likewise
  add your boost library directory to the 'Library Directories' entry. If for example your boost installation is in {\tt
    C:{\bs}boost\_1\_57\_0} and the libraries reside in the {\tt stage{\bs}lib} subfolder, add {\tt
    C:{\bs}boost\_1\_57\_0} to the 'Include Directories' entry and {\tt C:{\bs}boost\_1\_57\_0{\bs}stage{\bs} lib} to the
  'Library Directories' entry. Press OK. 
  (Alternatively, create and use an environment variable {\tt \%BOOST\%} pointing to your directory {\tt C:{\bs}boost\_1\_57\_0} instead of the directory itself.) 
  If you want to configure the boost paths for Win32 resp. x64 as well, repeat
  the previous step for 'Microsoft.Cpp. Win32.user' respectively 'Microsoft.Cpp.x64.user'. To complete the configuration
  just close the property manager window.

  % \item Open any solution file and update path to Boost as described in sections 5 \& 6 in
  %   \cite{quantlib-install}. You only need to do this for a single project as this will update the path to boost
  %   across all projects and solutions on your machine. The paths should be set as follow (in case you compiled Boost
  %   on your own, use the path specified using the --stagedir cmd argument):
%
%\begin{itemize}
%\item Include Directories: [Boost Installation Folder]
%\item Library Directories: [Boost Installation Folder]{\bs}libs
%\end{itemize}
%
%\item Add the additional path to the Boost pre-compiled libraries to the linker setting:
%
%\begin{itemize}
%\item 32-bit: [Boost Installation Folder]{\bs}lib32-msvc-14.0
%\item 64-bit: [Boost Installation Folder]{\bs}lib64-msvc-14.0
%\end{itemize}

\item Open each of the sub-projects and compile them in the following order: QuantLib, QuantExt, OREData, OREAnalytics
  and App. For each project, do the following:

\begin{itemize}
\item Switch to the correct platform (i.e. Win32 or x64) from the Configuration Manager. The selection should match the
  pre-compiled version of Boost. Trying to compile using a mixed configuration (e.g. Boost 64-bit and 32-bit QuantLib)
  will fail.
\item Compile the project: Build $\rightarrow$ Build Solution
\item Once the compilation is complete, run the test suite.
\end{itemize}
Alternatively, open the {\tt oreEverything\_*.sln} and build the entire solution (again, make sure to select the correct platform in the configuration manager first).
\end{enumerate}

\subsubsection*{Unix}

\begin{enumerate}

\item Build QuantLib as usual.

{\tt\footnotesize
\% cd QuantLib \\
\% ./autogen.sh \\
\% ./configure --with-boost-include=\$BOOST --with-boost-lib=\$BOOST/stage/lib \\
\% make -j4 
}

\item Build QuantExt

{\tt\footnotesize
\% cd QuantExt \\
\% ./autogen.sh \\
\% ./configure \\
\% make -j4
}

This will build both the QuantExt library and test suite.

\item Run the test suite

{\tt\footnotesize
\% ./test/quantext-test-suite 
}

\item  Build OREData, OREAnalytics and their test suites. 

Follow the same steps as for QuantExt.
To run the unit test suites, do 

{\tt\footnotesize
\% ./test/ored-test-suite 
}

and 

{\tt\footnotesize
\% ./test/orea-test-suite 
}

in the respective library directories.

\item Build App/ore

{\tt\footnotesize
\% cd App \\
\% ./autogen.sh \\
\% ./configure \\
\% make -j4
}

Note: On Linux systems, the 'locale' settings can negatively affect the ORE process and output. To avoid this, we
recommend setting the environment variable {\tt LC\_NUMERIC} to {\tt C}, e.g. in a bash shell, do

{\tt\footnotesize
\% export LC\_NUMERIC=C
}

before running ORE or any of the examples below. This will suppress thousand separators in numbers when converted to
strings.

\item Run Examples (see section \ref{sec:examples})

{\tt\footnotesize
\% cd Examples/Example\_1 \\
\% python run.py 
}

\end{enumerate}

\subsubsection*{Building on Unix with CMake}

Recent releases of ORE (since end of 2018) can be built with CMake on Unix systems, as follows.

\begin{enumerate}
\item Change to the ORE project directory that contains the {\tt QuantLib}, {\tt QuantExt}, etc, folders; create subdirectory {\tt build} and change to subdirectory {\tt build}
\item Configure CMake by invoking \\
\medskip
{\tt cmake -DBOOST\_ROOT=\${BOOST} -DBOOST\_LIBRARYDIR=\${BOOST}/stage/lib ..} \\
\medskip

Alternatively, set environment variables {\tt BOOST\_ROOT} and {\tt BOOST\_LIBRARYDIR} and run \\
\medskip
{\tt cmake ..} \\
\medskip
\item Build all ORE libraries including QuantLib by invoking \\
\medskip
{\tt make -j4} \\
\medskip
\item Unset {\tt LD\_LIBRARY\_PATH} respectively {\tt DYLD\_LIBRARY\_PATH} before running the ORE executable or the test suites below, in order not to override the rpath information embedded into the libaries built with CMake
\item Run all test suites by invoking \\
\medskip
{\tt ctest -j4}
\end{enumerate}

Notice that if the boost libraries are not installed they might not be found during runtime because of a missing rpath
tag in their path. Run the script {\tt rename\_libs.sh} to set the rpath tag in all libraries located in {\tt
  \${BOOST}/stage/lib}.

The .cpp and .hpp files included in the build process need to be explicitly specified in the various {\tt CMakeLists.txt} files in the project directory, as in the {\tt Makefile.am} files of the GNU build system. However for the CMake build system we have provided a python script (in {\tt Tools/update\_cmake\_files.py}) that automates this process. 

The advantage of the CMake build system is that it builds fewer intermediate libraries and is hence significantly faster than the GNU automake based build. Moreover it can be extended to cover both Unix and Windows builds. 
 
\subsubsection*{Building on Windows with CMake}

The same set of {\tt CMakeLists.txt} files allows building ORE on Windows. The following instructions use the {\tt Ninja} build system ({\url{ninja-build.org}) that covers the role of {\tt make} on Unix systems and calls the Visual Studio C++ compiler and linker. 

\begin{enumerate}
\item Open a command prompt, change to directory C:{\textbackslash}Program Files (x86){\textbackslash}Microsoft Visual Studio 14.0{\textbackslash}VC and run\\
\medskip
{\tt vcvarsall.bat x64} \\
\medskip
to initialize the compiler-related environment.
\item Change to the ORE project directory that contains the {\tt QuantLib}, {\tt QuantExt}, etc, folders; create subdirectory {\tt build} and change to subdirectory {\tt build}
\item Configure CMake e.g. by invoking \\
\medskip
{\tt cmake -D BOOST\_LIBRARYDIR=/path/to/boost/root/lib64-msvc-14.0 } \textbackslash\\
{\tt \hspace{2cm} -D CMKAE\_BUILD\_TYPE=Release }\textbackslash\\
{\tt \hspace{2cm} -D MSVC\_RUNTIME=static} \textbackslash\\
{\tt \hspace{2cm} -G Ninja ..} \\
\medskip
where the -G option allows choosing the desired build system generator.
\item Build all ORE libraries including QuantLib by invoking \\
\medskip
  {\tt ninja} \\
\medskip
Ninja automatically utilizes all available threads, unless specified with the -j option.

\item Run all test suites by invoking \\
  \medskip {\tt ctest -j4}
\end{enumerate}

\subsection{Python and Jupyter}\label{sec:python}

Python (version 3.5 or higher) is required to run the examples in section \ref{sec:examples} and plot exposure
evolutions. Moreover, we use Jupyter \cite{jupyter} in section \ref{sec:visualisation} to visualise simulation
results. Both are part of the 'Anaconda Open Data Science Analytics Platform' \cite{Anaconda}. Anaconda installation
instructions for Windows, OS X and Linux are available on the Anaconda site, with graphical installers for
Windows\footnote{With Windows, after a fresh installation of Python the user may have to run the {\tt python} command
  once in a command shell so that the Python executable will be found subsequently when running the example scripts in
  section \ref{sec:examples}.}, Linux and OS X.

With Linux and OS X, the following environment variable settings are required
\begin{itemize}
\item set {\tt LANG} and {\tt LC\_ALL } to {\tt en\_US.UTF-8} or {\tt en\_GB.UTF-8}
\item set {\tt LC\_NUMERIC} to {\tt C}. 
\end{itemize}
The former is required for both running the Python scripts in the examples section, as well as successful installation
of the following packages. \\

The full functionality of the Jupyter notebook introduced in section \ref{sec:jupyter} requires furthermore installing
\begin{itemize}
\item jupyter\_dashboards: \url{https://github.com/jupyter-incubator/dashboards}
\item ipywidgets: \url{https://github.com/ipython/ipywidgets}
\item pythreejs: \url{https://github.com/jovyan/pythreejs}
\item bqplot: \url{https://github.com/bloomberg/bqplot}
\end{itemize}
With Python and Anaconda already installed, this can be done by running these commands
\begin{itemize}
\item {\tt conda install -c conda-forge ipywidgets}
\item {\tt pip install jupyter\_dashboards}
\item {\tt jupyter dashboards quick-setup --sys-prefix}
\item {\tt conda install -c conda-forge bqplot}
\item {\tt conda install -c conda-forge pythreejs}
\end{itemize}
Note that the bqplot installation requires the environment settings mentioned above.

%========================================================
\section{Examples}\label{sec:examples}
%========================================================

The examples shown in table \ref{tab_0} are intended to help with getting started with ORE, and to serve as plausibility
checks for the simulation results generated with ORE.

\begin{table}[hbt]
\scriptsize
\begin{center}
\begin{tabular}{|c|l|}
\hline
Example & Description \\
\hline
\hline
1 & Vanilla at-the-money Swap with flat yield curve \\
\hline
2 & Vanilla Swap with normal yield curve \\
\hline
3 & European Swaption \\
\hline
4 & Bermudan Swaption \\
\hline
5 & Callable Swap \\
\hline
6 & Cap/Floor \\
\hline
7 & FX Forward \\
  & European FX Option \\ 
\hline
8 & Cross Currency Swap without notional reset \\
\hline
9 & Cross Currency Swap with notional reset \\
\hline
10 & Three-Swap portfolio with netting and collateral \\
   & XVAs - CVA, DVA, FVA, MVA, COLVA \\
   & Exposure and XVA Allocation to trade level \\
\hline
11 & Basel exposure measures - EE, EPE, EEPE \\
\hline
12 & Long term simulation with horizon shift \\
\hline
13 & Dynamic Initial Margin and MVA \\
\hline
14 & Minimal Market Data Setup \\
\hline
15 & Sensitivity Analysis and Stress Testing \\
\hline
16 & Equity Derivatives Exposure \\
\hline
17 & Inflation Swap Exposure \\
\hline
18 & Bonds and Amortisation Structures\\
\hline
19 & Swaption Pricing with Smile\\
\hline
20 & Credit Default Swap Pricing\\
\hline
21 & Constant Maturity Swap Pricing\\
\hline
22 & Option Sensitivity Analysis with Smile\\
\hline
23 & Forward Rate Agreement and Averaging OIS Exposure\\
\hline
\end{tabular}
\caption{ORE examples.}
\label{tab_0}
\end{center}
\end{table}

All example results can be produced with the Python scripts {\tt run.py} in the ORE release's {\tt Examples/Example\_\#}
folders which work on both Windows and Unix platforms. In a nutshell, all scripts call ORE's command line application
with a single input XML file

\medskip
\centerline{\tt ore[.exe] ore.xml}
\medskip

They produce a number of standard reports and exposure graphs in PDF format. The structure of the input file and of the
portfolio, market and other configuration files referred to therein will be explained in section
\ref{sec:configuration}.

\medskip ORE is driven by a number of input files, listed in table \ref{tab_1} and explained in detail in sections
\ref{sec:configuration} to \ref{sec:fixings}. In all examples, these input files are either located in the example's sub
directory {\tt Examples/Example\_\#/Input} or the main input directory {\tt Examples/Input} if used across several
examples. The particular selection of input files is determined by the 'master' input file {\tt ore.xml}.

\begin{table}[h]
\scriptsize
\begin{center}
\begin{tabular}{|l|p{11cm}|}
  \hline
  File Name & Description \\
  \hline
  {\tt ore.xml}&   Master input file, selection of further inputs below and selection of analytics \\
  {\tt portfolio.xml} & Trade data \\
  {\tt netting.xml} &  Collateral (CSA) data \\
  {\tt simulation.xml} & Configuration of simulation model and market\\
  {\tt market.txt} &  Market data snapshot \\
  {\tt fixings.txt} &  Index fixing history \\
  {\tt curveconfig.xml} & Curve and term structure composition from individual market instruments\\
  {\tt conventions.xml} & Market conventions for all market data points\\
  {\tt todaysmarket.xml} &  Configuration of the market composition, relevant for the pricing of the given portfolio as
                           of today (yield curves, FX rates, volatility surfaces etc) \\
  {\tt pricingengines.xml} &  Configuration of pricing methods by product\\
  \hline
\end{tabular}
\end{center}
\caption{ORE input files}
\label{tab_1}
\end{table}

The typical list of output files and reports is shown in table \ref{tab_2}. The names of output files can be configured
through the master input file {\tt ore.xml}. Whether these reports are generated also depends on the setting in {\tt
  ore.xml}. For the examples, all output will be written to the directory {\tt Examples/Example\_\#/Output}.

\begin{table}[h]
\scriptsize
\begin{center}
\begin{tabular}{|l|p{11cm}|}
\hline
File Name & Description \\
\hline
{\tt npv.csv}&   NPV report \\
{\tt flows.csv} & Cashflow report \\
{\tt curves.csv} & Generated yield (discount) curves report \\
{\tt xva.csv} & XVA report, value adjustments at netting set and trade level \\
{\tt exposure\_trade\_*.csv} & Trade exposure evolution reports\\
{\tt exposure\_nettingset\_*.csv} &  Netting set exposure evolution reports\\
{\tt rawcube.csv} & NPV cube in readable text format \\
{\tt netcube.csv} & NPV cube after netting and colateral, in readable text format \\
{\tt *.dat} & Intermediate storage of NPV cube and scenario data in binary format \\
{\tt *.pdf} &  Exposure graphics produced by the python script {\tt run.py} after ORE completed\\
\hline
\end{tabular}
\end{center}
\caption{ORE output files}
\label{tab_2}
\end{table}

Note: When building ORE from sources on Windows platforms, make sure that you copy your {\tt ore.exe} to the binary
directory {\tt bin/win32/} respectively {\tt bin/x64/}. Otherwise the examples may be run using the pre-compiled
executables which come with the ORE release.

%--------------------------------------------------------
\subsection{Interest Rate Swap Exposure}\label{sec:example1}
%--------------------------------------------------------

We start with a vanilla single currency Swap (currency EUR, maturity 20y, notional 10m, receive fixed 2\% annual, pay
6M-Euribor flat). The market yield curves (for both discounting and forward projection) are set to be flat at 2\% for
all maturities, i.e. the Swap is at the money initially and remains at the money on average throughout its life. Running
ORE in directory {\tt Examples/Example\_1} with

\medskip
\centerline{\tt python run.py } 
\medskip

yields the exposure evolution in 

\medskip
\centerline{\tt Examples/Example\_1/Output/*.pdf } 
\medskip

and shown in figure \ref{fig_1}. 
\begin{figure}[h!]
\begin{center}
%\includegraphics[scale=0.45]{mpl_swap_1_1m_sbb_100k.pdf}
\includegraphics[scale=0.45]{mpl_swap_1_1m_sbb_10k_flat.pdf}
\end{center}
\caption{Vanilla ATM Swap expected exposure in a flat market environment from both parties' perspectives. The symbols are European Swaption prices. The simulation was run with monthly time steps and 10,000 Monte Carlo samples to demonstrate the convergence of EPE and ENE profiles. A similar
outcome can be obtained more quickly with 5,000 samples on a quarterly time grid which is the default setting of Example\_1. }
\label{fig_1}
\end{figure}
Both Swap simulation and Swaption pricing are run with calls to the ORE executable, essentially 

\medskip
\centerline{\tt ore[.exe] ore.xml} 

\centerline{\tt ore[.exe] ore\_swaption.xml} 
\medskip

which are wrapped into the script {\tt Examples/Example\_1/run.py} provided with the ORE release.
It is instructive to look into the input folder in Examples/Example\_1, the content of the main input file {\tt
  ore.xml}, together with the explanations in section \ref{sec:configuration}. \\

This simple example is an important test case which is also run similarly in one of the unit test suites of ORE. The
expected exposure can be seen as a European option on the underlying netting set, see also appendix
\ref{sec:app_exposure}. In this example, the expected exposure at some future point in time, say 10 years, is equal to
the European Swaption price for an option with expiry in 10 years, underlying Swap start in 10 years and underlying Swap
maturity in 20 years. We can easily compute such standard European Swaption prices for all future points in time where
both Swap legs reset, i.e. annually in this case\footnote{Using closed form expressions for standard European Swaption
  prices.}. And if the simulation model has been calibrated to the points on the Swaption surface which are used for
European Swaption pricing, then we can expect to see that the simulated exposure matches Swaption prices at these annual
points, as in figure \ref{fig_1}.  In Example\_1 we used co-terminal ATM Swaptions for both model calibration and
Swaption pricing. Moreover, as the the yield curve is flat in this example, the exposures from both parties'
perspectives (EPE and ENE) match not only at the annual resets, but also for the period between annual reset of both
legs to the point in time when the floating leg resets. Thereafter, between floating leg (only) reset and next joint
fixed/floating leg reset, we see and expect a deviation of the two exposure profiles.

\medskip Moving to {\tt Examples/Example\_2}, we see what changes when using a realistic (non-flat) market
environment. Running the example with

\medskip
\centerline{\tt python run.py } 
\medskip

yields the exposure evolution in 

\medskip
\centerline{\tt Examples/Example\_2/Output/*.pdf } 
\medskip

shown in figure \ref{fig_2}.
\begin{figure}[h!]
\begin{center}
\includegraphics[scale=0.45]{mpl_swap_3.pdf}
\end{center}
\caption{Vanilla ATM Swap expected exposure in a realistic market environment as of 05/02/2016 from both parties'
  perspectives. The Swap is the same as in figure \ref{fig_1} but receiving fixed 1\%, roughly at the money. The symbols
  are the prices of European payer and receiver Swaptions. Simulation with 5000 paths and monthly time steps.}
\label{fig_2}
\end{figure}
In this case, where the curves (discount and forward) are upward sloping, the receiver Swap is at the money at inception
only and moves (on average) out of the money during its life. Similarly, the Swap moves into the money from the
counterparty's perspective. Hence the expected exposure evolutions from our perspective (EPE) and the counterparty's
perspective (ENE) 'detach' here, while both can still be be reconciled with payer or respectively receiver Swaption
prices.

%--------------------------------------------------------
\subsection{European Swaption Exposure}\label{sec:european_swaption}
%--------------------------------------------------------

This demo case in folder {\tt Examples/Example\_3} shows the exposure evolution of European Swaptions with cash and
physical delivery, respectively, see figure \ref{fig_3}.
\begin{figure}[h!]
\begin{center}
\includegraphics[scale=0.45]{mpl_swaption.pdf}
\end{center}
\caption{European Swaption exposure evolution, expiry in 10 years, final maturity in 20 years, for cash and physical
  delivery. Simulation with 1000 paths and quarterly time steps. }
\label{fig_3}
\end{figure}
The delivery type (cash vs physical) yields significantly different valuations as of today due to the steepness of the
relevant yield curves (EUR). The cash settled Swaption's exposure graph is truncated at the exercise date, whereas the
physically settled Swaption exposure turns into a Swap-like exposure after expiry. For comparison, the example also
provides the exposure evolution of the underlying forward starting Swap which yields a somewhat higher exposure after
the forward start date than the physically settled Swaption. This is due to scenarios with negative Swap NPV at expiry
(hence not exercised) and positive NPVs thereafter. Note the reduced EPE in case of a Swaption with settlement of the option premium on exercise date.

%--------------------------------------------------------
\subsection{Bermudan Swaption Exposure}
%--------------------------------------------------------

This demo case in folder {\tt Examples/Example\_4} shows the exposure evolution of Bermudan rather than European
Swaptions with cash and physical delivery, respectively, see figure \ref{fig_3b}.
\begin{figure}[h!]
\begin{center}
\includegraphics[scale=0.45]{mpl_bermudan_swaption.pdf}
\end{center}
\caption{Bermudan Swaption exposure evolution, 5 annual exercise dates starting in 10 years, final maturity in 20 years,
  for cash and physical delivery. Simulation with 1000 paths and quarterly time steps.}
\label{fig_3b}
\end{figure}
The underlying Swap is the same as in the European Swaption example in section \ref{sec:european_swaption}. Note in
particular the difference between the Bermudan and European Swaption exposures with cash settlement: The Bermudan shows
the typical step-wise decrease due to the series of exercise dates. Also note that we are using the same Bermudan option
pricing engines for both settlement types, in contrast to the European case, so that the Bermudan option cash and
physical exposures are identical up to the first exercise date. When running this example, you will notice the
significant difference in computation time compared to the European case (ballpark 30 minutes here for 2 Swaptions, 1000
samples, 90 time steps). The Bermudan example takes significantly more computation time because we use an LGM grid
engine for pricing under scenarios in this case. In a realistic context one would more likely resort to American Monte
Carlo simulation, feasible in ORE, but not provided in the current release. However, this implementation can be used to
benchmark any faster / more sophisticated approach to Bermudan Swaption exposure simulation.

%--------------------------------------------------------
\subsection{Callable Swap Exposure}
%--------------------------------------------------------

This demo case in folder {\tt Examples/Example\_5} shows the exposure evolution of a European callable Swap, represented
as two trades - the non-callable Swap and a Swaption with physical delivery. We have sold the call option, i.e. the
Swaption is a right for the counterparty to enter into an offsetting Swap which economically terminates all future flows
if exercised. The resulting exposure evolutions for the individual components (Swap, Swaption), as well as the callable
Swap are shown in figure \ref{fig_4}.
\begin{figure}[h!]
\begin{center}
\includegraphics[scale=0.45]{mpl_callable_swap.pdf}
\end{center}
\caption{European callable Swap represented as a package consisiting of non-callable Swap and Swaption. The Swaption has
  physical delivery and offsets all future Swap cash flows if exercised. The exposure evolution of the package is shown
  here as 'EPE NettingSet' (green line). This is covered by the pink line, the exposure evolution of the same Swap but
  with maturity on the exercise date. The graphs match perfectly here, because the example Swap is deep in the money and
  exercise probability is close to one. Simulation with 5000 paths and quarterly time steps.}
\label{fig_4}
\end{figure}
The example is an extreme case where the underlying Swap is deeply in the money (receiving fixed 5\%), and hence the
call exercise probability is close to one. Modify the Swap and Swaption fixed rates closer to the money ($\approx$ 1\%)
to see the deviation between net exposure of the callable Swap and the exposure of a 'short' Swap with maturity on
exercise.

%--------------------------------------------------------
\subsection{Cap/Floor Exposure}\label{sec:capfloor}
%--------------------------------------------------------

The example in folder {\tt Examples/Example\_6} generates exposure evolutions of several Swaps, caps and floors. The
example shown in figure \ref{fig_capfloor_1} ('portfolio 1') consists of a 20y Swap receiving 3\% fixed and paying
Euribor 6M plus a long 20y Collar
with both cap and floor at 4\% so that the net exposure corresponds to a Swap paying 1\% fixed. \\

\begin{figure}[h!]
\begin{center}
\includegraphics[scale=0.45]{mpl_capfloor_1.pdf}
\end{center}
\caption{Swap+Collar, portfolio 1. The Collar has identical cap and floor rates at 4\% so that it corresponds to a
  fixed leg which reduces the exposure of the Swap, which receives 3\% fixed. Simulation with 1000 paths and quarterly
  time steps.}
\label{fig_capfloor_1}
\end{figure}

The second example in this folder shown in figure \ref{fig_capfloor_2} ('portfolio 2') consists of a short Cap, long
Floor and a long Collar that exactly offsets the netted Cap and Floor.

\begin{figure}[h!]
\begin{center}
\includegraphics[scale=0.45]{mpl_capfloor_2.pdf}
\end{center}
\caption{Short Cap and long Floor vs long Collar, portfolio 2. Simulation with 1000 paths and quarterly time steps.}
\label{fig_capfloor_2}
\end{figure}

Further three test portfolios are provided as part of this example. Run the example and inspect the respective output
directories {\tt Examples/Example\_7/Output/portfolio\_\#}. Note that these directories have to be present/created
before running the batch with {\tt python run.py}.

%--------------------------------------------------------
\subsection{FX Forward Exposure}\label{sec:fxfwd}
%--------------------------------------------------------

The example in folder {\tt Examples/Example\_7} generates the exposure evolution for a EUR / USD FX Forward transaction
with value date in 10Y. This is a particularly simple show case because of the single cash flow in 10Y. On the other
hand it checks the cross currency model implementation by means of comparison to analytic limits - EPE and ENE at the
trade's value date must match corresponding Vanilla FX Option prices, as shown in figure \ref{fig_5}.
\begin{figure}[h]
\begin{center}
\includegraphics[scale=0.45]{mpl_fxforward.pdf}
\end{center}
\caption{EUR/USD FX Forward expected exposure in a realistic market environment as of 26/02/2016 from both parties'
  perspectives. Value date is obviously in 10Y. The flat lines are FX Option prices which coincide with EPE and ENE,
  respectively, on the value date. Simulation with 5000 paths and quarterly time steps.}
\label{fig_5}
\end{figure}

%--------------------------------------------------------
\subsection{FX Option Exposure}\label{sec:fxoption}
%--------------------------------------------------------

This example (in folder {\tt Examples/Example\_7}, as the FX Forward example) illustrates the exposure evolution for an
FX Option, see figure \ref{fig_7}.
\begin{figure}[h!]
\begin{center}
\includegraphics[scale=0.45]{mpl_fxoption.pdf}
\end{center}
\caption{EUR/USD FX Call and Put Option exposure evolution, same underlying and market data as in section
  \ref{sec:fxfwd}, compared to the call and put option price as of today (flat line). Simulation with 5000 paths and
  quarterly time steps.}
\label{fig_7}
\end{figure}
Recall that the FX Option value $NPV(t)$ as of time $0 \leq t \leq T$ satisfies
\begin{align*}
\frac{NPV(t)}{N(t)} &= \mbox{Nominal}\times\E_t\left[\frac{(X(T) - K)^+}{N(T)}\right]\\
NPV(0) &= \E\left[\frac{NPV(t)}{N(t)}\right] = \E\left[\frac{NPV^+(t)}{N(t)} \right]= \EPE(t) 
\end{align*}
One would therefore expect a flat exposure evolution up to option expiry. The deviation from this in ORE's simulation is
due to the pricing approach chosen here under scenarios. A Black FX option pricer is used with deterministic Black
volatility derived from today's volatility structure (pushed or rolled forward, see section \ref{sec:sim_market}). The
deviation can be removed by extending the volatility modelling, e.g. implying model consistent Black volatilities in
each simulation step on each path.  
%\todo[inline]{Add exposure evolution graph with 'simulated' FX vol}

%--------------------------------------------------------
\subsection{Cross Currency Swap Exposure and FX Reset}
%--------------------------------------------------------

The case in {\tt Examples/Example\_8} is a vanilla cross currency Swap. It shows the typical blend of an Interest Rate
Swap's saw tooth exposure evolution with an FX Forward's exposure which increases monotonically to final maturity, see
figure \ref{fig_6}.
\begin{figure}[h!]
\begin{center}
\includegraphics[scale=0.45]{mpl_ccswap.pdf}
\end{center}
\caption{Cross Currency Swap exposure evolution without mark-to-market notional reset. Simulation with 1000 paths and
  quarterly time steps.}
\label{fig_6}
\end{figure}

The effect of the FX resetting feature, common in Cross Currency Swaps nowadays, is shown in {\tt Examples/Example\_9}.
The example shows the exposure evolution of a EUR/USD cross currency basis Swap with FX reset at each interest period
start, see figure \ref{fig_6b}. As expected, the notional reset causes an exposure collapse at each period start when
the EUR leg's notional is reset to match the USD notional.
\begin{figure}[h!]
\begin{center}
\includegraphics[scale=0.45]{mpl_xccy_reset.pdf}
\end{center}
\caption{Cross Currency Basis Swap exposure evolution with and without mark-to-market notional reset. Simulation with
  1000 paths and quarterly time steps.}
\label{fig_6b}
\end{figure}
  
%--------------------------------------------------------
\subsection{Netting and Collateral}
%--------------------------------------------------------

In this example (see folder {\tt Examples/Example\_10}) we showcase a small netting set consisting of three Swaps in
different currencies, with different collateral choices
\begin{itemize}
\item no collateral - figure \ref{fig_8},
\item collateral with threshold (THR) 1m EUR, minimum transfer amount (MTA) 100k EUR, margin period of risk (MPOR) 2
  weeks - figure \ref{fig_9}
\item collateral with zero THR and MTA, and MPOR 2w - figure \ref{fig_10}
\end{itemize}
The exposure graphs with collateral and positive margin period of risk show typical spikes. What is causing these? As
sketched in appendix \ref{sec:app_collateral}, ORE uses a {\em classical collateral model} that applies collateral
amounts to offset exposure with a time delay that corresponds to the margin period of risk. The spikes are then caused
by instrument cash flows falling between exposure measurement dates $d_1$ and $d_2$ (an MPOR apart), so that a
collateral delivery amount determined at $d_1$ but settled at $d_2$ differs significantly from the closeout amount at
$d_2$ causing a significant residual exposure for a short period of time. See for example \cite{Andersen2016} for a
recent detailed discussion of collateral modelling. The approach currently implemented in ORE corresponds to {\em
  Classical+} in \cite{Andersen2016}, the more conservative approach of the classical methods. The less conservative
alternative, {\em Classical-}, would assume that both parties stop paying trade flows at the beginning of the MPOR, so
that the P\&L over the MPOR does not contain the cash flow effect, and exposure spikes are avoided. Note that the size
and position of the largest spike in figure \ref{fig_9} is consistent with a cash flow of the 40 million GBP Swap in the
example's portfolio that rolls over the 3rd of March and has a cash flow on 3 March 2020, a bit more than four years
from the evaluation date.
  
\begin{figure}[h!]
\begin{center}
\includegraphics[scale=0.45]{mpl_nocollateral_epe.pdf}
\end{center}
\caption{Three Swaps netting set, no collateral. Simulation with 5000 paths and bi-weekly time steps.}
\label{fig_8}
\end{figure}

\begin{figure}[htb]
\begin{center}
\includegraphics[scale=0.45]{mpl_threshold_break_epe.pdf}
\end{center}
\caption{Three Swaps netting set, THR=1m EUR, MTA=100k EUR, MPOR=2w. The red evolution assumes that the each trade is
  terminated at the next break date. The blue evolution ignores break dates. Simulation with 5000 paths and bi-weekly
  time steps.}
\label{fig_9}
\end{figure}

%\begin{figure}[h]
%\begin{center}
%\includegraphics[scale=1.0]{example_mta_epe.pdf}
%\end{center}
%\caption{Three swaps, threshold = 0, mta > 0.}
%\label{fig_7}
%\end{figure}

\begin{figure}[h!]
\begin{center}
\includegraphics[scale=0.45]{mpl_mpor_epe.pdf}
\end{center}
\caption{Three Swaps, THR=MTA=0, MPOR=2w. Simulation with 5000 paths and bi-weekly time steps.}
\label{fig_10}
\end{figure}

%--------------------------------------------------------
\subsection{CVA, DVA, FVA, COLVA, MVA, Collateral Floor}
%--------------------------------------------------------

We use one of the cases in {\tt Examples/Example\_10} to demonstrate the
XVA outputs, see folder {\tt Examples/Example\_10/Output/collateral\_threshold\_dim}.

\medskip The summary of all value adjustments (CVA, DVA, FVA, COLVA, MVA, as well as the Collateral Floor) is provided
in file {\tt xva.csv}.  The file includes the allocated CVA and DVA numbers to individual trades as introduced in the
next section. The following table illustrates the file's layout, omitting the three columns containing allocated data.

\begin{center}
\resizebox{\columnwidth}{!}{%
\begin{tabular}{|l|l|r|r|r|r|r|r|r|r|r|}
\hline
TradeId & NettingSetId & CVA & DVA & FBA & FCA & COLVA & MVA & CollateralFloor & BaselEPE & BaselEEPE \\
\hline
 & CPTY\_A &  6,521  &  151,193  & -946  &  72,103  &  2,769  & -14,203  &  189,936  &  113,260  &  1,211,770 \\
Swap\_1 & CPTY\_A &  127,688  &  211,936  & -19,624  &  100,584  &  n/a  &  n/a  &  n/a   &  2,022,590  &  2,727,010 \\
Swap\_3 & CPTY\_A &  71,315  &  91,222  & -11,270  &  43,370  &  n/a  &  n/a  &  n/a   &  1,403,320  &  2,183,860 \\
Swap\_2 & CPTY\_A &  68,763  &  100,347  & -10,755  &  47,311  &  n/a  &  n/a  &  n/a   &  1,126,520  &  1,839,590 \\
\hline
\end{tabular}
}
\end{center}

The line(s) with empty TradeId column contain values at netting set level, the others contain uncollateralised
single-trade VAs.  Note that COLVA, MVA and Collateral Floor are only available at netting set level at which collateral
is posted.

\medskip
Detailed output is written for COLVA and Collateral Floor to file {\tt colva\_nettingset\_*.csv} which shows the 
incremental contributions to these two VAs through time.


%--------------------------------------------------------
\subsection{Exposure Reports \& XVA Allocation to Trades}
%--------------------------------------------------------
Using the example in folder {\tt Examples/Example\_10} we illustrate here the layout of an exposure report produced by
ORE. The report shows the exposure evolution of Swap\_1 without collateral which - after running Example\_10 - is found
in folder \\
{\tt Examples/Example\_10/Output/collateral\_none/exposure\_trade\_Swap\_1.csv}:

\begin{center}
\resizebox{\columnwidth}{!}{%
\begin{tabular}{|l|l|r|r|r|r|r|r|r|r|}
\hline
TradeId & Date & Time & EPE & ENE & AllocEPE & AllocENE & PFE & BaselEE & BaselEEE \\
\hline
Swap\_1 & 05/02/16 & 0.0000 & 0  & 1,711,748  & 0  & 0  & 0  & 0  & 0 \\
Swap\_1 & 19/02/16 & 0.0383 & 38,203   & 1,749,913  & -1,200,677 & 511,033 & 239,504 & 38,202 & 38,202 \\
Swap\_1 & 04/03/16 & 0.0765 & 132,862  & 1,843,837 & -927,499 & 783,476 & 1,021,715 & 132,845 & 132,845 \\
%Swap\_1 & 18/03/16 & 0.1148 & 299,155  & 1,742,450  & -650,225  & 793,067  & 1,914,150  & 299,091  & 299,091 \\
%Swap\_1 & 01/04/16 & 0.1530 & 390,178  & 1,834,810  & -552,029  & 892,604  & 2,373,560  & 390,058  & 390,058 \\
%Swap\_1 & 15/04/16 & 0.1913 & 471,849  & 1,918,600  & -465,580  & 981,171  & 2,765,710  & 471,659  & 471,659 \\
%Swap\_1 & 29/04/16 & 0.2295 & 550,301  & 2,000,640  & -330,578  & 1,119,760  & 3,106,810  & 550,016  & 550,016 \\
%Swap\_1 & 13/05/16 & 0.2678 & 620,279  & 2,074,880  & -266,042  & 1,188,560  & 3,427,080  & 619,888  & 619,888 \\
%Swap\_1 & 27/05/16 & 0.3060 & 690,018  & 2,140,320  & -190,419  & 1,259,880  & 3,778,570  & 689,509  & 689,509 \\
%Swap\_1 & 10/06/16 & 0.3443 & 763,207  & 2,206,020  & -137,681  & 1,305,130  & 4,052,870  & 762,560  & 762,560 \\
Swap\_1 & ... & ...& ... & ... & ... & ... & ... & ... & ... \\
\hline
\end{tabular}
}
\end{center}

The exposure measures EPE, ENE and PFE, and the Basel exposure measures $EE_B$ and $EEE_B$, are defined in appendix
\ref{sec:app_exposure}. Allocated exposures are defined in appendix \ref{sec:app_allocation}. The PFE quantile and
allocation method are chosen as described in section \ref{sec:analytics}. \\

In addition to single trade exposure files, ORE produces an exposure file per netting set. The example from the same
folder as above is:

\begin{center}
\resizebox{\columnwidth}{!}{%
\begin{tabular}{|l|l|r|r|r|r|r|r|r|}
\hline
NettingSet & Date & Time & EPE & ENE & PFE & ExpectedCollateral & BaselEE & BaselEEE \\
\hline
CPTY\_A & 05/02/16 & 0.0000 & 1,203,836 & 0 & 1,203,836 & 0 & 1,203,836 & 1,203,836 \\%1,211,770 & 0 & 1,211,770 & 0 & 1,211,770 & 1,211,770\\
CPTY\_A & 19/02/16 & 0.0383 & 1,337,713 & 137,326 & 3,403,460 & 0 & 1,337,651 & 1,337,651 \\ %0.0383 & 1,344,220 & 137,776 & 3,414,000 & 0 & 1,344,160 & 1,344,160\\
%CPTY\_A & 04/03/16 & 0.0765 & 1,518,610 & 308,381 & 4,354,060 & 0 & 1,518,410 & 1,518,410\\
%CPTY\_A & 18/03/16 & 0.1148 & 1,846,900 & 382,068 & 5,200,730 & 0 & 1,846,500 & 1,846,500\\
%CPTY\_A & 01/04/16 & 0.1530 & 1,961,290 & 494,416 & 5,869,470 & 0 & 1,960,690 & 1,960,690\\
%CPTY\_A & 15/04/16 & 0.1913 & 2,067,240 & 598,283 & 6,384,140 & 0 & 2,066,400 & 2,066,400\\
%CPTY\_A & 29/04/16 & 0.2295 & 2,053,670 & 745,960 & 6,740,070 & 0 & 2,052,610 & 2,066,400\\
%CPTY\_A & 13/05/16 & 0.2678 & 2,149,190 & 845,507 & 6,930,230 & 0 & 2,147,840 & 2,147,840\\
%CPTY\_A & 27/05/16 & 0.3060 & 2,235,630 & 930,218 & 7,295,440 & 0 & 2,233,980 & 2,233,980\\
%CPTY\_A & 10/06/16 & 0.3443 & 2,314,470 & 1,014,690 & 7,753,190 & 0 & 2,312,510 & 2,312,510\\
CPTY\_A & ... & ...& ... & ... & ... & ... & ... & ...\\
%CPTY\_A & 07/07/17 & 1.4167 & 3,320,430 & 2,423,890 & 12,787,900 & 0 & 3,304,650 & 3,304,650\\
%CPTY\_A & 21/07/17 & 1.4551 & 3,351,780 & 2,452,640 & 12,964,200 & 0 & 3,335,420 & 3,335,420\\
%CPTY\_A & 04/08/17 & 1.4934 & 3,302,820 & 2,511,500 & 12,796,100 & 0 & 3,286,260 & 3,335,420\\
%CPTY\_A & 18/08/17 & 1.5318 & 3,339,840 & 2,545,850 & 13,120,000 & 0 & 3,322,640 & 3,335,420\\
%CPTY\_A & 01/09/17 & 1.5701 & 3,371,300 & 2,576,100 & 13,238,700 & 0 & 3,353,480 & 3,353,480\\
%CPTY\_A & 15/09/17 & 1.6085 & 3,279,670 & 2,555,370 & 13,041,300 & 0 & 3,261,880 & 3,353,480\\
%CPTY\_A & 29/09/17 & 1.6468 & 3,305,060 & 2,579,200 & 13,072,800 & 0 & 3,286,680 & 3,353,480\\
%CPTY\_A & 13/10/17 & 1.6852 & 3,332,830 & 2,604,200 & 13,225,600 & 0 & 3,313,850 & 3,353,480\\
%CPTY\_A & 27/10/17 & 1.7236 & 3,280,280 & 2,661,770 & 13,034,600 & 0 & 3,261,150 & 3,353,480\\
%CPTY\_A & 13/11/17 & 1.7701 & 3,316,800 & 2,701,060 & 13,331,600 & 0 & 3,296,880 & 3,353,480\\
%CPTY\_A & 24/11/17 & 1.8003 & 3,337,760 & 2,720,870 & 13,402,400 & 0 & 3,317,280 & 3,353,480\\
%CPTY\_A & ... & ...& ... & ... & ... & ... & ... & ...\\
\hline
\end{tabular}
}
\end{center}

Allocated exposures are missing here, as they make sense at the trade level only, and the expected collateral balance is
added for information (in this case zero as collateralisation is deactivated in this example).

\medskip The allocation of netting set exposure and XVA to the trade level is frequently required by finance
departments. This allocation is also featured in {\tt Examples/Example\_10}. We start again with the uncollateralised
case in figure \ref{fig_12}, followed by the case with threshold 1m EUR in figure \ref{fig_13}.
\begin{figure}[h!]
\begin{center}
\includegraphics[scale=0.45]{mpl_nocollateral_allocated_epe.pdf}
\end{center}
\caption{Exposure allocation without collateral. Simulation with 5000 paths and bi-weekly time steps.}
\label{fig_12}
\end{figure}
In both cases we apply the {\em marginal} (Euler) allocation method as published by Pykhtin and Rosen in 2010, hence we
see the typical negative EPE for one of the trades at times when it reduces the netting set exposure. The case with
collateral moreover shows the typical spikes in the allocated exposures.
\begin{figure}[h!]
\begin{center}
\includegraphics[scale=0.45]{mpl_threshold_allocated_epe.pdf}
\end{center}
\caption{Exposure allocation with collateral and threshold 1m EUR. Simulation with 5000 paths and bi-weekly time steps.}
\label{fig_13}
\end{figure}
The analytics results also feature allocated XVAs in file {\tt xva.csv} which are derived from the allocated exposure
profiles. Note that ORE also offers alternative allocation methods to the marginal method by Pykhtin/Rosen, which can be
explored with {\tt Examples/Example\_10}.

%--------------------------------------------------------
\subsection{Basel Exposure Measures}\label{sec:basel}
%--------------------------------------------------------

Example {\tt Example\_11} demonstrates the relation between the evolution of the expected exposure (EPE in our notation)
to the `Basel' exposure measures EE\_B, EEE\_B, EPE\_B and EEPE\_B as defined in appendix \ref{sec:app_exposure}. In
particular the latter is used in internal model methods for counterparty credit risk as a measure for the exposure at
default. It is a `derivative' of the expected exposure evolution and defined as a time average over the running maximum
of EE\_B up to the horizon of one year.
\begin{figure}[h!]
\begin{center}
\includegraphics[scale=0.45]{mpl_basel_exposures.pdf}
\end{center}
\caption{Evolution of the expected exposure of Vanilla Swap, comparison to the `Basel' exposure measures EEE\_B, EPE\_B and EEPE\_B. Note that the latter two are indistinguishable in this case, because the expected exposure is increasing for the first year.}
\label{fig_14}
\end{figure}

%--------------------------------------------------------
\subsection{Long Term Simulation with Horizon Shift}\label{sec:longterm}
%--------------------------------------------------------

The example in folder {\tt Example\_12} finally demonstrates an effect that, at first glance, seems to cause a serious
issue with long term simulations. Fortunately this can be avoided quite easily in the Linear Gauss Markov model setting
that is used here. \\

In the example we consider a Swap with maturity in 50 years in a flat yield curve environment. If we simulate this
naively as in all previous cases, we obtain a particularly noisy EPE profile that does not nearly reconcile with the
known exposure (analytical Swaption prices). This is shown in figure \ref{fig_15} (`no horizon shift'). The origin of
this issue is the width of the risk-neutral NPV distribution at long time horizons which can turn out to be quite small
so that the Monte Carlo simulation with finite number of samples does not reach far enough into the positive or negative
NPV range to adequately sample the distribution, and estimate both EPE and ENE in a single run.  Increasing the number
of samples may not solve the problem, and may not even be feasible in a realistic setting. \\

The way out is applying a `shift transformation' to the Linear Gauss Markov model, see {\tt
  Example\_12/Input/simulation2.xml} in lines 92-95:
\begin{listing}[H]
%\hrule\medskip
\begin{minted}[fontsize=\footnotesize]{xml}
        <ParameterTransformation>
          <ShiftHorizon>30.0</ShiftHorizon>
          <Scaling>1.0</Scaling>
        </ParameterTransformation>
\end{minted}
%\hrule
%\caption{LGM Shift transformation}
%\label{lst:shift_transformation}
\end{listing}

The effect of the 'ShiftHorizon' parameter $T$ is to apply a shift to the Linear Gauss Markov model's $H(t)$ parameter
(see appendix \ref{sec:app_rfe}) {\em after} the model has been calibrated, i.e. to replace:
$$ 
H(t) \rightarrow H(t) - H(T) 
$$ 
It can be shown that this leaves all expectations computed in the model (such as EPE and ENE) invariant. As explained in
\cite{Lichters}, subtracting an $H$ shift effectively means performing a change of measure from the `native' LGM measure
to a T-Forward measure with horizon $T$, here 30 years. Both negative and positive shifts are permissible, but only
negative shifts are connected with a T-Forward measure and improve numerical stability. \\

In our experience it is helpful to place the horizon in the middle of the portfolio duration to significantly improve
the quality of long term expectations. The effect of this change (only) is shown in the same figure \ref{fig_15}
(`shifted horizon').
\begin{figure}[h!]
\begin{center}
\includegraphics[scale=0.45]{mpl_longterm.pdf}
\end{center}
\caption{Long term Swap exposure simulation with and without horizon shift.}
\label{fig_15}
\end{figure}
Figure \ref{fig_15b} further illustrates the origin of the problem and its resolution: The rate distribution's mean
(without horizon shift or change of measure) drifts upwards due to convexity effects (note that the yield curve is flat
in this example), and the distribution's width is then too narrow at long horizons to yield a sufficient number of low
rate scenarios with contributions to the Swap's $\EPE$ (it is a floating rate payer). With the horizon shift (change of
measure), the distribution's mean is pulled 'back' at long horizons, because the convexity effect is effectively wiped
out at the chosen horizon, and the expected rate matches the forward rate.

\begin{figure}[h!]
\begin{center}
\includegraphics[scale=0.45]{mpl_rates.pdf}
\end{center}
\caption{Evolution of rate distributions with and without horizon shift (change of measure). Thick lines indicate mean
  values, thin lines are contours of the rate distribution at $\pm$ one standard devation.}
\label{fig_15b}
\end{figure}

%--------------------------------------------------------
\subsection{Dynamic Initial Margin and MVA}\label{sec:dim}
%--------------------------------------------------------

This example in folder {\tt Examples/Example\_13} demonstrates Dynamic Initial Margin calculations (see also appendix
\ref{sec:app_dim}) for a number of elementary products:
\begin{itemize}
\item A single currency Swap in EUR (case A), 
\item a European Swaption in EUR with physical delivery (case B), 
\item a single currency Swap in USD (case C), and 
\item a EUR/USD cross currency Swap (case D).
\end{itemize}

The examples can be run as before with 

\medskip
\centerline{\tt python run\_A.py} 

\medskip
and likewise for cases B, C and D. The essential results of each run are are visualised in the form of 
\begin{itemize}
\item evolution of expected DIM
\item regression plots at selected future times 
\end{itemize}
illustrated for cases A and B in figures \ref{fig_ex13a_evolution} - \ref{fig_ex13b_regression}. 
In the three swap cases, the regression orders do make a noticable difference in the respective expected DIM evolution. In the Swaption case B, first and second order polynomial choice makes a difference before option expiry. More details on this DIM model and its performance can be found in \cite{Anfuso2016,LichtersEtAl}.
 
\begin{figure}[h!]
\begin{center}
\includegraphics[scale=0.45]{mpl_dim_evolution_A_swap_eur.pdf}
\end{center}
\caption{Evolution of expected Dynamic Initial Margin (DIM) for the EUR Swap of Example 13 A. DIM is evaluated using
  regression of NPV change variances versus the simulated 3M Euribor fixing; regression polynomials are zero, first and
  second order (first and second order curves are not distinguishable here). The simulation uses 1000 samples and a time
  grid with bi-weekly steps in line with the Margin Period of Risk.}
\label{fig_ex13a_evolution}
\end{figure}

\begin{figure}[h!]
\begin{center}
\includegraphics[scale=0.45]{mpl_dim_regression_A_swap_eur.pdf}
\end{center}
\caption{Regression snapshot at time step 100 for the EUR Swap of Example 13 A.}
\label{fig_ex13a_regression}
\end{figure}

\begin{figure}[h!]
\begin{center}
\includegraphics[scale=0.45]{mpl_dim_evolution_B_swaption_eur.pdf}
\end{center}
\caption{Evolution of expected Dynamic Initial Margin (DIM) for the EUR Swaption of Example 13 B with expiry in 10Y
  around time step 100. DIM is evaluated using regression of NPV change variances versus the simulated 3M Euribor
  fixing; regression polynomials are zero, first and second order. The simulation uses 1000 samples and a time grid with
  bi-weekly steps in line with the Margin Period of Risk.}
\label{fig_ex13b_evolution}
\end{figure}

\begin{figure}[h!]
\begin{center}
\includegraphics[scale=0.45]{mpl_dim_regression_B_swaption_eur_t100.pdf}
\end{center}
\caption{Regression snapshot at time step 100 (before expiry) for the EUR Swaption of Example 13 B.}
\label{fig_ex13b_regression}
\end{figure}

%--------------------------------------------------------
\subsection{Minimal Market Data Setup}
%--------------------------------------------------------

The example in folder {\tt Examples/Example\_14} demonstrates using a minimal market data setup in order to rerun the vanilla Swap exposure simulation shown in {\tt Examples/Example\_1}. The minimal market data uses single points per curve where possible.

%--------------------------------------------------------
\subsection{Sensitivity Analysis, Stress Testing and Parametric Value-at-Risk}\label{ex:sensitivity_stress}
%--------------------------------------------------------

The example in folder {\tt Examples/Example\_15} demonstrates the calculation of sensitivities and stress scenarios. The
portfolio used in this example consists of

\begin{itemize}
\item a vanilla swap in EUR
\item a cross currency swap EUR-USD
\item a resettable cross currency swap EUR-USD
\item a FX forward EUR-USD
\item a FX call option on USD/GBP % commented out?
\item a FX put option on USD/EUR
\item an European swaption
\item a Bermudan swaption 
\item a cap and a floor in USD
\item a cap and a floor in EUR
\item a fixed rate bond
\item a floating rate bond with floor
\item an Equity call option, put option and forward on S\&P500
\item an Equity call option, put option and forward on Lufthansa
\item a CPI Swap referencing UKRPI
\item a Year-on-Year inflation swap referencing EUHICPXT
\item a USD CDS.
\end{itemize}

The sensitivity configuration in {\tt sensitivity.xml} aims at computing the following sensitivities

\begin{itemize}
\item discount curve sensitivities in EUR, USD; GBP, CHF, JPY, on pillars 6M, 1Y, 2Y, 3Y, 5Y, 7Y, 10Y, 15Y, 20Y (absolute shift of 0.0001)
\item forward curve sensitivities for EUR-EURIBOR 6M and 3M indices, EUR-EONIA, USD-LIBOR 3M and 6M, GBP-LIBOR 3M and
  6M, CHF-LIBOR-6M and JPY-LIBOR-6M indices (absolute shift of 0.0001)
\item yield curve shifts for a bond benchmark curve in EUR (absolute shift of 0.0001)
\item FX spot sensitivities for USD, GBP, CHF, JPY against EUR as the base currency (relative shift of 0.01)
\item FX vegas for USDEUR, GBPEUR, JPYEUR volatility surfaces (relative shift of 0.01)
\item swaption vegas for the EUR surface on expiries 1Y, 5Y, 7Y, 10Y and underlying terms 1Y, 5Y, 10Y (relative shift of 0.01)
\item caplet vegas for EUR and USD on an expiry grid 1Y, 2Y, 3Y, 5Y, 7Y, 10Y and strikes 0.01, 0.02, 0.03, 0.04,
  0.05. (absolute shift of 0.0001)
\item credit curve sensitivities on tenors 6M, 1Y, 2Y, 5Y, 10Y (absolute shift of 0.0001).
\item Equity spots for S\&P500 and Lufthansa
\item Equity vegas for S\&P500 and Lufthansa at expiries 6M, 1Y, 2Y, 3Y, 5Y
\item Zero inflation curve deltas for UKRPI and EUHICPXT at tenors 6M, 1Y, 2Y, 3Y, 5Y, 7Y, 10Y, 15Y, 20Y
\item Year on year inflation curve deltas for EUHICPXT at tenors 6M, 1Y, 2Y, 3Y, 5Y, 7Y, 10Y, 15Y, 20Y
\end{itemize}

Furthermore, mixed second order derivatives (``cross gammas'') are computed for discount-discount, discount-forward and
forward-forward curves in EUR.

By definition the sensitivities are zero rate sensitivities and optionlet sensitivities, no par sensitivities are
provided. The sensitivity analysis produces three output files.

The first, {\tt scenario.csv}, contains the shift
direction ({\tt UP}, {\tt DOWN}, {\tt CROSS}), the base NPV, the scenario NPV and the difference of these two for each
trade and sensitivity key. For an overview over the possible scenario keys see \ref{sec:sensitivity}.

The second file, {\tt sensitivity.csv}, contains the shift size (in absolute terms always) and first (``Delta'') and second
(``Gamma'') order finite differences computed from the scenario results. Note that the Delta and Gamma results pure
differences, i.e. they are not divided by the shift size.

The third file, {\tt crossgamma.csv} contains second order mixed differences according to the specified cross gamma
filter, along with the shift sizes for the two factors involved. Again the reported result is not divided by the shift
sizes.

The stress scenario definition in {\tt stresstest.xml} defines two stress tests:

\begin{itemize}
\item {\tt parallel\_rates}: Rates are shifted in parallel by 0.01 (absolute). The EUR bond benchmark curve is shifted by
  increasing amounts 0.001, ..., 0.009 on the pillars 6M, ..., 20Y. FX Spots are shifted by 0.01 (relative), FX vols by
  0.1 (relative), swaption and cap floor vols by 0.0010 (absolute).
  Credit curves are not yet shifted.
\item {\tt twist}: The EUR bond benchmark curve is shifted by amounts -0.0050, -0.0040, -0.0030, -0.0020, 0.0020,
  0.0040, 0.0060, 0.0080, 0.0100 on pillars 6M, 1Y, 2Y, 3Y, 5Y, 7Y, 10Y, 15Y, 20Y.
\end{itemize}

The corresponding output file {\tt stresstest.csv} contains the base NPV, the NPV under the scenario shifts and the
difference of the two for each trade and scenario label.

%\todo[inline]{Update after CDS has been added to the example.}
\medskip
Finally, this example demonstrates a parametric VaR calculation based on the sensitivity and cross gamma output from the sensitivity analysis (deltas, vegas, gammas, cross gammas) and an external covariance matrix input. The result in {\tt var.csv} shows a breakdown by portfolio, risk class (All, Interest Rate, FX, Inflation, Equity, Credit) and risk type (All, Delta \& Gamma, Vega). The results shown are Delta Gamma Normal VaRs for the 95\% and 99\% quantile, the holding period is incorporated into the input covariances. Alternatively, one can choose a Monte Carlo VaR which means that the sensitivity based P\&L distribution is evaluated with MC simulation assuming normal respectively log-normal risk factor distribution. 
 
%--------------------------------------------------------
\subsection{Equity Derivatives Exposure}\label{ex:equityderivatives}
%--------------------------------------------------------

The example in folder {\tt Examples/Example\_16} demonstrates the computation of NPV, exposures and XVA for a portfolio 
of OTC equity derivatives. The portfolio used in this example consists of:

\begin{itemize}
	\item an equity call option denominated in EUR (``Luft'')
	\item an equity put option denominated in EUR (``Luft'')
	\item an equity forward denominated in EUR (``Luft'')
	\item an equity call option denominated in USD (``SP5'')
	\item an equity put option denominated in USD (``SP5'')
	\item an equity forward denominated in USD (``SP5'')
\end{itemize}

The step-by-step procedure for running ORE is identical for equities as for other asset classes; the same market and 
portfolio data files are used to store the equity market data and trade details, respectively. For the exposure 
simulation, the calibration parameters for the equity risk factors can be set in the usual {\tt simulation.xml} file.

Looking at the MtM results in the output file {\tt npv.csv} we observe that put-call parity ($V_{Fwd} = V_{Call} - 
V_{Put}$) is observed as expected. Looking at Figure \ref{fig_eq_call} we observe that the Expected Exposure profile of 
the equity call option trade is relatively smooth over time, while for the equity forward trade the Expected Exposure 
tends to increase as we approach maturity. This behaviour is similar to what we observe in sections \ref{sec:fxfwd} 
and \ref{sec:fxoption}. 

\begin{figure}[h!]
	\begin{center}
		\includegraphics[scale=0.45]{mpl_eq_call.pdf}
	\end{center}
	\caption{Equity (``Luft'') call option and OTC forward exposure evolution, maturity in approximately 2.5 years. 
	Simulation with 
	10000 paths and quarterly time steps.}
	\label{fig_eq_call}
\end{figure}

%--------------------------------------------------------
\subsection{Inflation Swap Exposures}% Example 17
%--------------------------------------------------------

The example portfolio in folder {\tt Examples/Example\_17} contains two CPI Swaps and one Year-on-Year Inflation Swap.
The terms of the three trades are as follows:

\begin{itemize}
\item CPI Swap 1: Exchanges on 2036-02-05 a fixed amount of 20m GBP for a 10m GBP notional inflated with UKRPI with base CPI 210
\item CPI Swap 2: Notional 10m GBP, maturity 2021-07-18, exchanging GBP Libor for GBP Libor 6M vs. $2\%$ x CPI-Factor (Act/Act), with
\item YOY Swap: Notional 10m EUR, maturity 2021-02-05, exchanging fixed coupons for EUHICPXT year-on-year inflation coupons
\end{itemize}

The example generates cash flows, NPVs, exposure evolutions, XVAs, as well as two exposure graphs for CPI Swap 1 respectively the YOY Swap. Figure \ref{fig_cpi_swap} shows the CPI Swap exposure evolution.

\begin{figure}[h!]
	\begin{center}
		\includegraphics[scale=0.45]{mpl_cpi_swap.pdf}
	\end{center}
	\caption{CPI Swap 1 exposure evolution. Simulation with 1000 paths and quarterly time steps.}
	\label{fig_cpi_swap}
\end{figure}

Figure \ref{fig_yoy_swap} shows the evolution of the 5Y maturity Year-on-Year inflation swap for comparison. Note that the inflation simulation model (Dodgson-Kainth, see appendix \ref{sec:app_rfe}) yields the evolution of inflation indices and inflation zero bonds which allows spanning future inflation zero curves and the pricing of CPI swaps. To price Year-on-Year inflation Swaps under future scenarios, we imply Year-on-Year inflation curves from zero inflation curves\footnote{Currently we discard the required (small) convexity adjustment. This will be supplemented in a subsequent release.}. Note that for pricing Year-on-Year Swaps as of today we use a separate inflation curve bootstrapped from quoted Year-on-Year inflation Swaps.
 
\begin{figure}[h!]
	\begin{center}
		\includegraphics[scale=0.45]{mpl_yoy_swap.pdf}
	\end{center}
	\caption{Year-on-Year Inflation Swap exposure evolution. Simulation with 1000 paths and quarterly time steps.}
	\label{fig_yoy_swap}
\end{figure}

%--------------------------------------------------------
\subsection{Bonds and Amortisation Structures}% Example 18
%--------------------------------------------------------

The example in folder {\tt Examples/Example\_18} computes NPVs and cash flow projections for a vanilla bond portfolio
consisting of a range of bond products, in particular demonstrating amortisation features:
\begin{itemize}
\item fixed rate bond
\item floating rate bond linked to Euribor 6M
\item bond switching from fixed to floating
\item bond with 'fixed amount' amortisation
\item bond with percentage amortisation relative to the initial notional
\item bond with percentage amortisation relative to the previous notional
\item bond with fixed annuity amortisation
\item bond with floating annuity amortisation (this example needs QuantLib 1.10 or higher to work, in particular the amount() method in the Coupon class needs to be virtual)
\item bond with fixed amount amortisation followed by percentage amortisation relative to previous notional
\end{itemize}

After running the example, the results of the computation can be found in the output files {\tt npv.csv} and {\tt
  flows.csv}, respectively.

\medskip
Note that the amortisation features used here are linked to the LegData structure, hence not limited to the Bond instrument, see section \ref{ss:amortisationdata}.

%--------------------------------------------------------
\subsection{Swaption Pricing with Smile}% Example 19
%--------------------------------------------------------

This example in folder {\tt Examples/Example\_19} demonstrates European Swaption pricing with and without smile. Calling

\medskip
\centerline{\tt python run.py}

\medskip
will launch two ORE runs using config files {\tt ore\_flat.xml} and {\tt ore\_smile.xml}, respectively. The only difference in these is referencing alternative market configurations {\tt todaymarket\_flat.xml} and {\tt todaysmarket\_smile.xml} using an ATM Swaption volatility matrix and a Swaption cube, respectively. NPV results are written to {\tt npv\_flat.cvs} and {\tt npv\_smile.csv}.

%--------------------------------------------------------
\subsection{Credit Default Swap Pricing}% Example 20
%--------------------------------------------------------

This example in folder {\tt Examples/Example\_20} demonstrates Credit Default Swap pricing via ORE. Calling

\medskip
\centerline{\tt python run.py}

\medskip
will launch a single ORE run to process a single name CDS example and to generate NPV and cash flows in the usual result files. 

\medskip
CDS can be included in sensitivity analysis and stress testing. Exposure simulation for credit derivatives will follow in the next ORE release.

%--------------------------------------------------------
\subsection{CMS and CMS Cap/Floor Pricing}% Example 21
%--------------------------------------------------------

This example in folder {\tt Examples/Example\_21} demonstrates the pricing of CMS and CMS Cap/Floor using a portfolio consisting of a CMS Swap (CMS leg vs. fixed leg) and a CMS Cap. Calling

\medskip
\centerline{\tt python run.py}

\medskip
will launch a single ORE run to process the portfolio and generate NPV and cash flows in the usual result files. 

\medskip
CMS structures can be included in sensitivity analysis, stress testing and exposure simulation. 

%--------------------------------------------------------
\subsection{Option Sensitivity Analysis with Smile}% Example 22
%--------------------------------------------------------

The example in folder {\tt Examples/Example\_22} demonstrates the current state of sensitivity calculation for European options where the volatility surface has a smile. 

\medskip
The portfolio used in this example consists of
\begin{itemize}
	\item an equity call option denominated in USD (``SP5'')
	\item an equity put option denominated in USD (``SP5'')
	\item a receiver swaption in EUR
	\item an FX call option on EUR/USD
\end{itemize}

\medskip
Refer to appendix \ref{sec:app_sensi} for the current status of sensitivity implementation with smile. In this example the setup is as follows
\begin{itemize}
\item today's market is configured with volatility smile for all three products above
\item simulation market has two configurations, to simulate ``ATM only'' or the ``full surface''; ``ATM only'' means that only ATM volatilities are to be simulated and shifts to ATM vols are propagated to the respective smile section (see appendix \ref{sec:app_sensi});  
\item the sensitivity analysis has two corresponding configurations as well, ``ATM only'' and ``full surface''; note that the ``full surface'' configuration leads to explicit sensitivities by strike only in the case of Swaption volatilities, for FX and Equity volatilities only ATM sensitivity can be specified at the moment and sensitivity output is currently aggregated to the ATM bucket (to be extended in subsequent releases).
\end{itemize}

The respective output files end with ``{\tt\_fullSurface.csv}'' respectively ``{\tt\_atmOnly.csv}''.

%ORE supports two methods of simulating equity volatility smile. The first method simulates the entire surface using specific moneyness levels configured in simulation.xml. The second method simulates only the ATM equity volatilities, the other strikes are shifted relative to this new ATM using the $t_{0}$ smile.  This example compares both methods using the same sensitivity configuration as in {\tt Examples/Example\_15}. For the first method {\tt simulation\_fullSurface.xml} is used and all output files are appended with ``\_fullSurface'', for the second method {\tt simulation\_atmOnly.xml} is used and all output files are appended with ``\_atmOnly''.


%--------------------------------------------------------
\subsection{FRA and Average OIS Exposure}% Example 23
%--------------------------------------------------------

This example in folder {\tt Examples/Example\_23} demonstrates pricing, cash flow projection and exposure simulation for two additional products
\begin{itemize}
\item Forward Rate Agreements
\item Averaging Overnight Index Swaps
\end{itemize}
using a minimal portfolio of four trades, one FRA and three OIS. The essential results are in {\tt npv.csv}, {\tt flows.csv} and 
four {\tt exposure\_trade\_*.csv} files.

\clearpage
%========================================================
\section{Launchers and Visualisation}\label{sec:visualisation}
%========================================================

\subsection{Jupyter}\label{sec:jupyter}

ORE comes with an experimental Jupyter notebook for launching ORE batches and in particular for drilling into NPV cube
data.  The notebook is located in directory {\tt FrontEnd/Python/Visualization/npvcube}. To launch the notebook, change
to this directory and follow instructions in the {\tt Readme.txt}. In a nutshell, type\footnote{With Mac OS X, you may
  need to set the environment variable {\tt LANG} to {\tt en\_US.UTF-8} before running jupyter, as mentioned in the
  installation section \ref{sec:python}.}

\medskip
\centerline{\tt jupyter notebook}
\medskip

to start the ipyton console and open a browser window. From the list of files displayed in the browser then click

\medskip
\centerline{\tt ore\_jupyter\_dashboard.ipynb} 
\medskip

to open the ORE notebook. The notebook offers
\begin{itemize}
\item launching an ORE job
\item selecting an NPV cube file and netting sets or trades therein
\item plotting a 3d exposure probability density surface
\item viewing exposure probability density function at a selected future time
\item viewing expected exposure evolution through time  
\end{itemize}

The cube file loaded here by default when processing all cells of the notebook (without changing it or launching a ORE
batch) is taken from {\tt Example\_7} (FX Forwards and FX Options).

%\todo[inline]{Add Jupyter section}

\subsection{Calc}\label{sec:calc}

ORE comes with a simple LibreOffice Calc \cite{LO} sheet as an ORE launcher and basic result viewer. This is
demonstrated on the example in section \ref{sec:example1}. It is currently based on the stable LibreOffice version 5.0.6
and tested on OS X. \\

To launch Calc, open a terminal, change to directory {\tt Examples/Example\_1}, and run

\medskip
{\centerline{\tt ./launchCalc.sh} }
\medskip

%This will show the blank sheet in figure \ref{fig_14}.
%\begin{figure}[h]
%\begin{center}
%\includegraphics[scale=0.4]{demo_calc_1}
%\end{center}
%\caption{Calc sheet after launching.}
%\label{fig_14}
%\end{figure}
The user can choose a configuration (one of the {\tt ore*.xml} files in Example\_1's subfolder Input) by hitting the
'Select' button. Initially Input/ore.xml is pre-selected. The ORE process is then kicked off by hitting 'Run'. Once
completed, standard ORE reports (NPV, Cashflow, XVA) are loaded into several sheets. Moreover, exposure evolutions can
then be viewed by hitting 'View' which shows the result in figure \ref{fig_16}.  \\
\begin{figure}[h]
\begin{center}
\includegraphics[scale=0.4]{demo_calc_2}
\end{center}
\caption{Calc sheet after hitting 'Run'.}
\label{fig_16}
\end{figure}

This demo uses simple Libre Office Basic macros which call Python scripts to execute ORE. The Libre Office Python uno
module (which comes with Libre Office) is used to communicate between Python and Calc to upload results into the sheets.

%\todo[inline]{Remove hard-coded file names from Python scripts}
%\todo[inline]{Calc example on Windows and Linux} 
%\todo[inline]{Harmonise layout with Excel launcher} 

\subsection{Excel}\label{sec:excel}

ORE also comes with a basic Excel sheet to demonstrate launching ORE and presenting results in Excel. This demo is more
self-contained than the Calc demo in the previous section, as it uses VBA only rather than calls to external Python
scripts. The Excel demo is available in Example\_1. Launch {\tt Example\_1.xlsm}. Then modify the paths on the first
sheet, and kick off the ORE process.

%========================================================
\section{Parametrisation}\label{sec:configuration}
%========================================================

A run of ORE is kicked off with a single command line parameter 

\medskip
\centerline{\tt ore[.exe] ore.xml}
\medskip

which points to the 'master input file' referred to  as {\tt ore.xml} subsequently. 
This file is the starting point of the engine's configuration explained in the following sub section.
An overview of all input configuration files respectively all output files is shown in Table \ref{tab_1} respectively Table \ref{tab_2}.
To set up your own ORE configuration, it might be not be necessary to start from scratch, but instead use any of the examples discussed in section \ref{sec:examples} as a boilerplate and just change the folders, see section \ref{sec:master_input}, and the trade data, see section \ref{sec:portfolio_data}, together with the netting definitions, see section \ref{sec:nettingsetinput}.

\subsection{Master Input File: {\tt ore.xml}}\label{sec:master_input}

The master input file contains general setup information (paths to configuration, trade data and market data), as well
as the selection and configuration of analytics. The file has an opening and closing root element {\tt <ORE>}, {\tt
  </ORE>} with three sections
\begin{itemize}
\item Setup
\item Markets
\item Analytics
\end{itemize}
which we will explain in the following.

\subsubsection{Setup}

This subset of data is easiest explained using an example, see listing \ref{lst:ore_setup}.
\begin{listing}[H]
%\hrule\medskip
\begin{minted}[fontsize=\footnotesize]{xml}
<Setup>
  <Parameter name="asofDate">2016-02-05</Parameter>
  <Parameter name="inputPath">Input</Parameter>
  <Parameter name="outputPath">Output</Parameter>
  <Parameter name="logFile">log.txt</Parameter>
  <Parameter name="logMask">255</Parameter>
  <Parameter name="marketDataFile">../../Input/market_20160205.txt</Parameter>
  <Parameter name="fixingDataFile">../../Input/fixings_20160205.txt</Parameter>
  <Parameter name="implyTodaysFixings">Y</Parameter>
  <Parameter name="curveConfigFile">../../Input/curveconfig.xml</Parameter>
  <Parameter name="conventionsFile">../../Input/conventions.xml</Parameter>
  <Parameter name="marketConfigFile">../../Input/todaysmarket.xml</Parameter>
  <Parameter name="pricingEnginesFile">../../Input/pricingengine.xml</Parameter>
  <Parameter name="portfolioFile">portfolio.xml</Parameter>
  <!-- None, Unregister, Defer or Disable -->
  <Parameter name="observationModel">Disable</Parameter>
</Setup>
\end{minted}
%\hrule
\caption{ORE setup example}
\label{lst:ore_setup}
\end{listing}

Parameter names are self explanatory: Input and output path are interpreted relative from the directory where the ORE
executable is executed, but can also be specified using absolute paths. All file names are then interpreted relative to the
'inputPath' and 'outputPath', respectively. The files starting with {\tt ../../Input/} then point to files in the global
Example input directory {\tt Example/Input/*}, whereas files such as {\tt portfolio.xml} are local inputs in {\tt 
Example/Example\_\#/Input/}. 

Parameter {\tt logMask} determines the verbosity of log file output. Log messages are 
internally labelled as Alert, Critical, Error, Warning, Notice, Debug, associated with logMask values 1, 2, 4, 8, ..., 64. 
The logMask allows filtering subsets of these categories and controlling the verbosity of log file output\footnote{by bitwise comparison of the the external logMask value with each message's log level}. LogMask 255 ensures maximum verbosity. \\

When ORE starts, it will initialise today's market, i.e. load market data and fixings, and build all term structures as
specified in {\tt todaysmarket.xml}.  Moreover, ORE will load the trades in {\tt portfolio.xml} and link them with
pricing engines as specified in {\tt pricingengine.xml}. When parameter {\tt implyTodaysFixings} is set to Y, today's
fixings would not be loaded but implied, relevant when pricing/bootstrapping off hypothetical market data as e.g. in
scenario analysis and stress testing.

\medskip The last parameter {\tt observationModel} can be used to control ORE performance during simulation. The choices
{\em Disable } and {\em Unregister } yield similarly improved performance relative to choice {\em None}. For users
familiar with the QuantLib design - the parameter controls to which extent {\em QuantLib observer notifications} are
used when market and fixing data is updated and the evaluation date is shifted:
\begin{itemize}
\item The 'Unregister' option limits the amount of notifications by unregistering floating rate coupons from indices;
\item Option 'Defer' disables all notifications during market data and fixing updates with
{\tt ObservableSettings::instance().disableUpdates(true)}
and kicks off updates afterwards when enabled again
\item The 'Disable' option goes one step further and disables all notifications during market data and fixing updates,
  and in particular when the evaluation date is changed along a path, with \\
  {\tt ObservableSettings::instance().disableUpdates(false)} \\
  Updates are not deferred here. Required term structure and instrument recalculations are triggered explicitly.
\end{itemize}
%\todo[inline]{Expand the technical description of observationModel}

\subsubsection{Markets}\label{sec:master_input_markets}

The {\tt Markets} section (see listing \ref{lst:ore_markets}) is used to choose market configurations for calibrating
the IR, FX and EQ simulation model components, pricing and simulation, respectively. These configurations have to be 
defined
in {\tt todaysmarket.xml} (see section \ref{sec:market}).

\begin{listing}[H]
%\hrule\medskip
\begin{minted}[fontsize=\footnotesize]{xml}
<Markets>
  <Parameter name="lgmcalibration">collateral_inccy</Parameter>
  <Parameter name="fxcalibration">collateral_eur</Parameter>
  <Parameter name="eqcalibration">collateral_inccy</Parameter>
  <Parameter name="pricing">collateral_eur</Parameter>
  <Parameter name="simulation">collateral_eur</Parameter>
</Markets>
\end{minted}
%\hrule
\caption{ORE markets}
\label{lst:ore_markets}
\end{listing}

For example, the calibration of the simulation model's interest rate components requires local OIS discounting whereas
the simulation phase requires cross currency adjusted discount curves to get FX product pricing right. So far, the
market configurations are used only to distinguish discount curve sets, but the market configuration concept in ORE
applies to all term structure types.

\subsubsection{Analytics}\label{sec:analytics}

The {\tt Analytics} section lists all permissible analytics using tags {\tt <Analytic type="..."> ... </Analytic>} where
type can be (so far) in
\begin{itemize}
\item npv
\item cashflow
\item curves
\item simulation
\item xva
\item sensitivity
\item stress
\end{itemize}

Each {\tt Analytic} section contains a list of key/value pairs to parameterise the analysis of the form {\tt <Parameter
  name="key">value</Parameter>}. Each analysis must have one key {\tt active} set to Y or N to activate/deactivate this
analysis.  The following listing \ref{lst:ore_analytics} shows the parametrisation of the first three basic analytics in
the list above.

\begin{listing}[H]
%\hrule\medskip
\begin{minted}[fontsize=\footnotesize]{xml}
<Analytics>    
  <Analytic type="npv">
    <Parameter name="active">Y</Parameter>
    <Parameter name="baseCurrency">EUR</Parameter>
    <Parameter name="outputFileName">npv.csv</Parameter>
  </Analytic>      
  <Analytic type="cashflow">
    <Parameter name="active">Y</Parameter>
    <Parameter name="outputFileName">flows.csv</Parameter>
  </Analytic>      
  <Analytic type="curves">
    <Parameter name="active">Y</Parameter>
    <Parameter name="configuration">default</Parameter>
    <Parameter name="grid">240,1M</Parameter>
    <Parameter name="outputFileName">curves.csv</Parameter>
  </Analytic>
  <Analytic type="...">
    <!-- ... -->
  </Analytic>      
</Analytics>      
\end{minted}
\caption{ORE analytics: npv, cashflow and curves}
\label{lst:ore_analytics}
\end{listing}

The cashflow analytic writes a report containing all future cashflows of the portfolio. Table \ref{cashflowreport} shows
a typical output for a vanilla swap.

\begin{table}[hbt]
\scriptsize
\begin{center}
  \begin{tabular}{l|l|l|l|r|l|r|r|l|r|r}
\hline
\#ID & Type & LegNo & PayDate & Amount & Currency & Coupon & Accrual & fixingDate & fixingValue & Notional \\
\hline
\hline
tr123 & Swap & 0 & 13/03/17 & -111273.76 & EUR & -0.00201 & 0.50556 & 08/09/16 & -0.00201 & 100000000.00 \\
tr123 & Swap & 0 & 12/09/17 & -120931.71 & EUR & -0.002379 & 0.50833 & 09/03/17 & -0.002381 & 100000000.00 \\
\ldots
\end{tabular}
\caption{Cashflow Report}
\label{cashflowreport}
\end{center}
\end{table}

The amount column contains the projected amount including embedded caps and floors and convexity (if applicable), the
coupon column displays the corresponding rate estimation. The fixing value on the other hand is the plain fixing
projection as given by the forward value, i.e. without embedded caps and floors or convexity.

Note that the fixing value might deviate from the coupon value even for a vanilla coupon, if the QuantLib library was
compiled {\em without} the flag \verb+QL_USE_INDEXED_COUPON+ (which is the default case). In this case the coupon value
uses a par approximation for the forward rate assuming the index estimation period to be identical to the accrual
period, while the fixing value is the actual forward rate for the index estimation period, i.e. whenever the index estimation
period differs from the accrual period the values will be slightly different.

The Notional column contains the underlying notional used to compute the amount of each coupon. It contains \verb+#NA+
if a payment is not a coupon payment.

The curves analytic exports all yield curves that have been built according to the specification in {\tt
  todaysmarket.xml}. Key {\tt configuration} selects the curve set to be used (see explanation in the previous Markets
section).  Key {\tt grid} defines the time grid on which the yield curves are evaluated, in the example above a grid of
240 monthly time steps from today. The discount factors for all curves with configuration default will be exported on
this monthly grid into the csv file specified by key {\tt outputFileName}. The grid can also be specified explicitly by
a comma separated list of tenor points such as {\tt 1W, 1M, 2M, 3M, \dots}.

\medskip The purpose of the {\tt simulation} 'analytics' is to run a Monte Carlo simulation which evolves the market as
specified in the simulation config file. The primary result is an NPV cube file, i.e. valuations of all trades in the
portfolio file (see section Setup), for all future points in time on the simulation grid and for all paths. Apart from
the NPV cube, additional scenario data (such as simulated overnight rates etc) are stored in this process which are
needed for subsequent XVA analytics.

\begin{listing}[H]
%\hrule\medskip
\begin{minted}[fontsize=\footnotesize]{xml}
<Analytics>
  <Analytic type="simulation">
    <Parameter name="active">Y</Parameter>
    <Parameter name="simulationConfigFile">simulation.xml</Parameter>
    <Parameter name="pricingEnginesFile">../../Input/pricingengine.xml</Parameter>
    <Parameter name="baseCurrency">EUR</Parameter>
    <Parameter name="storeFlows">Y</Parameter>
    <Parameter name="cubeFile">cube_A.dat</Parameter>
<<<<<<< HEAD
    <Parameter name="aggregationlScenarioDataFileName">scenariodata.dat</Parameter>
    <Parameter name="aggregationScenarioDataDump">scenariodump.csv</Parameter>
=======
    <Parameter name="aggregationScenarioDataFileName">scenariodata.dat</Parameter>
    <Parameter name="aggregationScenarioDump">scenariodump.csv</Parameter>
>>>>>>> 1b928172
  </Analytic>
</Analytics>      
\end{minted}
\caption{ORE analytic: simulation}
\label{lst:ore_simulation}
\end{listing}

The pricing engines file specifies how trades are priced under future scenarios which can differ from pricing as of
today (specified in section Setup).  Key base currency determines into which currency all NPVs will be converted. Key
store scenarios (Y or N) determines whether the market scenarios are written to a file for later reuse. And finally, the
key `store flows' (Y or N) controls whether cumulative cash flows between simulation dates are stored in the (hyper-)
cube for post processing in the context of Dynamic Initial Margin and Variation Margin calculations. The additional
scenario data (written to the specified file here) is likewise required in the post processor step. These data comprise
simulated index fixing e.g. for collateral compounding and simulated FX rates for cash collateral conversion into base
currency. The scenario dump file, if specified here, causes ORE to write simulated market data to a human-readable csv
file. Only those currencies or indices are written here that are stated in the AggregationScenarioDataCurrencies and 
AggregationScenarioDataIndices subsections of the simulation files market section, see also section
\ref{sec:sim_market}.
 
\medskip The XVA analytic section offers CVA, DVA, FVA and COLVA calculations which can be selected/deselected here
individually. All XVA calculations depend on a previously generated NPV cube (see above) which is referenced here via
the {\tt cubeFile} parameter. This means one can re-run the XVA analytics without regenerating the cube each time. The
XVA reports depend in particular on the settings in the {\tt csaFile} which determines CSA details such as margining
frequency, collateral thresholds, minimum transfer amounts, margin period of risk. By splitting the processing into
pre-processing (cube generation) and post-processing (aggregation and XVA analysis) it is possible to vary these CSA
details and analyse their impact on XVAs quickly without re-generating the NPV cube.

\begin{listing}[H]
%\hrule\medskip
\begin{minted}[fontsize=\footnotesize]{xml}
<Analytics>
  <Analytic type="xva">
    <Parameter name="active">Y</Parameter>
    <Parameter name="csaFile">netting.xml</Parameter>
    <Parameter name="cubeFile">cube.dat</Parameter>
    <Parameter name="hyperCube">Y</Parameter>
    <Parameter name="scenarioFile">scenariodata.dat</Parameter>
    <Parameter name="baseCurrency">EUR</Parameter>
    <Parameter name="exposureProfiles">Y</Parameter>
    <Parameter name="quantile">0.95</Parameter>
    <Parameter name="calculationType">Symmetric</Parameter>      
    <Parameter name="allocationMethod">None</Parameter>    
    <Parameter name="marginalAllocationLimit">1.0</Parameter>
    <Parameter name="exerciseNextBreak">N</Parameter>
    <Parameter name="cva">Y</Parameter>
    <Parameter name="dva">N</Parameter>
    <Parameter name="dvaName">BANK</Parameter>
    <Parameter name="fva">N</Parameter>
    <Parameter name="fvaBorrowingCurve">BANK_EUR_BORROW</Parameter>
    <Parameter name="fvaLendingCurve">BANK_EUR_LEND</Parameter>
    <Parameter name="colva">Y</Parameter>
    <Parameter name="collateralFloor">Y</Parameter>
    <Parameter name="kva">Y</Parameter>
    <Parameter name="kvaCapitalDiscountRate">0.10</Parameter>
    <Parameter name="kvaAlpha">1.4</Parameter>
    <Parameter name="kvaRegAdjustment">12.5</Parameter>
    <Parameter name="kvaCapitalHurdle">0.012</Parameter>
    <Parameter name="dim">Y</Parameter>
    <Parameter name="mva">Y</Parameter>
    <Parameter name="dimQuantile">0.99</Parameter>
    <Parameter name="dimHorizonCalendarDays">14</Parameter>
    <Parameter name="dimRegressionOrder">1</Parameter>
    <Parameter name="dimRegressors">EUR-EURIBOR-3M,USD-LIBOR-3M,USD</Parameter>
    <Parameter name="dimLocalRegressionEvaluations">100</Parameter>
    <Parameter name="dimLocalRegressionBandwidth">0.25</Parameter>
    <Parameter name="dimScaling">1.0</Parameter>
    <Parameter name="dimEvolutionFile">dim_evolution.txt</Parameter>
    <Parameter name="dimRegressionFiles">dim_regression.txt</Parameter>
    <Parameter name="dimOutputNettingSet">CPTY_A</Parameter>      
    <Parameter name="dimOutputGridPoints">0</Parameter>
    <Parameter name="rawCubeOutputFile">rawcube.csv</Parameter>
    <Parameter name="netCubeOutputFile">netcube.csv</Parameter>
    <Parameter name="fullInitialCollateralisation">true</Parameter>
  </Analytic>
</Analytics>
\end{minted}
\caption{ORE analytic: xva}
\label{lst:ore_xva}
\end{listing}

Parameters:
\begin{itemize}
\item {\tt csaFile:} Netting set definitions file covering CSA details such as margining frequency, thresholds, minimum
transfer amounts, margin period of risk
\item {\tt cubeFile:} NPV cube file previously generated and to be post-processed here
\item {\tt hyperCube:} If set to N, the cube file is expected to have depth 1 (storing NPV data only), if set to Y it is
expected to have depth $>$ 1 (e.g. storing NPVs and cumulative flows)
\item {\tt scenarioFile:} Scenario data previously generated and used in the post-processor (simulated index fixings and
FX rates)
\item {\tt baseCurrency:} Expression currency for all NPVs, value adjustments, exposures
\item {\tt exposureProfiles:} Flag to enable/disable exposure output
\item {\tt quantile} Confidence level for Potential Future Exposure (PFE) reporting
\item {\tt calculationType} Determines the settlement of margin calls: Symmetric - margin for both counterparties
settled after the margin period of risk; AsymmetricCVA - margin requested from the counterparty settles with delay,
margin requested from us settles immediately; AsymmetricDVA - vice versa). \todo[inline]{Move calculationType into the
{\tt csaFile}?}
\item {\tt allocationMethod:} XVA allocation method, choices are {\em None, Marginal, RelativeXVA}
\item {\tt marginalAllocationLimit:} The marginal allocation method a la Pykhtin/Rosen breaks down when the netting set
value vanishes while the exposure does not. This parameter acts as a cutoff for the marginal allocation when the
absolute netting set value falls below this limit and switches to equal distribution of the exposure in this case.
\item {\tt exerciseNextBreak:} Flag to terminate all trades at their next break date before aggregation and the
subsequent analytics
\item {\tt cva, dva, fva, colva, collateralFloor, dim, mva:} Flags to enable/disable these analytics. \todo[inline]{Add
collateral rates floor to the collateral model file (netting.xml)}
\item {\tt dvaName:} Credit name to look up the own default probability curve and recovery rate for DVA calculation
\item {\tt fvaBorrowingCurve:} Identifier of the borrowing yield curve
\item {\tt fvaLendingCurve:} Identifier of the lending yield curve
%\item {\tt collateralSpread:} Deviation between collateral rate and overnight rate, expressed in absolute terms (one
%basis point is 0.0001) assuming the day count convention of the
%collateral rate. 
%basis point is 0.0001) assuming the day count convention of the collateral rate.
\item {\tt kva:} Flag to enable setting the kva ccr parameters.
\item {\tt kvaCapitalDiscountRate, kvaAlpha, kvaRegAdjustment, kvaCapitalHurdle:} the kva ccr parameters (see \ref{sec:app_kva}.
\item {\tt dimQuantile:} Quantile for Dynamic Initial Margin (DIM) calculation
\item {\tt dimHorizonCalendarDays:} Horizon for DIM calculation, 14 calendar days for 2 weeks, etc.
\item {\tt dimRegressionOrder:} Order of the regression polynomial (netting set clean NPV move over the simulation
period versus netting set NPV at period start)
\item {\tt dimRegressors:} Variables used as regressors in a single- or multi-dimensional regression; these variable
  names need to match entries in the {\tt simulation.xml}'s AggregationScenarioDataCurrencies and
  AggregationScenarioDataIndices sections (only these scenario data are passed on to the post processor); if the list is
  empty, the NPV will be used as a single regressor
\item {\tt dimLocalRegressionEvaluations:} Nadaraya-Watson local regression evaluated at the given number of points to
validate polynomial regression. Note that Nadaraya-Watson needs a large number of samples for meaningful
results. Evaluating the local regression at many points (samples) has a significant performance impact, hence the option
here to limit the number of evaluations.
\item {\tt dimLocalRegressionBandwidth:} Nadaraya-Watson local regression bandwidth in standard deviations of the
independent variable (NPV)
\item {\tt dimScaling:} Scaling factor applied to all DIM values used, e.g. to reconcile simulated DIM with actual IM at
$t_0$
\item {\tt dimEvolutionFile:} Output file name to store the evolution of zero order DIM and average of nth order DIM
through time
\item {\tt dimRegressionFiles:} Output file name(s) for a DIM regression snapshot, comma separated list
\item {\tt dimOutputNettingSet:} Netting set for the DIM regression snapshot
\item {\tt dimOutputGridPoints:} Grid point(s) (in time) for the DIM regression snapshot, comma separated list
\item {\tt rawCubeOutputFile:} File name for the trade NPV cube in human readable csv file format (per trade, date,
sample)
\item {\tt netCubeOutputFile:} File name for the aggregated NPV cube in human readable csv file format (per netting set,
date, sample) {\em after} taking collateral into account
\item {\tt fullInitialCollateralisation:} If set to {\tt true}, then for every netting set, the collateral balance at $t=0$ will be set to the NPV of the setting set. The resulting effect is that EPE, ENE and PFE are all zero at $t=0$. If set to {\tt false} (default value), then the collateral balance at $t=0$ will be set to zero.
\end{itemize}

The two cube file outputs {\tt rawCubeOutputFile} and {\tt netCubeOutputFile} are provided for interactive analysis and visualisation purposes, see section
\ref{sec:visualisation}.

\medskip The {\tt sensitivity} and {\tt stress} 'analytics' provide computation of bump and revalue (zero rate
resp. optionlet) sensitivities and NPV changes under user defined stress scenarios. Listing \ref{lst:ore_sensitivity}
shows a typical configuration for sensitvity calculation.

\begin{listing}[H]
%\hrule\medskip
\begin{minted}[fontsize=\footnotesize]{xml}
<Analytics>
 <Analytic type="sensitivity">
   <Parameter name="active">Y</Parameter>
   <Parameter name="marketConfigFile">simulation.xml</Parameter>
   <Parameter name="sensitivityConfigFile">sensitivity.xml</Parameter>
   <Parameter name="pricingEnginesFile">../../Input/pricingengine.xml</Parameter>
   <Parameter name="scenarioOutputFile">scenario.csv</Parameter>
   <Parameter name="sensitivityOutputFile">sensitivity.csv</Parameter>
   <Parameter name="crossGammaOutputFile">crossgamma.csv</Parameter>
   <Parameter name="outputSensitivityThreshold">0.000001</Parameter>
   <Parameter name="recalibrateModels">Y</Parameter>
 </Analytic>
</Analytics>
\end{minted}
\caption{ORE analytic: sensitivity}
\label{lst:ore_sensitivity}
\end{listing}
%   <Parameter name="parRateSensitivityOutputFile">parsensi.csv</Parameter>

The parameters have the following interpretation:

\begin{itemize}
\item {\tt marketConfigFile:} Configuration file defining the simulation market under which sensitivities are computed,
  see \ref{sec:simulation}. Only a subset of the specification is needed (the one given under {\tt Market}, see
  \ref{sec:sim_market} for a detailed description).
\item {\tt sensitivityConfigFile:} Configuration file  for the sensitivity calculation, see section \ref{sec:sensitivity}.
\item {\tt pricingEnginesFile:} Configuration file for the pricing engines to be used for sensitivity calculation.
\item {\tt scenarioOutputFile:} File containing the results of the sensitivity calculation in terms of the base scenario
  NPV, the scenario NPV and their difference.
\item {\tt sensitivityOutputFile:} File containing the results of the sensitivity calculation in terms of the base scenario
  NPV, the shift size and the resulting first and (pure) second order finite differences
\item {\tt crossGammaOutputFile:} File containing the results of the sensitivity calculation in terms of the base scenario
  NPV, two shift sizes and a (mixed) second order finite difference associated to a cross gamma calculation
%\item {\tt parRateSensitivityOutputFile:} File containing par sensitivities (only available in ORE+)
\item {\tt outputSensitivityThreshold:} Only finite differences with absolute value greater than this number are written
  to the output files.
\item {\tt recalibrateModels:} If set to Y, then recalibrate pricing models after each shift of relevant term structures; otherwise do not recalibrate
\end{itemize}

The stress analytics configuration is similar to the one of the sensitivity calculation. Listing \ref{lst:ore_stress}
shows an example.

\begin{listing}[H]
%\hrule\medskip
\begin{minted}[fontsize=\footnotesize]{xml}
<Analytics>
 <Analytic type="stress">
   <Parameter name="active">Y</Parameter>
   <Parameter name="marketConfigFile">simulation.xml</Parameter>
   <Parameter name="stressConfigFile">stresstest.xml</Parameter>
   <Parameter name="pricingEnginesFile">../../Input/pricingengine.xml</Parameter>
   <Parameter name="scenarioOutputFile">stresstest.csv</Parameter>
   <Parameter name="outputThreshold">0.000001</Parameter>
 </Analytic>
</Analytics>
\end{minted}
\caption{ORE analytic: stress}
\label{lst:ore_stress}
\end{listing}

The parameters have the same interpretation as for the sensitivity analytic. The configuration file for the stress
scenarios is described in more detail in section \ref{sec:stress}.

\medskip The {\tt VaR} 'analytics' provide computation of Value-at-Risk measures based on the sensitivity (delta, gamma, cross gamma) data above. Listing \ref{lst:ore_var} shows a configuration example.

\begin{listing}[H]
%\hrule\medskip
\begin{minted}[fontsize=\footnotesize]{xml}
<Analytics>
    <Analytic type="parametricVar"> 
      <Parameter name="active">Y</Parameter> 
      <Parameter name="portfolioFilter">PF1|PF2</Parameter>
      <Parameter name="sensitivityInputFile">
         ../Output/sensitivity.csv,../Output/crossgamma.csv
      </Parameter> 
      <Parameter name="covarianceInputFile">covariance.csv</Parameter> 
      <Parameter name="salvageCovarianceMatrix">N</Parameter>
      <Parameter name="quantiles">0.01,0.05,0.95,0.99</Parameter> 
      <Parameter name="breakdown">Y</Parameter> 
      <!-- Delta, DeltaGammaNormal, MonteCarlo --> 
      <Parameter name="method">DeltaGammaNormal</Parameter> 
      <Parameter name="mcSamples">100000</Parameter> 
      <Parameter name="mcSeed">42</Parameter> 
      <Parameter name="outputFile">var.csv</Parameter> 
    </Analytic> </Analytics>
\end{minted}
\caption{ORE analytic: VaR}
\label{lst:ore_var}
\end{listing}

The parameters have the following interpretation:

\begin{itemize}
\item {\t portfolioFilter:} Regular expression used to filter the portfolio for which VaR is computed; if the filter is not provided, then the full portfolio is processed
\item {\tt sensitivityInputFile:} Reference to the sensitivity (deltas, vegas, gammas) and cross gamma input as generated by ORE in a comma separated list
\item {\tt covarianceFile:} Reference to the covariances input data; these are currently not calculated in ORE and need to be provided externally, in a blank/tab/comma separated file with three columns (factor1, factor2, covariance), where factor1 and factor2 follow the naming convention used in ORE's sensitivity and cross gamma output files. Covariances need to be consistent with the sensitivity data provided. For example, if sensitivity to factor1 is computed by absolute shifts and expressed in basis points, then the covariances with factor1 need to be based on absolute basis point shifts of factor1; if sensitivity is due to a relative factor1 shift of 1\%, then covariances with factor1 need to be based on relative shifts expressed in percentages to, etc. Also note that covariances are expected to include the desired holding period, i.e. no scaling with square root of time etc is performed in ORE; 
\item {\tt salvageCovarianceMatrix:} If set to Y, turn the input covariance matrix into a valid (positive definite) matrix applying a Salvaging algorithm; if set to N, throw an exception if the matrix is not positive definite
\item {\tt quantiles:} Several desired quantiles can be specified here in a comma separated list; these lead to several columns of results in the output file, see below. Note that e.g. the 1\% quantile corresponds to the lower tail of the P\&L distribution (VaR), 99\% to the upper tail.
\item {\tt breakdown:} If yes, VaR is computed by portfolio, risk class (All, Interest Rate, FX, Inflation, Equity, Credit) and risk type (All, Delta \& Gamma, Vega)
\item {\tt method:} Choices are {\em Delta, DeltaGammaNormal, MonteCarlo}, see appendix \ref{sec:app_var}
\item {\tt mcSamples:} Number of Monte Carlo samples used when the {\em MonteCarlo} method is chosen 
\item {\tt mcSeed:} Random number generator seed when the {\em MonteCarlo} method is chosen
\item {\tt outputFile:} Output file name
\end{itemize}

%--------------------------------------------------------
\subsection{Market: {\tt todaysmarket.xml}}\label{sec:market}
%--------------------------------------------------------

This configuration file determines the subset of the 'market' universe which is going to be built by ORE. It is the
user's responsibility to make sure that this subset is sufficient to cover the portfolio to be analysed. If it is not,
the application will complain at run time and exit.

\medskip We assume that the market configuration is provided in file {\tt todaysmarket.xml}, however, the file name can
be chosen by the user. The file name needs to be entered into the master configuration file {\tt ore.xml}, see section
\ref{sec:master_input}.

\medskip 
The file starts and ends with the opening and closing tags {\tt <TodaysMarket>} 
and {\tt </TodaysMarket>}. The file then contains configuration blocks for
\begin{itemize}
\item Discounting curves
\item Index curves (to project index fixings)
\item Yield curves (for other purposes, e.g. as benchmark curve for bond pricing)
\item Swap index curves (to project Swap rates)
\item FX spot rates
\item Inflation index curves (to project zero or yoy inflation fixings)
\item Equity curves (to project forward prices)
\item Default curves
\item Swaption volatility structures
\item Cap/Floor volatility structures
\item FX volatility structures
\item Inflation Cap/Floor price surfaces
\item Equity volatility structures
\item CDS volatility structures
\item Base correlation structures
\item Securities
\end{itemize}

There can be alternative versions of each block each labeled with a unique identifier (e.g. Discount curve block with ID
'default', discount curve block with ID 'ois', another one with ID 'xois', etc). The purpose of these IDs will be
explained at the end of this section. We now discuss each block's layout.

\subsubsection{Discounting Curves} 

We pick one discounting curve block as an example here (see {\tt Examples/Input/todaysmarket.xml}), the one with ID 'ois' 

\begin{listing}[H]
%\hrule\medskip
\begin{minted}[fontsize=\footnotesize]{xml}
  <DiscountingCurves Id="ois">
    <DiscountingCurve Currency="EUR">Yield/EUR/EUR1D</DiscountingCurve>
    <DiscountingCurve Currency="USD">Yield/USD/USD1D</DiscountingCurve>
    <DiscountingCurve Currency="GBP">Yield/GBP/GBP1D</DiscountingCurve>
    <DiscountingCurve Currency="CHF">Yield/CHF/CHF6M</DiscountingCurve>
    <DiscountingCurve Currency="JPY">Yield/JPY/JPY6M</DiscountingCurve>
    <!-- ... -->
  </DiscountingCurves>
\end{minted}
\caption{Discount curve block with ID 'ois'}
\label{lst:discountcurve_spec}
\end{listing}

This block instructs ORE to build five discount curves for the indicated currencies. The string within the tags,
e.g. Yield/EUR/EUR1D, uniquely identifies the curve to be built.  Curve Yield/EUR/EUR1D is defined in the curve
configuration file explained in section \ref{sec:curveconfig} below. In this case ORE is instructed to build an Eonia
Swap curve made of Overnight Deposit and Eonia Swap quotes. The right most token of the string Yield/EUR/EUR1D (EUR1D)
is user defined, the first two tokens Yield/EUR have to be used to point to a yield curve in currency EUR.
 
\subsubsection{Index Curves} 

See an excerpt of the index curve block with ID 'default' from the same example file:

\begin{listing}[H]
%\hrule\medskip
\begin{minted}[fontsize=\footnotesize]{xml}
<IndexForwardingCurves Id="default">
  <Index Name="EUR-EURIBOR-3M">Yield/EUR/EUR3M</Index>
  <Index Name="EUR-EURIBOR-6M">Yield/EUR/EUR6M</Index>
  <Index Name="EUR-EURIBOR-12M">Yield/EUR/EUR6M</Index>
  <Index Name="EUR-EONIA">Yield/EUR/EUR1D</Index>
  <Index Name="USD-LIBOR-3M">Yield/USD/USD3M</Index>
  <!-- ... -->
</IndexForwardingCurves>
\end{minted}
\caption{Index curve block with ID 'default'}
\label{lst:indexcurve_spec}
\end{listing}

This block of curve specifications instructs ORE to build another set of yield curves, unique strings
(e.g. Yield/EUR/EUR6M etc.) point to the {\tt curveconfig.xml} file where these curves are defined. Each curve is then
associated with an index name (of format Ccy-IndexName-Tenor, e.g. EUR-EURIBOR-6M) so that ORE will project the
respective index using the selected curve (e.g. Yield/EUR/EUR6M).

\subsubsection{Yield Curves}

See an excerpt of the yield curve block with ID 'default' from the same example file:

\begin{listing}[H]
%\hrule\medskip
\begin{minted}[fontsize=\footnotesize]{xml}
<YieldCurves id="default">
  <YieldCurve name="BANK_EUR_LEND">Yield/EUR/BANK_EUR_LEND</YieldCurve>
  <YieldCurve name="BANK_EUR_BORROW">Yield/EUR/BANK_EUR_BORROW</YieldCurve>
  <!-- ... -->
</YieldCurves>
\end{minted}
\caption{Yield curve block with ID 'default'}
\label{lst:yieldcurve_spec}
\end{listing}

This block of curve specifications instructs ORE to build another set of yield curves, unique strings
(e.g. Yield/EUR/EUR6M etc.) point to the {\tt curveconfig.xml} file where these curves are defined. Other than
discounting and index curves the yield curves in this block are not tied to a particular purpose. The curves defined in
this block typically include

\begin{itemize}
\item additional curves needed in the XVA post processor, e.g. for the FVA calculation
\item benchmark curves used for bond pricing
\end{itemize}

\subsubsection{Swap Index Curves}

The following is an excerpt of the swap index curve block with ID 'default' from the same example file:

\begin{listing}[H]
%\hrule\medskip
\begin{minted}[fontsize=\footnotesize]{xml}
<SwapIndexCurves Id="default">
  <SwapIndex Name="EUR-CMS-1Y">
    <Index>EUR-EURIBOR-6M</Index>
    <Discounting>EUR-EONIA</Discounting>
  </SwapIndex>
  <SwapIndex Name="EUR-CMS-30Y">
    <Index>EUR-EURIBOR-6M</Index>
    <Discounting>EUR-EONIA</Discounting>
  </SwapIndex>
  <!-- ... -->
</SwapIndexCurves>
\end{minted}
\caption{Swap index curve block with ID 'default'}
\label{lst:swapindexcurve_spec}
\end{listing}

These instructions do not build any additional curves. They only build the respective swap index objects and associate
them with the required index forwarding and discounting curves already built above. This enables a swap index to project
the fair rate of forward starting Swaps. Swap indices are also containers for conventions. Swaption volatility surfaces
require two swap indices each available in the market object, a long term and a short term swap index. The curve
configuration file below will show that in particular the required short term index has term 1Y, and the required long
term index has 30Y term. This is why we build these two indices at this point.

\subsubsection{FX Spot}

The following is an excerpt of the FX spot block with ID 'default' from the same example file:

\begin{listing}[H]
%\hrule\medskip
\begin{minted}[fontsize=\footnotesize]{xml}
<FxSpots Id="default">
  <FxSpot Pair="EURUSD">FX/EUR/USD</FxSpot>
  <FxSpot Pair="EURGBP">FX/EUR/GBP</FxSpot>
  <FxSpot Pair="EURCHF">FX/EUR/CHF</FxSpot>
  <FxSpot Pair="EURJPY">FX/EUR/JPY</FxSpot>
  <!-- ... -->
</FxSpots>
\end{minted}
\caption{FX spot block with ID 'default'}
\label{lst:fxspot_spec}
\end{listing}

This block instructs ORE to provide four FX quotes, all quoted with target currency EUR so
that foreign currency amounts can be converted into EUR via multiplication with that rate.
 
\subsubsection{FX Volatilities}

The following is an excerpt of the FX Volatilities block with ID 'default' from the same example file:

\begin{listing}[H]
%\hrule\medskip
\begin{minted}[fontsize=\footnotesize]{xml}
<FxVolatilities Id="default">
  <FxVolatility Pair="EURUSD">FXVolatility/EUR/USD/EURUSD</FxVolatility>
  <FxVolatility Pair="EURGBP">FXVolatility/EUR/GBP/EURGBP</FxVolatility>
  <FxVolatility Pair="EURCHF">FXVolatility/EUR/CHF/EURCHF</FxVolatility>
  <FxVolatility Pair="EURJPY">FXVolatility/EUR/JPY/EURJPY</FxVolatility>
  <!-- ... -->
</FxVolatilities>
\end{minted}
\caption{FX volatility block with ID 'default'}
\label{lst:fxvol_spec}
\end{listing}

This instructs ORE to build four FX volatility structures for all FX pairs with target currency EUR, see curve
configuration file for the definition of the volatility structure.

\subsubsection{Swaption Volatilities}

The following is an excerpt of the Swaption Volatilities block with ID 'default' from the same example file:

\begin{listing}[H]
%\hrule\medskip
\begin{minted}[fontsize=\footnotesize]{xml}
<SwaptionVolatilities Id="default">
  <SwaptionVolatility Currency="EUR">SwaptionVolatility/EUR/EUR_SW_N</SwaptionVolatility>
  <SwaptionVolatility Currency="USD">SwaptionVolatility/USD/USD_SW_N</SwaptionVolatility>
  <SwaptionVolatility Currency="GBP">SwaptionVolatility/GBP/GBP_SW_N</SwaptionVolatility>
  <SwaptionVolatility Currency="CHF">SwaptionVolatility/CHF/CHF_SW_N</SwaptionVolatility>
  <SwaptionVolatility Currency="JPY">SwaptionVolatility/CHF/JPY_SW_N</SwaptionVolatility>
</SwaptionVolatilities>
\end{minted}
\caption{Swaption volatility block with ID 'default'}
\label{lst:swaptionvol_spec}
\end{listing}

This instructs ORE to build five Swaption volatility structures, see the curve configuration file for the definition of
the volatility structure. The latter token (e.g. EUR\_SW\_N) is user defined and will be found in the curve
configuration's CurveId tag.

\subsubsection{Cap/Floor Volatilities}

The following is an excerpt of the Cap/Floor Volatilities block with ID 'default' from the same example file:

\begin{listing}[H]
%\hrule\medskip
\begin{minted}[fontsize=\footnotesize]{xml}
<CapFloorVolatilities id="default">
  <CapFloorVolatility currency="EUR">CapFloorVolatility/EUR/EUR_CF_N</CapFloorVolatility>
  <CapFloorVolatility currency="USD">CapFloorVolatility/USD/USD_CF_N</CapFloorVolatility>
  <CapFloorVolatility currency="GBP">CapFloorVolatility/GBP/GBP_CF_N</CapFloorVolatility>
</CapFloorVolatilities>
\end{minted}
\caption{Cap/Floor volatility block with ID 'default'}
\label{lst:capfloorvol_spec}
\end{listing}

This instructs ORE to build three Cap/Floor volatility structures, see the curve configuration file for the definition
of the volatility structure. The latter token (e.g. EUR\_CF\_N) is user defined and will be found in the curve
configuration's CurveId tag.

\subsubsection{Default Curves}

The following is an excerpt of the Default Curves block with ID 'default' from the same example file:

\begin{listing}[H]
%\hrule\medskip
\begin{minted}[fontsize=\footnotesize]{xml}
<DefaultCurves Id="default">
  <DefaultCurve Name="BANK">Default/USD/BANK_SR_USD</DefaultCurve>
  <DefaultCurve Name="CPTY_A">Default/USD/CUST_A_SR_USD</DefaultCurve>
  <DefaultCurve Name="CPTY_B">Default/USD/CUST_A_SR_USD</DefaultCurve>
  <!-- ... -->
</DefaultCurves>
\end{minted}
\caption{Default curves block with ID 'default'}
\label{lst:defaultcurve_spec}
\end{listing}

This instructs ORE to build a set of default probability curves, again defined in the curve configuration file. Each
curve is then associated with a name (BANK, CUST\_A) for subsequent lookup.  As before, the last token
(e.g. BANK\_SR\_USD) is user defined and will be found in the curve configuration's CurveId tag.

\subsubsection{Securities}\label{sssec:securities}

The following is an excerpt of the Security block with ID 'default' from the same example file:

\begin{listing}[H]
	%\hrule\medskip
	\begin{minted}[fontsize=\footnotesize]{xml}
<Securities id="default">
  <Security name="SECURITY_1">Security/SECURITY_1</Security>
</Securities>
	\end{minted}
	\caption{Securities block with ID 'default'}
	\label{lst:secspread_spec}
\end{listing}

The pricing of bonds includes (among other components) a security specific spread and rate. 
This block links a security name to a spread and rate pair defined in the curve configuration file. This name may then be referenced 
as the security id in the bond trade definition.

\subsubsection{Equity Curves}
The following is an excerpt of the Equity curves block with ID 'default' from the same example file:

\begin{listing}[H]
%\hrule\medskip
\begin{minted}[fontsize=\footnotesize]{xml}
<EquityCurves id="default">
  <EquityCurve name="SP5">Equity/USD/SP5</EquityCurve>
  <EquityCurve name="Lufthansa">Equity/EUR/Lufthansa</EquityCurve>
</EquityCurves>
\end{minted}
\caption{Equity curves block with ID 'default'}
\label{lst:eqcurve_spec}
\end{listing}

This instructs ORE to build a set of equity curves, again defined in the curve configuration file. Each equity curve 
after construction will consist of a spot equity price, as well as a term structure of dividend yields, which can be 
used to determine forward prices. This object is then associated with a name (e.g. SP5) for subsequent lookup. 

\subsubsection{Equity Volatilities}

The following is an excerpt of the equity volatilities block with ID 'default' from the same example file:

\begin{listing}[H]
%\hrule\medskip
\begin{minted}[fontsize=\footnotesize]{xml}
<EquityVolatilities id="default">
  <EquityVolatility name="SP5">EquityVolatility/USD/SP5</EquityVolatility>
  <EquityVolatility name="Lufthansa">EquityVolatility/EUR/Lufthansa</EquityVolatility>
</EquityVolatilities>
\end{minted}
\caption{EQ volatility block with ID 'default'}
\label{lst:eqvol_spec}
\end{listing}

This instructs ORE to build two equity volatility structures for SP5 and Lufthansa, respectively. See the curve
configuration file for the definition of the equity volatility structure.


\subsubsection{Inflation Index Curves}

The following is an excerpt of the Zero Inflation Index Curves block with ID 'default' from the sample example file:

\begin{listing}[H]
%\hrule\medskip
\begin{minted}[fontsize=\footnotesize]{xml}
<ZeroInflationIndexCurves id="default">
    <ZeroInflationIndexCurve name="EUHICPXT">
        Inflation/EUHICPXT/EUHICPXT_ZC_Swaps
    </ZeroInflationIndexCurve>
    <ZeroInflationIndexCurve name="FRHICP">
        Inflation/FRHICP/FRHICP_ZC_Swaps
    </ZeroInflationIndexCurve>
    <ZeroInflationIndexCurve name="UKRPI">
        Inflation/UKRPI/UKRPI_ZC_Swaps
    </ZeroInflationIndexCurve>
    <ZeroInflationIndexCurve name="USCPI">
        Inflation/USCPI/USCPI_ZC_Swaps
    </ZeroInflationIndexCurve>
    ...
</ZeroInflationIndexCurves>
\end{minted}
\caption{Zero Inflation Index Curves block with ID 'default'}
\label{lst:zeroinflationindexcurve_spec}
\end{listing}

This instructs ORE to build a set of zero inflation index curves, which are defined in the curve configuration
file. Each curve is then associated with an index name (like e.g. EUHICPXT or UKRPI). The last token
(e.g. EUHICPXT\_ZC\_Swap) is user defined and will be found in the curve configuration's CurveId tag.

In a similar way, Year on Year index curves are specified:

\begin{listing}[H]
%\hrule\medskip
\begin{minted}[fontsize=\footnotesize]{xml}
  <YYInflationIndexCurves id="default">
      <YYInflationIndexCurve name="EUHICPXT">
          Inflation/EUHICPXT/EUHICPXT_YY_Swaps
      </YYInflationIndexCurve>
      ...
  </YYInflationIndexCurves>
\end{minted}
\caption{YoY Inflation Index Curves block with ID 'default'}
\label{lst:yoyinflationindexcurve_spec}
\end{listing}

Note that the index name is the same as in the corresponding zero index curve definition, but the token corresponding to
the CurveId tag is different. This is because the actual underlying index (and in particular its fixings) are shared
between the two index types, while different projection curves are used to forecast future index realisations.

\subsubsection{Inflation Cap/Floor Price Surfaces}

The following is an excerpt of the Inflation Cap/Floor Price Surfaces block with ID 'default' from the sample example
file:

\begin{listing}[H]
%\hrule\medskip
\begin{minted}[fontsize=\footnotesize]{xml}
<InflationCapFloorPriceSurfaces id="default">
    <InflationCapFloorPriceSurface name="EUHICPXT">
        InflationCapFloorPrice/EUHICPXT/EUHICPXT_ZC_CF
    </InflationCapFloorPriceSurface>
    <InflationCapFloorPriceSurface name="USCPI">
        InflationCapFloorPrice/USCPI/USCPI_ZC_CF
    </InflationCapFloorPriceSurface>
    <InflationCapFloorPriceSurface name="UKRPI">
        InflationCapFloorPrice/UKRPI/UKRPI_ZC_CF
    </InflationCapFloorPriceSurface>
</InflationCapFloorPriceSurfaces>
\end{minted}
\caption{Inflation Cap/Floor Price Surfaces block with ID 'default'}
\label{lst:yoyinflationindexcurve_spec}
\end{listing}

This instructs ORE to build a set of zero inflation cap floor price surfaces, which are defined in the curve
configuration file. Each surface is associated with an idnex name. The last token (e.g. EUHICPXT\_ZC\_CF) is user defined
and will be found in the curve configuration's CurveId tag.

Currently only zero coupon surfaces are supported, year on year surfaces are not supported.

\subsubsection{CDS Volatility Structures}

CDS volatility structures are configured as follows
\begin{listing}[H]
%\hrule\medskip
\begin{minted}[fontsize=\footnotesize]{xml}
  <CDSVolatilities id="default">
   <CDSVolatility name="CDSVOL_A">CDSVolatility/CDXIG</CDSVolatility>
   <CDSVolatility name="CDSVOL_B">CDSVolatility/CDXHY</CDSVolatility>
  </CDSVolatilities>
\end{minted}
\caption{CDS volatility structure block with ID 'default'}
\label{lst:cdsvol_spec}
\end{listing}

The composition of the CDS volatility structures is defined in the curve configuration.

\subsubsection{Base Correlation Structures}

Base correlation structures are configured as follows
\begin{listing}[H]
%\hrule\medskip
\begin{minted}[fontsize=\footnotesize]{xml}
  <BaseCorrelations id="default">
   <BaseCorrelation name="CDXIG">BaseCorrelation/CDXIG</BaseCorrelation>
  </BaseCorrelations>
\end{minted}
\caption{Base Correlations block with ID 'default'}
\label{lst:basecorr_spec}
\end{listing}

The composition of the base correlation structure is defined in the curve configuration.

\subsubsection{Market Configurations}

Finally, representatives of each type of block (Discount Curves, Index Curves, Volatility structures, etc, up to
Inflation Cap/Floor Price Surfaces) can be bundled into a market configuration. This is done by adding the following to
the {\tt todaysmarket.xml} file:

\begin{listing}[H]
%\hrule\medskip
\begin{minted}[fontsize=\footnotesize]{xml}
<Configuration Id="default">
  <DiscountingCurvesId>xois_eur</DiscountingCurvesId>
</Configuration>
<Configuration Id="collateral_inccy">
  <DiscountingCurvesId>ois</DiscountingCurvesId>
</Configuration>
<Configuration Id="collateral_eur">
  <DiscountingCurvesId>xois_eur</DiscountingCurvesId>
</Configuration>
<Configuration Id="libor">
  <DiscountingCurvesId>inccy_swap</DiscountingCurvesId>
</Configuration>
\end{minted}
\caption{Market configurations}
\label{lst:config_spec}
\end{listing}

When ORE constructs the market object, all market configurations will be build and labelled using the 'Configuration
Id'.  This allows configuring a market setup for different alternative purposes side by side in the same {\tt
  todaysmarket.xml} file. Typical use cases are
\begin{itemize}
\item different discount curves needed for model calibration and risk factor evolution, respectively
\item different discount curves needed for collateralised and uncollateralised derivatives pricing.
\end{itemize}
The former is actually used throughout the {\tt Examples} section. Each master input file {\tt ore.xml} has a Markets
section (see \ref{sec:master_input}) where four market configuration IDs have to be provided - the ones used for
'lgmcalibration', 'fxcalibration', 'pricing' and 'simulation' (i.e. risk factor evolution).

\medskip The configuration ID concept extends across all curve and volatility objects though currently used only to
distinguish discounting.
 
%--------------------------------------------------------
\subsection{Pricing Engines: {\tt pricingengine.xml}}
%--------------------------------------------------------

The pricing engine configuration file is provided to select pricing models and pricing engines by product type. The
following is an overview over the Example section's {\tt pricingengine.xml}. Further below we discuss the Bermudan Swaption engine parametrisation in more detail.

\begin{longlisting}
%\hrule\medskip
\begin{minted}[fontsize=\footnotesize]{xml}
<PricingEngines>
  <Product type="Swap">
    <Model>DiscountedCashflows</Model>
    <ModelParameters/>
    <Engine>DiscountingSwapEngine</Engine>
    <EngineParameters/>
  </Product>
  <Product type="CrossCurrencySwap">
    <Model>DiscountedCashflows</Model>
    <ModelParameters/>
    <Engine>DiscountingCrossCurrencySwapEngine</Engine>
    <EngineParameters/>
  </Product>
  <Product type="FxForward">
    <Model>DiscountedCashflows</Model>
    <ModelParameters/>
    <Engine>DiscountingFxForwardEngine</Engine>
    <EngineParameters/>
  </Product>
  <Product type="FxOption">
    <Model>GarmanKohlhagen</Model>
    <ModelParameters/>
    <Engine>AnalyticEuropeanEngine</Engine>
    <EngineParameters/>
  </Product>
  <Product type="EuropeanSwaption">
    <Model>BlackBachelier</Model> <!-- depends on input vol -->
    <ModelParameters/>
    <Engine>BlackBachelierSwaptionEngine</Engine>
    <EngineParameters/>
  </Product>
  <Product type="Bond">
    <Model>DiscountedCashflows</Model>
    <ModelParameters/>
    <Engine>DiscountingRiskyBondEngine</Engine>
    <EngineParameters>
      <Parameter name="TimestepPeriod">6M</Parameter>
    </EngineParameters>
  </Product>
  <Product type="BermudanSwaption">
    <Model>LGM</Model>
    <ModelParameters>
      <Parameter name="Calibration">Bootstrap</Parameter>
      <Parameter name="BermudanStrategy">CoterminalATM</Parameter>
      <!-- ccy specific reversions -->
      <Parameter name="Reversion_EUR">0.03</Parameter>
      <Parameter name="Reversion_USD">0.04</Parameter>
      <!-- reversion to use if no ccy specific value is given -->
      <Parameter name="Reversion">0.02</Parameter>
      <Parameter name="ReversionType">HullWhite</Parameter>
      <Parameter name="Volatility">0.01</Parameter>
      <Parameter name="VolatilityType">Hagan</Parameter>
      <Parameter name="ShiftHorizon">0.5</Parameter>
      <Parameter name="Tolerance">0.0001</Parameter>
    </ModelParameters>
    <Engine>Grid</Engine>
    <EngineParameters>
      <Parameter name="sy">3.0</Parameter>
      <Parameter name="ny">10</Parameter>
      <Parameter name="sx">3.0</Parameter>
      <Parameter name="nx">10</Parameter>
    </EngineParameters>
  </Product>
  <Product type="CapFloor">
    <Model>IborCapModel</Model>
    <ModelParameters/>
    <Engine>IborCapEngine</Engine>
    <EngineParameters/>
  </Product>
  <Product type="CapFlooredIborLeg">
    <Model>BlackOrBachelier</Model>
    <ModelParameters/>
    <Engine>BlackIborCouponPricer</Engine>
    <EngineParameters>
      <!-- Black76 or BivariateLognormal -->
      <TimingAdjustment>Black76</TimingAdjustment>
      <!-- Correlation Parameter for BivariateLognormal -->
      <Correlation>1.0</Correlation>
    </EngineParameters>
  </Product>
  <Product type="EquityForward">
    <Model>DiscountedCashflows</Model>
    <ModelParameters/>
    <Engine>DiscountingEquityForwardEngine</Engine>
    <EngineParameters/>
  </Product>
  <Product type="EquityOption">
    <Model>BlackScholesMerton</Model>
    <ModelParameters/>
    <Engine>AnalyticEuropeanEngine</Engine>
    <EngineParameters/>
  </Product>
  <Product type="Bond">
    <Model>DiscountedCashflows</Model>
    <ModelParameters/>
    <Engine>DiscountingRiskyBondEngine</Engine>
    <EngineParameters>
      <Parameter name="TimestepPeriod">6M</Parameter>
    </EngineParameters>
  </Product>
  <Product type="CreditDefaultSwap">
    <Model>DiscountedCashflows</Model>
    <ModelParameters/>
    <Engine>MidPointCdsEngine</Engine>
    <EngineParameters/>
  </Product>
  <Product type="CMS">
    <Model>Hagan</Model><!-- or LinearTSR -->
    <ModelParameters/>
    <Engine>Analytic</Engine> <!-- or Numerical -->
    <EngineParameters>
      <!-- Alternative Yield Curve Models: ExactYield, ParallelShifts, NonParallelShifts -->
      <Parameter name="YieldCurveModel">Standard</Parameter> 
      <Parameter name="MeanReversion_EUR">0.01</Parameter>
      <Parameter name="MeanReversion_USD">0.02</Parameter>
      <Parameter name="MeanReversion">0.0</Parameter>
    </EngineParameters>
  </Product>
</PricingEngines>
\end{minted}
\caption{Pricing engine configuration}
\label{lst:pricingengine_config}
\end{longlisting}

These settings will be taken into account when the engine factory is asked to build the respective pricing engines and required models, and to calibrate the required model.

\medskip
For example, in case of the Bermudan Swaption, the parameters are interpreted as follows:

\begin{itemize}
\item The only model currently supported for Bermudan Swaption pricing is the LGM selected here. 

\item The first block of model parameters then provides initial values for the model (Reversion, Volatility) and chooses
  the parametrisation of the LGM model with ReversionType and VolatilityType choices {\em HullWhite} and {\em
    Hagan}. Notice the possibility to specify a currency-specific reversion. Calibration and BermudanStrategy can be set
  to {\em None} in order to skip model calibration. Alternatively, Calibration is set to {\em Bootstrap} and
  BermudanStrategy to {\em CoterminalATM} in order to calibrate to instrument-specific co-terminal ATM Swaptions,
  i.e. chosen to match the instruments first expiry and final maturity.  If {\em CoterminalDealStrike} is chosen, the
  co-terminal swaptions will match the fixed rate of the deal (if the deal has changing fixed rates, the first rate is
  matched). Finally if the ShiftHorizon parameter is given, its value times the remaining maturity time of the deal is
  chosen as the horizon shift parameter for the LGM model. If not given, this parameter defaults to $0.5$.

\item The second block of engine parameters specifies the Numerical Swaption engine parameters which determine the
  number of standard deviations covered in the probability density integrals (sy and sx), and the number of grid points
  used per standard deviation (ny and nx).
\end{itemize}

To see the configuration options for the alternative CMS engines (Hagan Numerical, LinearTSR) or the Black Ibor coupon
pricer (CapFlooredIborLeg), please refer to the commented parts in {\tt Examples/Input/pricingengine.xml}.

\medskip
This file is relevant in particular for structured products which are on the roadmap of future ORE releases. But it is also
intended to allow the selection of optimised pricing engines for vanilla products such as Interest Rate Swaps.
 
%--------------------------------------------------------
\subsection{Simulation: {\tt simulation.xml}}\label{sec:simulation}
%--------------------------------------------------------

This file determines the behaviour of the risk factor simulation (scenario generation) module.
It is structured in three blocks of data.

\begin{listing}[H]
%\hrule\medskip
\begin{minted}[fontsize=\footnotesize]{xml}
<Simulation>
  <Parameters> ... </Parameters>
  <CrossAssetModel> ... </CrossAssetModel>
  <Market> ... </Market>
</Simulation>
\end{minted}
\caption{Simulation configuration}
\label{lst:simulation_configuration}
\end{listing}

Each of the three blocks is sketched in the following.

\subsubsection{Parameters}\label{sec:sim_params}

Let us discuss this section using the following example

\begin{listing}[H]
%\hrule\medskip
\begin{minted}[fontsize=\footnotesize]{xml}
<Parameters>
  <Discretization>Exact</Discretization>
  <Grid>80,3M</Grid>
  <Calendar>EUR,USD,GBP,CHF</Calendar>
  <Sequence>SobolBrownianBridge</Sequence>
  <Seed>42</Seed>
  <Samples>1000</Samples>
  <Ordering>Steps</Ordering>
  <DirectionIntegers>JoeKuoD7</DirectionIntegers>
</Parameters>
\end{minted}
\caption{Simulation configuration}
\label{lst:simulation_params_configuration}
\end{listing}

\begin{itemize}
\item {\tt Discretization:} Chooses between time discretization schemes for the risk factor evolution. {\em Exact} means
exploiting the analytcal tractability of the model to avoid any time discretization error. {\em Euler} uses a naive time
discretization scheme which has numerical error and requires small time steps for accurate results (useful for testing
purposes)
\item {\tt Grid:} Specifies the simulation time grid, here 80 quarterly steps.\footnote{For exposure calculation under DIM, the second parameter has to match the Margin Period of Risk, i.e. if {\tt MarginPeriodOfRisk} is set to for instance {\tt 2W} in a netting set definition in {\tt netting.xml}, then one has to set {\tt Grid} to for instance {\tt 80,2W}.}
\item {\tt Calendar:} Calendar or combination of calendars used to adjust the dates of the grid. Date adjustment is
required because the simulation must step over 'good' dates on which index fixings can be stored.
%\item {\tt Scenario: } Choose between {\em Simple } and {\em Complex } implementations, the latter optimized for
% more efficient memory usage. \todo[inline]{Remove Scenario choice}
\item {\tt Sequence:} Choose random sequence generator ({\em MersenneTwister, MersenneTwisterAntithetic, Sobol,
SobolBrownianBridge}).
\item {\tt Seed:} Random number generator seed
\item {\tt Samples:} Number of Monte Carlo paths to be produced
%\item {\tt Fixings: } Choose whether fixings should be simulated or not, and if so which fixing simulation method to
use ({\em Backward, Forward, BestOfForwardBackward, InterpolatedForwardBackward}), which number of forward horizon days
to use if one of the {\em Forward } related methods is chosen.
\item {\tt Ordering:} If the sequence type {\em SobolBrownianBridge} is used, ordering of variates ({\em Factors, Steps,
    Diagonal})
\item {\tt DirectionIntegers:} If the sequence type {\em SobolBrownianBridge} or {\em Sobol} is used, type of direction
  integers in Sobol generator ({\em Unit, Jaeckel, SobolLevitan, SobolLevitanLemieux, JoeKuoD5, JoeKuoD6, JoeKuoD7, Kuo,
    Kuo2, Kuo3})
\end{itemize}

\subsubsection{Model}\label{sec:sim_model}

The {\tt CrossAssetModel} section determines the cross asset model's number of currencies covered, composition, and each
component's calibration. It is currently made of 
\begin{itemize}
\item a sequence of LGM models for each currency (say $n_c$ currencies), 
\item $n_c-1$ FX models for each exchange rate to the base currency, 
\item $n_e$ equity models,
\item $n_i$ inflation models, 
\item a specification of the correlation structure between all components.
\end{itemize}

\medskip The simulated currencies are specified as follows, with clearly identifying the domestic currency which is also
the target currency for all FX models listed subsequently. If the portfolio requires more currencies to be simulated,
this will lead to an exception at run time, so that it is the user's responsibility to make sure that the list of
currencies here is sufficient. The list can be larger than actually required by the portfolio. This will not lead to any
exceptions, but add to the run time of ORE.

\begin{listing}[H]
%\hrule\medskip
\begin{minted}[fontsize=\footnotesize]{xml}
<CrossAssetModel>
  <DomesticCcy>EUR</DomesticCcy>
  <Currencies>
    <Currency>EUR</Currency>
    <Currency>USD</Currency>
    <Currency>GBP</Currency>
    <Currency>CHF</Currency>
    <Currency>JPY</Currency>
  </Currencies>
  <BootstrapTolerance>0.0001</BootstrapTolerance>
  <!-- ... -->
</CrossAssetModel>
\end{minted}
\caption{Simulation model currencies configuration}
\label{lst:simulation_model_currencies_configuration}
\end{listing}
 
Bootstrap tolerance is a global parameter that applies to the calibration of all model components. If the calibration
error of any component exceeds this tolerance, this will trigger an exception at runtime, early in the ORE process.

\medskip

Each interest rate model is specified by a block as follows

\begin{listing}[H]
%\hrule\medskip
\begin{minted}[fontsize=\footnotesize]{xml}
<CrossAssetModel>	
  <!-- ... -->
  <InterestRateModels>
    <LGM ccy="default">
      <CalibrationType>Bootstrap</CalibrationType>
      <Volatility>
        <Calibrate>Y</Calibrate>
        <VolatilityType>Hagan</VolatilityType>
        <ParamType>Piecewise</ParamType>
        <TimeGrid>1.0,2.0,3.0,4.0,5.0,7.0,10.0</TimeGrid>
        <InitialValue>0.01,0.01,0.01,0.01,0.01,0.01,0.01,0.01<InitialValue>
      </Volatility>
      <Reversion>
        <Calibrate>N</Calibrate>
        <ReversionType>HullWhite</ReversionType>
        <ParamType>Constant</ParamType>
        <TimeGrid/>
        <InitialValue>0.03</InitialValue>
      </Reversion>
      <CalibrationSwaptions>
        <Expiries>1Y,2Y,4Y,6Y,8Y,10Y,12Y,14Y,16Y,18Y,19Y</Expiries>
        <Terms>19Y,18Y,16Y,14Y,12Y,10Y,8Y,6Y,4Y,2Y,1Y</Terms>
        <Strikes/>
      </CalibrationSwaptions>
      <ParameterTransformation>
        <ShiftHorizon>0.0</ShiftHorizon>
        <Scaling>1.0</Scaling>
      </ParameterTransformation>
    </LGM>
    <LGM ccy="EUR">
      <!-- ... -->
    </LGM>
    <LGM ccy="USD">
      <!-- ... -->
    </LGM>
  </InterestRateModels>	
  <!-- ... -->		
</CrossAssetModel>
\end{minted}
\caption{Simulation model IR configuration}
\label{lst:simulation_model_ir_configuration}
\end{listing}

We have LGM sections by currency, but starting with a section for currency 'default'. As the name implies, this is used
as default configuration for any currency in the currency list for which we do not provide an explicit
parametrisation. Within each LGM section, the interpretation of elements is as follows:

\begin{itemize}
\item {\tt CalibrationType: } Choose between {\em Bootstrap} and {\em BestFit}, where Bootstrap is chosen when we expect
to be able to achieve a perfect fit (as with calibration of piecewise volatility to a series of co-terminal Swaptions)
\item {\tt Volatility/Calibrate: } Flag to enable/disable calibration of this particular parameter
\item {\tt Volatility/VolatilityType: } Choose volatility parametrisation a la {\em HullWhite} or {\em Hagan}
\item {\tt Volatility/ParamType: } Choose between {\em Constant} and {\em Piecewise}
\item {\tt Volatility/TimeGrid: } Initial time grid for this parameter, can be left empty if ParamType is Constant
\item {\tt Volatility/InitialValue: } Vector of initial values, matching number of entries in time, or single value if
the time grid is empty
\item {\tt Reversion/Calibrate: } Flag to enable/disable calibration of this particular parameter
\item {\tt Reversion/VolatilityType: } Choose reversion parametrisation a la {\em HullWhite} or {\em Hagan}
\item {\tt Reversion/ParamType: } Choose between {\em Constant} and {\em Piecewise}
\item {\tt Reversion/TimeGrid: } Initial time grid for this parameter, can be left empty if ParamType is Constant
\item {\tt Reversion/InitialValue: } Vector of initial values, matching number of entries in time, or single value if
the time grid is empty
\item {\tt CalibrationSwaptions: } Choice of calibration instruments by expiry, underlying Swap term and strike
\item {\tt ParameterTransformation: } LGM model prices are invariant under scaling and shift transformations
\cite{Lichters} with advantages for numerical convergence of results in long term simulations. These transformations can
be chosen here. Default settings are shiftHorizon 0 (time in years) and scaling factor 1.
\end{itemize}

\medskip

Each FX model is specified by a block as follows

\begin{listing}[H]
%\hrule\medskip
\begin{minted}[fontsize=\footnotesize]{xml}
<CrossAssetModel>	
  <!-- ... -->
  <ForeignExchangeModels>
    <CrossCcyLGM foreignCcy="default">
      <DomesticCcy>EUR</DomesticCcy>
      <CalibrationType>Bootstrap</CalibrationType>
      <Sigma>
        <Calibrate>Y</Calibrate>
        <ParamType>Piecewise</ParamType>
        <TimeGrid>1.0,2.0,3.0,4.0,5.0,7.0,10.0</TimeGrid>
        <InitialValue>0.1,0.1,0.1,0.1,0.1,0.1,0.1,0.1</InitialValue>
      </Sigma>
      <CalibrationOptions>
        <Expiries>1Y,2Y,3Y,4Y,5Y,10Y</Expiries>
        <Strikes/>
      </CalibrationOptions>
    </CrossCcyLGM>
    <CrossCcyLGM foreignCcy="USD">
      <!-- ... -->
    </CrossCcyLGM>
    <CrossCcyLGM foreignCcy="GBP">
      <!-- ... -->
    </CrossCcyLGM>
    <!-- ... -->
  </ForeignExchangeModels>
  <!-- ... -->
<CrossAssetModel>	
\end{minted}
\caption{Simulation model FX configuration}
\label{lst:simulation_model_fx_configuration}
\end{listing}

CrossCcyLGM sections are defined by foreign currency, but we also support a default configuration as above for the IR
model parametrisations.  Within each CrossCcyLGM section, the interpretation of elements is as follows:

\begin{itemize}
\item {\tt DomesticCcy: } Domestic currency completing the FX pair
\item {\tt CalibrationType: } Choose between {\em Bootstrap} and {\em BestFit} as in the IR section
\item {\tt Sigma/Calibrate: } Flag to enable/disable calibration of this particular parameter
\item {\tt Sigma/ParamType: } Choose between {\em Constant} and {\em Piecewise}
\item {\tt Sigma/TimeGrid: } Initial time grid for this parameter, can be left empty if ParamType is Constant
\item {\tt Sigma/InitialValue: } Vector of initial values, matching number of entries in time, or single value if the
time grid is empty
\item {\tt CalibrationOptions: } Choice of calibration instruments by expiry and strike, strikes can be empty (implying
the default, ATMF options), or explicitly specified (in terms of FX rates as absolute strike values, in delta notation
such as $\pm 25D$, $ATMF$ for at the money)
\end{itemize}


\medskip

Each equity model is specified by a block as follows

\begin{listing}[H]
%\hrule\medskip
\begin{minted}[fontsize=\footnotesize]{xml}
<CrossAssetModel>	
  <!-- ... -->
  <EquityModels>
    <CrossAssetLGM name="default">
      <Currency>EUR</Currency>
      <CalibrationType>Bootstrap</CalibrationType>
      <Sigma>
        <Calibrate>Y</Calibrate>
        <ParamType>Piecewise</ParamType>
        <TimeGrid>1.0,2.0,3.0,4.0,5.0,7.0,10.0</TimeGrid>
        <InitialValue>0.1,0.1,0.1,0.1,0.1,0.1,0.1,0.1</InitialValue>
      </Sigma>
      <CalibrationOptions>
        <Expiries>1Y,2Y,3Y,4Y,5Y,10Y</Expiries>
        <Strikes/>
      </CalibrationOptions>
    </CrossAssetLGM>
    <CrossAssetLGM name="SP5">
      <!-- ... -->
    </CrossAssetLGM>
    <CrossAssetLGM name="Lufthansa">
      <!-- ... -->
    </CrossAssetLGM>
      <!-- ... -->
  </EquityModels>
  <!-- ... -->
<CrossAssetModel>	
\end{minted}
\caption{Simulation model equity configuration}
\label{lst:simulation_model_eq_configuration}
\end{listing}

CrossAssetLGM sections are defined by equity name, but we also support a default configuration as above for the IR and 
FX model parameterisations.  Within each CrossAssetLGM section, the interpretation of elements is as follows:

\begin{itemize}
	\item {\tt Currency: } Currency of denomination
	\item {\tt CalibrationType: } Choose between {\em Bootstrap} and {\em BestFit} as in the IR section
	\item {\tt Sigma/Calibrate: } Flag to enable/disable calibration of this particular parameter
	\item {\tt Sigma/ParamType: } Choose between {\em Constant} and {\em Piecewise}
	\item {\tt Sigma/TimeGrid: } Initial time grid for this parameter, can be left empty if ParamType is Constant
	\item {\tt Sigma/InitialValue: } Vector of initial values, matching number of entries in time, or single value if 
	the time grid is empty
	\item {\tt CalibrationOptions: } Choice of calibration instruments by expiry and strike, strikes can be empty 
	(implying the default, ATMF options), or explicitly specified (in terms of equity prices as absolute strike values)
\end{itemize}

\medskip
The inflation model components are specified by a block as follows

\begin{listing}[H]
%\hrule\medskip
\begin{minted}[fontsize=\footnotesize]{xml}
<CrossAssetModel>	
  ...
  <InflationIndexModels>
    <LGM index="EUHICPXT">
      <Currency>EUR</Currency>
      <!-- As in the LGM parameterisation for any IR components -->
      <CalibrationType> ... </CalibrationType>
      <Volatility> ... </Volatility>
      <Reversion> ... </Reversion> 
      <ParameterTransformation> ... </ParameterTransformation>
      <!-- Inflation model specific -->
      <CalibrationCapFloors>
        <!-- not used yet, as there is only one strategy so far -->
        <CalibrationStrategy> ... </CalibrationStrategy> 
        <CapFloor> Floor </CapFloor> <!-- Cap, Floor -->
        <Expiries> 2Y, 4Y, 6Y, 8Y, 10Y </Expiries>
        <!-- can be empty, this will yield calibration to ATM -->
        <Strikes> 0.03, 0.03, 0.03, 0.03, 0.03 </Strikes> 
      </CalibrationCapFloors>
    </LGM>
    <LGM index="USCPI">
      ...
    </LGM>
    ...
  </InflationIndexModels>
  ...
<CrossAssetModel>	
\end{minted}
\caption{Simulation model inflation component configuration}
\label{lst:simulation_model_inflation_configuration}
\end{listing}

The inflation model parameterisation inherits from the LGM parameterisation for interest rate components, in particular the CalibrationType, Volatility and Reversion elements.  The additional elements specify the model's calibration to a selection of either Caps or Floors.

\medskip
Finally, the instantaneous correlation structure is specified as follows.

\begin{listing}[H]
%\hrule\medskip
\begin{minted}[fontsize=\footnotesize]{xml}
<CrossAssetModel>	
  <!-- ... -->
  <InstantaneousCorrelations>
    <Correlation factor1="IR:EUR" factor2="IR:USD">0.3</Correlation>
    <Correlation factor1="IR:EUR" factor2="IR:GBP">0.3</Correlation>
    <Correlation factor1="IR:USD" factor2="IR:GBP">0.3</Correlation>
    <Correlation factor1="IR:EUR" factor2="FX:USDEUR">0</Correlation>
    <Correlation factor1="IR:EUR" factor2="FX:GBPEUR">0</Correlation>
    <Correlation factor1="IR:GBP" factor2="FX:USDEUR">0</Correlation>
    <Correlation factor1="IR:GBP" factor2="FX:GBPEUR">0</Correlation>
    <Correlation factor1="IR:USD" factor2="FX:USDEUR">0</Correlation>
    <Correlation factor1="IR:USD" factor2="FX:GBPEUR">0</Correlation>
    <Correlation factor1="FX:USDEUR" factor2="FX:GBPEUR">0</Correlation>
    <!-- ... --> 
  </InstantaneousCorrelations>
</CrossAssetModel>
\end{minted}
\caption{Simulation model correlation configuration}
\label{lst:simulation_model_correlation_configuration}
\end{listing}

Any risk factor pair not specified explicitly here will be assumed to have zero correlation.

\subsubsection{Market}\label{sec:sim_market}

The last part of the simulation configuration file covers the specification of the simulated market.  Note that the
simulation model will yield the evolution of risk factors such as short rates which need to be translated into entire
yield curves that can be 'understood' by the instruments which we want to price under scenarios.  

Moreover we need to specify how volatility structures evolve even if we do not explicitly simulate volatility. This 
translation happens based on the information in the {\em simulation market} object, which is configured in the section 
within the enclosing tags {\tt <Market>} and {\tt </Market>}, as shown in the following small example.

It should be noted that equity volatilities are taken to be a curve by default. To simulate an equity volatility surface with smile the xml node {\tt <Surface> } must be supplied.
There are two methods in ORE for equity volatility simulation: 
\begin{itemize}
\item Simulating ATM volatilities only (and shifting other strikes relative to this using the $T_{0}$ smile). In this case set {\tt <SimulateATMOnly>} to true.
\item Simulating the full volatility surface. The node {\tt <SimulateATMOnly>} should be omitted or set to false, and explicit moneyness levels for simulation should be provided.
\end{itemize}

Swaption volatilities are taken to be a surface by default. To simulate a swaption volatility cube with smile the xml node {\tt <Cube> } must be supplied.
There are two methods in ORE for swaption volatility cube simulation: 
\begin{itemize}
\item Simulating ATM volatilities only (and shifting other strikes relative to this using the $T_{0}$ smile). In this case set {\tt <SimulateATMOnly>} to true.
\item Simulating the full volatility cube. The node {\tt <SimulateATMOnly>} should be omitted or set to false, and explicit strike spreads for simulation should be provided.
\end{itemize}

FX volatilities are taken to be a curve by default. To simulate an FX volatility cube with smile the xml node {\tt <Surface> } must be supplied. The surface node contains the moneyness levels to be simulated.

For Yield Curves, Swaption Volatilities, CapFloor Volatilities, Default Curves, Base Correlations and Inflation Curves, a DayCounter may be specified for each riskfactor using the node {\tt <DayCounter name="EXAMPLE\_CURVE">}.  
If no day counter is specified for a given riskfactor then the default Actual365 is used. To specify a new default for a riskfactor type then use the daycounter node without any attribute,  {\tt <DayCounter>}. 

\begin{longlisting}
%\hrule\medskip
\begin{minted}[fontsize=\footnotesize]{xml}
<Market>
  <BaseCurrency>EUR</BaseCurrency>
  <Currencies>
    <Currency>EUR</Currency>
    <Currency>USD</Currency>
  </Currencies>
  <YieldCurves>
    <Configuration>
      <Tenors>3M,6M,1Y,2Y,3Y,4Y,5Y,7Y,10Y,12Y,15Y,20Y</Tenors>
      <Interpolation>LogLinear</Interpolation>
      <Extrapolation>Y</Extrapolation>
      <DayCounter>ACT/ACT</DayCounter> //Sets a new default for all yieldCurves 
    </Configuration>
  </YieldCurves>
  <Indices>
    <Index>EUR-EURIBOR-6M</Index>
    <Index>EUR-EURIBOR-3M</Index>
    <Index>EUR-EONIA</Index>
    <Index>USD-LIBOR-3M</Index>
  </Indices>
  <SwapIndices>
    <SwapIndex>
      <Name>EUR-CMS-1Y</Name>
      <ForwardingIndex>EUR-EURIBOR-6M</ForwardingIndex>
      <DiscountingIndex>EUR-EONIA</DiscountingIndex>
    </SwapIndex>
  </SwapIndices>
  <DefaultCurves> 
      <Names> 
        <Name>CPTY1</Name> 
        <Name>CPTY2</Name> 
      </Names> 
      <Tenors>6M,1Y,2Y</Tenors> 
      <SimulateSurvivalProbabilities>true</SimulateSurvivalProbabilities> 
      <DayCounter name="CPTY1">ACT/ACT</DayCounter> 
  </DefaultCurves> 
  <SwaptionVolatilities>
    <ReactionToTimeDecay>ForwardVariance</ReactionToTimeDecay>
    <Currencies>
      <Currency>EUR</Currency>
      <Currency>USD</Currency>
    </Currencies>
    <Expiries>6M,1Y,2Y,3Y,5Y,10Y,12Y,15Y,20Y</Expiries>
    <Terms>1Y,2Y,3Y,4Y,5Y,7Y,10Y,15Y,20Y,30Y</Terms>
    <Cube>
     <SimulateATMOnly>false</SimulateATMOnly>
     <StrikeSpreads>-0.02,-0.01,0.0,0.01,0.02</StrikeSpreads>
    </Cube>
    <!-- Sets a new daycounter for just the EUR swaptionVolatility surface -->
    <DayCounter ccy="EUR">ACT/ACT</DayCounter> 
  </SwaptionVolatilities> 
  <CapFloorVolatilities>
    <ReactionToTimeDecay>ConstantVariance</ReactionToTimeDecay>
    <Currencies>
      <Currency>EUR</Currency>
      <Currency>USD</Currency>
    </Currencies>
    <DayCounter ccy="EUR">ACT/ACT</DayCounter>
  </CapFloorVolatilities>
  <FxVolatilities>
    <ReactionToTimeDecay>ForwardVariance</ReactionToTimeDecay>
    <CurrencyPairs>
      <CurrencyPair>EURUSD</CurrencyPair>
    </CurrencyPairs>
    <Expiries>6M,1Y,2Y,3Y,4Y,5Y,7Y,10Y</Expiries>
    <Surface>
     <Moneyness>0.5,0.6,0.7,0.8,0.9</Moneyness>
    </Surface>
  </FxVolatilities>
  <EquityVolatilities>
      <Simulate>true</Simulate>
      <ReactionToTimeDecay>ForwardVariance</ReactionToTimeDecay>
      <!-- Alternative: ConstantVariance -->
      <Names>
        <Name>SP5</Name>
        <Name>Lufthansa</Name>
      </Names>
      <Expiries>6M,1Y,2Y,3Y,4Y,5Y,7Y,10Y</Expiries>
      <Surface>
        <SimulateATMOnly>false</SimulateATMOnly><!-- false -->
        <Moneyness>0.1,0.5,1.0,1.5,2.0,3.0</Moneyness><!-- omitted if SimulateATMOnly true -->
      </Surface>
  </EquityVolatilities>
  ...
  <BenchmarkCurves>
	<BenchmarkCurve>
      <Currency>EUR</Currency>
      <Name>BENCHMARK_EUR</Name>
	</BenchmarkCurve>
	...
  </BenchmarkCurves>
  <Securities>
    <Simulate>true</Simulate>
    <Names>
      <Name>SECURITY_1</Name>
      ...
    </Names>
  </Securities>
  <ZeroInflationIndexCurves>
    <Names>
      <Name>EUHICP</Name>
      <Name>UKRPI</Name>
      <Name>USCPI</Name>
      ...
    </Names>
    <Tenors>6M,1Y,2Y,3Y,5Y,7Y,10Y,15Y,20Y</Tenors>
  </ZeroInflationIndexCurves>
  <YYInflationIndexCurves>
    <Names>
      <Name>EUHICPXT</Name>
      ...
    </Names>
    <Tenors>1Y,2Y,3Y,5Y,7Y,10Y,15Y,20Y</Tenors>
  </YYInflationIndexCurves>
  <DefaultCurves>
    <Names>
      <Name>ItraxxEuropeCrossoverS26V1</Name>
      ...
    </Names>
    <Tenors>1Y,2Y,3Y,5Y,10Y</Tenors>
    <SimulateSurvivalProbabilities>true</SimulateSurvivalProbabilities>
  </DefaultCurves>
  <BaseCorrelations/>
  <CDSVolatilities/>
  <AdditionalScenarioDataCurrencies>
    <Currency>EUR</Currency>
    <Currency>USD</Currency>
  </AdditionalScenarioDataCurrencies>
  <AdditionalScenarioDataIndices>
    <Index>EUR-EURIBOR-3M</Index>
    <Index>EUR-EONIA</Index>
    <Index>USD-LIBOR-3M</Index>
  </AdditionalScenarioDataIndices>
</Market>
\end{minted}
\caption{Simulation market configuration}
\label{lst:simulation_market_configuration}
\end{longlisting}

\todo[inline]{Comment on cap/floor surface structure and reaction to time decay}

%--------------------------------------------------------
\subsection{Sensitivity Analysis: {\tt sensitivity.xml}}\label{sec:sensitivity}
%--------------------------------------------------------

ORE currently supports sensitivity analysis with respect to
\begin{itemize}
\item Discount curves  (in the zero rate domain)
\item Index curves (in the zero rate domain)
\item Yield curves including e.g. equity forecast yield curves (in the zero rate domain)
\item FX Spots
\item FX volatilities
\item Swaption volatilities, ATM matrix or cube 
\item Cap/Floor volatility matrices (in the caplet/floorlet domain)
\item Default probability curves (in the ``zero rate'' domain, expressing survival probabilities $S(t)$ in term of zero rates $z(t)$ via $S(t)=\exp(-z(t)\times t)$ with Actual/365 day counter)
\item Equity spot prices
\item Equity volatilities, ATM or including strike dimension 
\item Zero inflation curves
\item Year-on-Year inflation curves
\item CDS volatilities
\item Bond credit spreads
\item Base correlation curves
\end{itemize}

The {\tt sensitivity.xml} file specifies how sensitivities are computed for each market component. 
The general structure is shown in listing \ref{lst:sensitivity_config}, for a more comprehensive case see {\tt Examples/Example\_15}. A subset of the following parameters is used in each market component to specify the sensitivity analysis:

\begin{itemize}
\item {\tt ShiftType:} Both absolute or relative shifts can be used to compute a sensitivity, specified by the key words
  {\tt Absolute} resp. {\tt Relative}.
\item {\tt ShiftSize:} The size of the shift to apply.
\item {\tt ShiftTenors:} For curves, the tenor buckets to apply shifts to, given as a comma separated list of periods.
\item {\tt ShiftExpiries:} For volatility surfaces, the option expiry buckets to apply shifts to, given as a comma
  separated list of periods.
\item {\tt ShiftTerms:} For swaption volatility surfaces, the underlying terms to apply shifts to, given as a comma
  separated list of periods.
\item {\tt ShiftStrikes:} For cap/floor, FX option and equity option volatility surfaces, the strikes to apply shifts to, given as a comma separated
  list of absolute strikes
\item {\tt Index:} For cap / floor volatility surfaces, the index which together with the currency defines the surface.
  list of absolute strikes
\item {\tt CurveType:} In the context of Yield Curves used to identify an equity ``risk free'' rate forecasting curve; set to {\tt EquityForecast} in this case
\end{itemize}

The cross gamma filter section contains a list of pairs of sensitivity keys. For each possible pair of sensitivity keys
matching the given strings, a cross gamma sensitivity is computed. The given pair of keys can be (and usually are)
shorter than the actual sensitivity keys. In this case only the prefix of the actual key is matched. For example, the
pair {\tt DiscountCurve/EUR,DiscountCurve/EUR} matches all actual sensitivity pairs belonging to a cross sensitivity by
one pillar of the EUR discount curve and another (different) pillar of the same curve. We list the possible keys by
giving an example in each category:

\begin{itemize}
\item {\tt DiscountCurve/EUR/5/7Y}: 7y pillar of discounting curve in EUR, the pillar is at position 5 in the list of
  all pillars (counting starts with zero)
\item {\tt YieldCurve/BENCHMARK\_EUR/0/6M}: 6M pillar of yield curve ``BENCHMARK\_EUR'', the index of the 6M pillar is
  zero (i.e. it is the first pillar)
\item {\tt IndexCurve/EUR-EURIBOR-6M/2/2Y}: 2Y pillar of index forwarding curve for the Ibor index ``EUR-EURIBOR-6M'',
  the pillar index is 2 in this case
\item {\tt OptionletVolatility/EUR/18/5Y/0.04}: EUR caplet volatility surface, at 5Y option expiry and $4\%$ strike, the
  running index for this expiry - strike pair is 18; the index counts the points in the surface in lexical order
  w.r.t. the dimensions option expiry, strike
\item {\tt FXSpot/USDEUR/0/spot}: FX spot USD vs EUR (with EUR as base ccy), the index is always zero for FX spots, the
  pillar is labelled as ``spot'' always
\item {\tt SwaptionVolatility/EUR/11/10Y/10Y/ATM}: EUR Swaption volatility surface at 10Y option expiry and 10Y
  underlying term, ATM level, the running index for this expiry, term, strike triple has running index 11; the index
  counts the points in the surface in lexical order w.r.t. the dimensions option expiry, underlying term and strike
\end{itemize}

\begin{longlisting}
%\hrule\medskip
  \begin{minted}[fontsize=\scriptsize]{xml}
<SensitivityAnalysis>
  <DiscountCurves>
    <DiscountCurve ccy="EUR">
      <ShiftType>Absolute</ShiftType>
      <ShiftSize>0.0001</ShiftSize>
      <ShiftTenors>6M,1Y,2Y,3Y,5Y,7Y,10Y,15Y,20Y</ShiftTenors>
    </DiscountCurve>
    ...
  </DiscountCurves>
  ...
  <IndexCurves>
    <IndexCurve index="EUR-EURIBOR-6M">
      <ShiftType>Absolute</ShiftType>
      <ShiftSize>0.0001</ShiftSize>
      <ShiftTenors>6M,1Y,2Y,3Y,5Y,7Y,10Y,15Y,20Y</ShiftTenors>
    </IndexCurve>
  </IndexCurves>
  ...
  <YieldCurves>
    <YieldCurve name="BENCHMARK_EUR">
      <ShiftType>Absolute</ShiftType>
      <ShiftSize>0.0001</ShiftSize>
      <ShiftTenors>6M,1Y,2Y,3Y,5Y,7Y,10Y,15Y,20Y</ShiftTenors>
    </YieldCurve>
  </YieldCurves>
  ...
  <FxSpots>
    <FxSpot ccypair="USDEUR">
      <ShiftType>Relative</ShiftType>
      <ShiftSize>0.01</ShiftSize>
    </FxSpot>
  </FxSpots>
  ...
  <FxVolatilities>
    <FxVolatility ccypair="USDEUR">
      <ShiftType>Relative</ShiftType>
      <ShiftSize>0.01</ShiftSize>
      <ShiftExpiries>1Y,2Y,3Y,5Y</ShiftExpiries>
      <ShiftStrikes/>
    </FxVolatility>
  </FxVolatilities>
  ...
  <SwaptionVolatilities>
    <SwaptionVolatility ccy="EUR">
      <ShiftType>Relative</ShiftType>
      <ShiftSize>0.01</ShiftSize>
      <ShiftExpiries>1Y,5Y,7Y,10Y</ShiftExpiries>
      <ShiftTerms>1Y,5Y,10Y</ShiftTerms>
      <ShiftStrikes/>
    </SwaptionVolatility>
  </SwaptionVolatilities>
  ...
  <CapFloorVolatilities>
    <CapFloorVolatility ccy="EUR">
      <ShiftType>Absolute</ShiftType>
      <ShiftSize>0.0001</ShiftSize>
      <ShiftExpiries>1Y,2Y,3Y,5Y,7Y,10Y</ShiftExpiries>
      <ShiftStrikes>0.01,0.02,0.03,0.04,0.05</ShiftStrikes>
      <Index>EUR-EURIBOR-6M</Index>
    </CapFloorVolatility>
  </CapFloorVolatilities>
  <SecuritySpreads>
    <SecuritySpread security="SECURITY_1">
      <ShiftType>Absolute</ShiftType>
      <ShiftSize>0.0001</ShiftSize>
    </SecuritySpread>
  </SecuritySpreads>
  ...
  <CrossGammaFilter>
    <Pair>DiscountCurve/EUR,DiscountCurve/EUR</Pair>
    <Pair>IndexCurve/EUR,IndexCurve/EUR</Pair>
    <Pair>DiscountCurve/EUR,IndexCurve/EUR</Pair>
  </CrossGammaFilter>
</SensitivityAnalysis>
\end{minted}
\caption{Sensitivity configuration}
\label{lst:sensitivity_config}
\end{longlisting}

%--------------------------------------------------------
\subsection{Stress Scenario Analysis: {\tt stressconfig.xml}}\label{sec:stress}
%--------------------------------------------------------

Stress tests can be applied in ORE to the same market segments and with same granularity as described in the sensitivity section \ref{sec:sensitivity}.

\medskip
This file {\tt stressconfig.xml} specifies how stress tests can be configured. The general structure is shown in listing
\ref{lst:stress_config}.

In this example, two stress scenarios ``parallel\_rates'' and ``twist'' are defined. Each scenario definition contains
the market components to be shifted in this scenario in a similar syntax that is also used for the sensitivity
configuration, see \ref{sec:sensitivity}. Components that should not be shifted, can just be omitted in the definition
of the scenario.

However, instead of specifying one shift size per market component, here a whole vector of shifts can be given, with
different shift sizes applied to each point of the curve (or surface / cube).

In case of the swaption volatility shifts, the single value given as {\tt Shift} (without the attributes {\tt expiry}
and {\tt term}) represents a default value that is used whenever no explicit value is given for a expiry / term pair.

\begin{longlisting}
%\hrule\medskip
  \begin{minted}[fontsize=\scriptsize]{xml}
<StressTesting>
  <StressTest id="parallel_rates">
    <DiscountCurves>
      <DiscountCurve ccy="EUR">
        <ShiftType>Absolute</ShiftType>
        <ShiftTenors>6M,1Y,2Y,3Y,5Y,7Y,10Y,15Y,20Y</ShiftTenors>
        <Shifts>0.01,0.01,0.01,0.01,0.01,0.01,0.01,0.01,0.01</Shifts>
      </DiscountCurve>
      ...
    </DiscountCurves>
    <IndexCurves>
      ...
    </IndexCurves>
    <YieldCurves>
      ...
    </YieldCurves>
    <FxSpots>
      <FxSpot ccypair="USDEUR">
        <ShiftType>Relative</ShiftType>
        <ShiftSize>0.01</ShiftSize>
      </FxSpot>
    </FxSpots>
    <FxVolatilities>
      ...
    </FxVolatilities>
    <SwaptionVolatilities>
      <SwaptionVolatility ccy="EUR">
        <ShiftType>Absolute</ShiftType>
        <ShiftExpiries>1Y,10Y</ShiftExpiries>
        <ShiftTerms>5Y</ShiftTerms>
        <Shifts>
          <Shift>0.0010</Shift>
          <Shift expiry="1Y" term="5Y">0.0010</Shift>
          <Shift expiry="1Y" term="5Y">0.0010</Shift>
          <Shift expiry="1Y" term="5Y">0.0010</Shift>
          <Shift expiry="10Y" term="5Y">0.0010</Shift>
          <Shift expiry="10Y" term="5Y">0.0010</Shift>
          <Shift expiry="10Y" term="5Y">0.0010</Shift>
        </Shifts>
      </SwaptionVolatility>
    </SwaptionVolatilities>
    <CapFloorVolatilities>
      <CapFloorVolatility ccy="EUR">
        <ShiftType>Absolute</ShiftType>
        <ShiftExpiries>6M,1Y,2Y,3Y,5Y,10Y</ShiftExpiries>
        <Shifts>0.001,0.001,0.001,0.001,0.001,0.001</Shifts>
      </CapFloorVolatility>
    </CapFloorVolatilities>
  </StressTest>
  <StressTest id="twist">
    ...
  </StressTest>
</StressTesting>
  \end{minted}
\caption{Stress configuration}
\label{lst:stress_config}
\end{longlisting}


%--------------------------------------------------------
\subsection{Curves: {\tt curveconfig.xml}}\label{sec:curveconfig}
%--------------------------------------------------------

The configuration of various term structures required to price a portfolio is covered in a single configuration file
which we will label {\tt curveconfig.xml} in the following though the file name can be chosen by the user. This
configuration determines the composition of 
\begin{itemize}
\item Yield curves % done
\item Default curves % done
\item Inflation curves % done
\item Equity forward price curves % done
\item Swaption volatility structures % done
\item Cap/Floor volatility structures % done
\item FX Option volatility structures % done
\item CDS volatility structures % done
\item Inflation Cap/Floor price surfaces % done
\item Equity volatility structures % done
\item Security spreads and recovery rates % done
\item Base correlation curves % done
\end{itemize}

This file also contains other market objects such as FXSpots, Security Spreads and Security Rates which are necessary
for the construction of a market.
 
\include{yieldcurves}

\subsubsection{Default Curves}

Listing \ref{lst:defaultcurve_configuration} shows the configuration of Default curves built from CDS spread
quotes. Alternatively default curves can be set up as a difference curve of two yield curves as shown in listing
\ref{lst:defaultcurve_configuration_2}. If $P_B(0,t)$ and $P_S(0,t)$ denote the discount factors of the given benchmark
and source curve respectively the resulting default term structures has survival probabilities

$$S(0,t) = P_S(0,t) / P_B(0,t)$$

on the given pillars, and w.r.t. a a zero recovery rate. The interpolation is backward flat in the hazard rate.

\begin{longlisting}
%\hrule\medskip
\begin{minted}[fontsize=\footnotesize]{xml}
<DefaultCurves>
  <DefaultCurve>
    <CurveId>BANK_SR_USD</CurveId>
    <CurveDescription>BANK SR CDS USD</CurveDescription>
    <Currency>USD</Currency> 
    <Type>SpreadCDS</Type>
    <DiscountCurve>Yield/USD/USD3M</DiscountCurve>
    <DayCounter>A365</DayCounter>
    <RecoveryRate>RECOVERY_RATE/RATE/BANK/SR/USD</RecoveryRate>
    <Quotes>
      <Quote>CDS/CREDIT_SPREAD/BANK/SR/USD/1Y</Quote>
      <Quote>CDS/CREDIT_SPREAD/BANK/SR/USD/2Y</Quote>
      <Quote>CDS/CREDIT_SPREAD/BANK/SR/USD/3Y</Quote>
      <Quote>CDS/CREDIT_SPREAD/BANK/SR/USD/4Y</Quote>
      <Quote>CDS/CREDIT_SPREAD/BANK/SR/USD/5Y</Quote>
      <Quote>CDS/CREDIT_SPREAD/BANK/SR/USD/7Y</Quote>
      <Quote>CDS/CREDIT_SPREAD/BANK/SR/USD/10Y</Quote>
    </Quotes>
    <Conventions>CDS-STANDARD-CONVENTIONS</Conventions>
  </DefaultCurve>
  <DefaultCurve>
  ...
  </DefaultCurve>
</DefaultCurves>
\end{minted}
\caption{Default curve configuration based on CDS quotes}
\label{lst:defaultcurve_configuration}
\end{longlisting}

\begin{longlisting}
%\hrule\medskip
\begin{minted}[fontsize=\footnotesize]{xml}
    <DefaultCurve>
      <CurveId>BOND_YIELD_EUR_OVER_OIS</CurveId>
      <CurveDescription>Default curve derived as bond yield curve over Eonia</CurveDescription>
      <Currency>EUR</Currency>
      <Type>Benchmark</Type>
      <DayCounter>A365</DayCounter>
      <BenchmarkCurve>Yield/EUR/EUR1D</BenchmarkCurve>
      <SourceCurve>Yield/EUR/BOND_YIELD_EUR</SourceCurve>
      <Pillars>1Y,2Y,3Y,4Y,5Y,7Y,10Y</Pillars>
      <SpotLag>0</SpotLag>
      <Calendar>TARGET</Calendar>
    </DefaultCurve>
  </DefaultCurves>
\end{minted}
\caption{Default curve as a difference of two yield curves}
\label{lst:defaultcurve_configuration_2}
\end{longlisting}

\subsubsection{Swaption Volatility Structures}

Listing \ref{lst:swaptionvol_configuration} shows the configuration of Swaption volatility structures.

\begin{longlisting}
%\hrule\medskip
\begin{minted}[fontsize=\footnotesize]{xml}
<SwaptionVolatilities>    
  <SwaptionVolatility>
    <CurveId>EUR_SW_N</CurveId>
    <CurveDescription>EUR normal swaption volatilities</CurveDescription>
    <!-- ATM (Smile not yet supported) -->
    <Dimension>ATM</Dimension>
    <!-- Normal or Lognormal or ShiftedLognormal -->
    <VolatilityType>Normal</VolatilityType>
    <!-- Flat, Linear, None -->
    <Extrapolation>Flat</Extrapolation>
    <!-- Day counter for date to time conversion -->
    <DayCounter>Actual/365 (Fixed)</DayCounter>
    <!--Calendar and Business day convention for option tenor to date conversion -->
    <Calendar>TARGET</Calendar>
    <BusinessDayConvention>Following</BusinessDayConvention>
    <!-- ATM matrix specification -->
    <OptionTenors>1M,3M,6M,1Y,2Y,3Y,4Y,5Y,7Y,10Y,15Y,20Y,25Y,30Y</OptionTenors>
    <SwapTenors>1Y,2Y,3Y,4Y,5Y,7Y,10Y,15Y,20Y,25Y,30Y</SwapTenors>
    <ShortSwapIndexBase>EUR-CMS-1Y</ShortSwapIndexBase>
    <SwapIndexBase>EUR-CMS-30Y</SwapIndexBase>
    <!-- Smile specification (optional) -->
    <SmileOptionTenors>6M,1Y,10Y</SmileOptionTenors>
    <SmileSwapTenors>2Y,5Y</SmileSwapTenors>
    <SmileSpreads>-0.02,-0.01,0.01,0.02</SmileSpreads> <!-- i.e. strike spreads -->
  </SwaptionVolatility>
  <SwaptionVolatility>
    ...
  </SwaptionVolatility>
</SwaptionVolatilities>
\end{minted}
\caption{Swaption volatility configuration}
\label{lst:swaptionvol_configuration}
\end{longlisting}

\subsubsection{Cap/Floor Volatility Structures}

Listing \ref{lst:capfloorvol_configuration} shows the configuration of Cap/Floor volatility structures.

\begin{longlisting}
%\hrule\medskip
\begin{minted}[fontsize=\footnotesize]{xml}
  <CapFloorVolatilities>
    <CapFloorVolatility>
      <CurveId>EUR_CF_N</CurveId>
      <CurveDescription>EUR normal cap floor volatilities</CurveDescription>
      <!-- Normal, Lognormal or ShiftedLognormal -->
      <VolatilityType>Normal</VolatilityType>
      <!-- Linear, Flat, None -->
      <Extrapolation>Linear</Extrapolation>
      <!-- Include ATM vol quotes also: True or False -->
      <IncludeAtm>FALSE</IncludeAtm>
      <!-- Day counter for date to time conversion -->
      <DayCounter>Actual/365 (Fixed)</DayCounter>
      <!--Calendar and Business day convention for cap/floor term to date conversion -->
      <Calendar>TARGET</Calendar>
      <BusinessDayConvention>Following</BusinessDayConvention>
      <Tenors>1Y,2Y,3Y,4Y,5Y,6Y,7Y,8Y,9Y,10Y,15Y,20Y</Tenors>
      <Strikes>-0.01,0.0,0.01,0.02,0.03,0.04,0.05,0.06,0.07,0.08,0.09,0.1</Strikes>
      <IborIndex>EUR-EURIBOR-6M</IborIndex>
      <DiscountCurve>Yield/EUR/EUR1D</DiscountCurve>
    </CapFloorVolatility>
    ...
  </CapFloorVolatilities>
\end{minted}
\caption{Cap/Floor volatility configuration}
\label{lst:capfloorvol_configuration}
\end{longlisting}

\subsubsection{FX Volatility Structures}

Listing \ref{lst:fxoptionvol_configuration} shows the configuration of FX volatility structures.

\begin{longlisting}
%\hrule\medskip
\begin{minted}[fontsize=\footnotesize]{xml}
<FXVolatilities>
  <FXVolatility>
    <CurveId>EURUSD</CurveId>
    <CurveDescription />
    <Dimension>ATM</Dimension> <!-- ATM, Smile -->
    <Expiries>1M,3M,6M,1Y,2Y,3Y,10Y</Expiries>
    <FXSpotID>FX/EUR/USD</FXSpotID>
    <FXForeignCurveID>Yield/USD/USD1D</FXForeignCurveID>
    <FXDomesticCurveID>Yield/EUR/EUR1D</FXDomesticCurveID>
  </FXVolatility>
  <FXVolatility>
    ...
  </FXVolatility>
</FXVolatilities>
\end{minted}
\caption{FX option volatility configuration}
\label{lst:fxoptionvol_configuration}
\end{longlisting}

\subsubsection{Equity Curve Structures}

Listing \ref{lst:eqcurve_configuration} shows the configuration of equity forward price curves.

\begin{longlisting}
%\hrule\medskip
\begin{minted}[fontsize=\footnotesize]{xml}
<EquityCurves>
  <EquityCurve>
    <CurveId>SP5</CurveId>
    <CurveDescription>SP 500 equity price projection curve</CurveDescription>
    <Currency>USD</Currency>
    <ForecastingCurve>EUR1D</ForecastingCurve>
    <Type>DividendYield</Type> <!-- DividendYield, ForwardPrice -->
    <!-- Spot quote from the market data file -->
    <SpotQuote>EQUITY/PRICE/SP5/USD</SpotQuote> 
    <Quotes>
      <Quote>EQUITY_DIVIDEND/RATE/SP5/USD/3M</Quote>
      <Quote>EQUITY_DIVIDEND/RATE/SP5/USD/20160915</Quote>
      <Quote>EQUITY_DIVIDEND/RATE/SP5/USD/1Y</Quote>
      <Quote>EQUITY_DIVIDEND/RATE/SP5/USD/20170915</Quote>
    </Quotes>
    <DayCounter>A365</DayCounter>
  </EquityCurve>
  <EquityCurve>
    ...
  </EquityCurve> 
  </EquityCurves>
\end{minted}
\caption{Equity curve configuration}
\label{lst:eqcurve_configuration}
\end{longlisting}

The equity curves here consists of a spot equity price, as well as a set of either forward prices or else dividend 
yields. Upon construction, ORE stores internally an equity spot price quote, a forecasting curve and a dividend yield 
term structure, which are then used together for projection of forward prices.

\subsubsection{Equity Volatility Structures}

Listing \ref{lst:eqoptionvol_configuration} shows the configuration of equity volatility structures.

\begin{longlisting}
%\hrule\medskip
\begin{minted}[fontsize=\footnotesize]{xml}
<EquityVolatilities>
  <EquityVolatility>
    <CurveId>SP5</CurveId>
    <CurveDescription>Lognormal option implied vols for SP 500</CurveDescription>
    <Currency>USD</Currency>
    <Dimension>Smile</Dimension><!-- Alternative: ATM -->
    <Expiries>1M,5Y,10Y</Expiries>
    <!-- If Dimension is Smile: -->
    <Strikes>1932.8,2147.56,2254.939</Strikes>
  </EquityVolatility>
  <EquityVolatility>
    ...
  </EquityVolatility>
</EquityVolatilities>
\end{minted}
\caption{Equity option volatility configuration}
\label{lst:eqoptionvol_configuration}
\end{longlisting}

\subsubsection{Inflation Curves}

Listing \ref{lst:inflationcurve_configuration} shows the configuration of an inflation curve. The inflation curve specific
elements are the following:

\begin{longlisting}
%\hrule\medskip
\begin{minted}[fontsize=\footnotesize]{xml}
<InflationCurves>
   <InflationCurve>
       <CurveId>USCPI_ZC_Swaps</CurveId>
       <CurveDescription>Estimation Curve for USCPI</CurveDescription>
       <NominalTermStructure>Yield/USD/USD1D</NominalTermStructure>
       <Type>ZC</Type>
       <Quotes>
           <Quote>ZC_INFLATIONSWAP/RATE/USCPI/1Y</Quote>
           <Quote>ZC_INFLATIONSWAP/RATE/USCPI/2Y</Quote>
           ...
           <Quote>ZC_INFLATIONSWAP/RATE/USCPI/30Y</Quote>
           <Quote>ZC_INFLATIONSWAP/RATE/USCPI/40Y</Quote>
       </Quotes>
       <Conventions>USCPI_INFLATIONSWAP</Conventions>
       <Extrapolation>true</Extrapolation>
       <Calendar>US</Calendar>
       <DayCounter>A365</DayCounter>
       <Lag>3M</Lag>
       <Frequency>Monthly</Frequency>
       <BaseRate>0.01</BaseRate>
       <Tolerance>0.000000000001</Tolerance>
       <Seasonality>
           <BaseDate>20160101</BaseDate>
           <Frequency>Monthly</Frequency>
           <Factors>
               <Factor>SEASONALITY/RATE/MULT/USCPI/JAN</Factor>
               <Factor>SEASONALITY/RATE/MULT/USCPI/FEB</Factor>
               <Factor>SEASONALITY/RATE/MULT/USCPI/MAR</Factor>
               <Factor>SEASONALITY/RATE/MULT/USCPI/APR</Factor>
               <Factor>SEASONALITY/RATE/MULT/USCPI/MAY</Factor>
               <Factor>SEASONALITY/RATE/MULT/USCPI/JUN</Factor>
               <Factor>SEASONALITY/RATE/MULT/USCPI/JUL</Factor>
               <Factor>SEASONALITY/RATE/MULT/USCPI/AUG</Factor>
               <Factor>SEASONALITY/RATE/MULT/USCPI/SEP</Factor>
               <Factor>SEASONALITY/RATE/MULT/USCPI/OCT</Factor>
               <Factor>SEASONALITY/RATE/MULT/USCPI/NOV</Factor>
               <Factor>SEASONALITY/RATE/MULT/USCPI/DEC</Factor>
           </Factors>
       </Seasonality>
   </InflationCurve>
</InflationCurves>
\end{minted}
\caption{Inflation Curve Configuration}
\label{lst:inflationcurve_configuration}
\end{longlisting}

\begin{itemize}
\item {\tt NominalTermStructure}: The interest rate curve to be used to strip the inflation curve.
\item {\tt Type}: The type of the curve, {\tt ZC} for zero coupon, {\tt YY} for year on year.
\item {\tt Quotes}: The instruments' market quotes from which to bootstrap the curve.
\item {\tt Conventions}: The conventions applicable to the curve instruments.
\item {\tt Lag}: The observation lag used in the term structure.
\item {\tt Frequency}: The frequency of index fixings.
\item {\tt BaseRate}: The rate at $t=0$, this introduces an additional degree of freedom to get a smoother curve. If not
  given, it is defaulted to the first market rate.
\end{itemize}

The optional seasonality block defines a multiplicative seasonality and contains the following elements:

\begin{itemize}
\item {\tt BaseDate}: Defines the first inflation period to which to apply the seasonality correction, only day and
  month matters, the year is ignored.
\item {\tt Frequency:} Defines the frequency of the factors (usually identical to the index's fixing frequency).
\item {\tt Factors:} Multiplicative seasonality correction factors, must be part of the market data.
\end{itemize}

We note that if zero coupon swap market quotes are given, but the type is set to YY, the zero coupon swap quotes will be
converted to year on year swap quotes on the fly, using the plain forward rates, i.e. no convexity adjustment is
applied.

\subsubsection{Inflation Cap/Floor Price Surfaces}

Listing \ref{lst:inflationcapfloorpricesurface_configuration} shows the configuration of an zero coupon inflation cap
floor price surface.

\begin{longlisting}
%\hrule\medskip
\begin{minted}[fontsize=\footnotesize]{xml}
<InflationCapFloorPriceSurfaces>
  <InflationCapFloorPriceSurface>
      <CurveId>EUHICPXT_ZC_CF</CurveId>
      <CurveDescription>Price Surface ZC CapFloor EUHICPXT</CurveDescription>
      <Type>ZC</Type>
      <StartRate>0.10</StartRate>
      <ObservationLag>3M</ObservationLag>
      <Calendar>TARGET</Calendar>
      <BusinessDayConvention>MF</BusinessDayConvention>
      <DayCounter>A365</DayCounter>
      <Index>EUHICPXT</Index>
      <IndexCurve>Inflation/EUHICPXT/EUHICPXT_ZC_Swaps</IndexCurve>
      <IndexInterpolated>false</IndexInterpolated>
      <YieldTermStructure>Yield/EUR/EUR1D</YieldTermStructure>
      <CapStrikes>0.01,0.015,0.02,0.025,0.03</CapStrikes>
      <FloorStrikes>-0.02,-0.01,-0.005,0.00,0.01,0.015,0.02,0.025,0.03</FloorStrikes>
      <Maturities>1Y,2Y,3Y,4Y,5Y,6Y,7Y,8Y,9Y,10Y,12Y,15Y,20Y,30Y</Maturities>
  </InflationCapFloorPriceSurface>
</InflationCapFloorPriceSurfaces>
\end{minted}
\caption{Inflation zc cap floor price surface configuration}
\label{lst:inflationcapfloorpricesurface_configuration}
\end{longlisting}

\begin{itemize}
\item {\tt Type}: The type of the surface, {\tt ZC} for zero coupon, {\tt YY} for year on year. Only zero coupon
  surfaces are supported currently.
\item {\tt StartRate}: A fall back value used in case the inflation index does not have a term structure
  attached. Should not be relevant.
\item {\tt Observation Lag}: The observation lag applicable to the term structure.
\item {\tt Index}: The underlying zero inflation index.
\item {\tt IndexCurve}: The curve id of the index's projection curve used to determine the ATM levels for the surface.
\item {\tt IndexInterpolated}: Flag indicating whether the index should be interpolating.
\item {\tt YieldTermStructure}: The nominal term structure.
\item {\tt CapStrikes}: The strikes for which cap prices are quoted (may (and will usually) overlap with the floor
  strike region).
\item {\tt FloorStrikes}: The strikes for which floor prices are quoted (may (and will usually) overlap with the cap
  strike region).
\item {\tt Maturities:} The maturities for which cap and floor prices are quoted
\end{itemize}

\subsubsection{CDS Volatilities}

Listing \ref{lst:cdsvol_configuration} shows the configuration of an ATM CDS volatility structure.

\begin{longlisting}
%\hrule\medskip
\begin{minted}[fontsize=\footnotesize]{xml}
  <CDSVolatilities>
    <CDSVolatility>
      <CurveId>CDXIG</CurveId>
      <CurveDescription>Lognormal option implied vols for CDX IG</CurveDescription>
      <Expiries>1M,3M,6M</Expiries>
    </CDSVolatility>
  </CDSVolatilities>
\end{minted}
\caption{CDS Volatility Configuration}
\label{lst:cdsvol_configuration}
\end{longlisting}

\subsubsection{Base Correlations}

Listing \ref{lst:basecorr_configuration} shows the configuration of a Base Correlation curve.

\begin{longlisting}
%\hrule\medskip
\begin{minted}[fontsize=\footnotesize]{xml}
  <BaseCorrelations>
    <BaseCorrelation>
      <CurveId>CDXIG</CurveId>
      <CurveDescription>CDX IG Base Correlations</CurveDescription>
      <Terms>1D</Terms>
      <DetachmentPoints>0.03, 0.06, 0.10, 0.20, 1.0</DetachmentPoints>
      <SettlementDays>0</SettlementDays>
      <Calendar>US</Calendar>
      <BusinessDayConvention>F</BusinessDayConvention>
      <DayCounter>A365</DayCounter>
      <Extrapolate>Y</Extrapolate>
    </BaseCorrelation>
  </BaseCorrelations>
\end{minted}
\caption{Base Correlation Configuration}
\label{lst:basecorr_configuration}
\end{longlisting}

\subsubsection{FXSpots}

Listing \ref{lst:fxspot_configuration} shows the configuration of the fxSpots. It is assumed that each FXSpot CurveId is of
the form "Ccy1Ccy2".
\begin{longlisting}
%\hrule\medskip
\begin{minted}[fontsize=\footnotesize]{xml}
<FXSpots>
  <FXSpot>
    <CurveId>EURUSD</CurveId>
    <CurveDescription/>
  </FXSpot>
  <FXSpot>
    <CurveId>EURGBP</CurveId>
    <CurveDescription/>
  </FXSpot>
  <FXSpot>
    <CurveId>EURCHF</CurveId>
    <CurveDescription/>
  </FXSpot>
  <FXSpot>
    <CurveId>EURJPY</CurveId>
    <CurveDescription/>
  </FXSpot>
</FXSpots>
\end{minted}
\caption{FXSpot Configuration}
\label{lst:fxspot_configuration}
\end{longlisting}

\subsubsection{Securities}

Listing \ref{lst:security_configuration} shows the configuration of the Securities. Each Security name is associated with
a SpreadQuote and a RecoveryRateQuote.

\begin{longlisting}
%\hrule\medskip
\begin{minted}[fontsize=\footnotesize]{xml}
<Securities>
  <Security>
    <CurveId>SECURITY_1</CurveId>
    <CurveDescription>Security</CurveDescription>
    <SpreadQuote>BOND/YIELD_SPREAD/SECURITY_1</SpreadQuote>
    <RecoveryRateQuote>RECOVERY_RATE/RATE/SECURITY_1</RecoveryRateQuote>
  </Security>
</Securities>
\end{minted}
\caption{Security Configuration}
\label{lst:security_configuration}
\end{longlisting}

%--------------------------------------------------------
%\subsection{Conventions: {\tt conventions.xml}}
%\label{sec:conventions}
%--------------------------------------------------------
\include{conventions}


%========================================================
%\section{Trade Data}\label{sec:portfolio_data}
%========================================================
\include{introenvelope}

%\include{tradedata}

%- - - - - - - - - - - - - - - - - - - - - - - - - - - - - - - - - - - - - - - -
\subsection{Trade Specific Data}
%- - - - - - - - - - - - - - - - - - - - - - - - - - - - - - - - - - - - - - - -

After the envelope node, trade-specific data for each trade type supported by
ORE is included. 
Each trade type has its own trade data container which is defined by an XML node containing a trade-specific
configuration of individual XML tags - called elements - and trade components. The trade components are defined by XML
sub-nodes that can be used within multiple trade data containers, i.e.  by multiple trade types.

\vspace{1em}

Details of  trade-specific data for all trade types follow below.

\input{tradedata/swap}
\input{../../Docs/UserGuide/tradedata/capfloor}
\input{../../Docs/UserGuide/tradedata/forwardrateagreement}
\input{../../Docs/UserGuide/tradedata/swaption}
\input{../../Docs/UserGuide/tradedata/fxforward}
\input{../../Docs/UserGuide/tradedata/fxswap}
\input{../../Docs/UserGuide/tradedata/fxoption}
\input{../../Docs/UserGuide/tradedata/equityoption}
\input{../../Docs/UserGuide/tradedata/equityforward}
\input{../../Docs/UserGuide/tradedata/equityswap}
\input{../../Docs/UserGuide/tradedata/cpiswap}
\input{../../Docs/UserGuide/tradedata/yyswap}
\input{../../Docs/UserGuide/tradedata/bond}
\input{../../Docs/UserGuide/tradedata/creditdefaultswap}
\input{../../Docs/UserGuide/tradedata/commodityoption}
\input{../../Docs/UserGuide/tradedata/commodityforward}


\include{tradecomponents}
\include{allowablevalues}

%========================================================
%\section{Netting Set Definitions}\label{sec:nettingsetinput}
%========================================================
\include{nettingdata}

%========================================================
%\section{Market Data}\label{sec:market_data}
%========================================================
\include{marketdata}

%========================================================
%\section{Fixing History}
%========================================================
\include{fixingdata}

\begin{appendix}

%========================================================
\section{Methodology Summary}
%========================================================

\subsection{Risk Factor Evolution Model}\label{sec:app_rfe}

ORE applies the cross asset model described in detail in \cite{Lichters} to evolve  the market through time. So far the
evolution model in ORE supports IR and FX risk factors for any number of currencies, Equity and Inflation as well as Credit (for $t0$-pricing). Extensions to full simulation of Credit and Commodity is planned. \\

The Cross Asset Model is based on the Linear Gauss Markov model (LGM) for interest rates, lognormal FX and equity 
processes and the Dodgson-Kainth model for inflation. We identify a single {\em domestic} currency; its LGM process, 
which is labelled $z_0$; and a set of $n$ foreign currencies with associated LGM processes that are labelled $z_i$, 
$i=1,\dots,n$. 

We denote the equity spot price processes with state variables $s_j$ and the index of the denominating 
currency for the equity process as $\phi(j)$. The dividend yield corresponding to each equity process $s_j$ is denoted 
by $q_j$.

Following \cite{Lichters}, 13.27 - 13.29 we write the inflation processes 
in the domestic LGM measure with state variables $z_{I,k}$ and $y_{I,k}$ for $k=1,\ldots,K$.  If we consider $n$ 
foreign exchange rates for converting foreign currency amounts into the single domestic currency by multiplication, 
$x_i$, $i=1,\dots,n$, then the cross asset model is given by the system of SDEs
\begin{eqnarray*}
dz_0 &=& \alpha_0\,dW_0^z \\
dz_i &=& \gamma_i\,dt + \alpha_i\,dW_i^z,  \qquad i>0 \\
\frac{d x_i}{x_i} &=& \mu_i\, dt + \sigma_i\,dW_i^x, \qquad i > 0 \\
\frac{d s_j}{s_j} &=& \mu_j^S\, dt + \sigma_j^S\,dW_j^S \\
dz_{I,k} &=& \alpha_{I,k}(t)dW_k^I \\
dy_{I,k} &=& \alpha_{I,k}(t)H_{I,k}(t)dW_k^I \\ \\
\gamma_i &=&
-\alpha_i^2\,H_i -\rho_{ii}^{zx}\,\sigma_i\,\alpha_i + \rho_{i0}^{zz}\,\alpha_i\,\alpha_0\,H_0\\
\mu_i &=& r_0 - r_i + \rho_{0i}^{zx}\,\alpha_0\,H_0\,\sigma_i\\
\mu_j^S &=& (r_{\phi(j)}(t) - q_j(t) + \rho_{0j}^{zs} \alpha_0 H_0 \sigma_j^S - \epsilon_{\phi(j)}
\rho_{j \phi(j)}^{sx}\sigma_j^S \sigma_{\phi(j)}) \\
r_i &=& f_i(0,t) + z_i(t)\,H'_i(t) + \zeta_i(t)\,H_i(t)\,H'_i(t),
\quad \zeta_i(t) = \int_0^t \alpha_i^2(s)\,ds  \\ \\
dW^\alpha_a\,dW^\beta_b &=& \rho^{\alpha\beta}_{ij}\,dt, \qquad \alpha, \beta \in \{z, x, I\}, \qquad a, b \text{
                              suitable indices }
%\zeta_i(t) &=& \int_0^t \alpha_i^2(s)\,ds,
%\qquad H_i(t) = \int_0^t e^{-\beta_i(s)} \,ds \\
%\beta_i(t) &=& \int_0^t \lambda_i(s)\,ds,
%\qquad \alpha_i(t) = \sigma_i^{HW}(t)\,e^{\beta(t)} \\
\end{eqnarray*}
where we have dropped time dependencies for readability, $f_i(0,t)$ is the instantaneous forward curve in currency $i$, 
and $\epsilon_i$ is an indicator such that $\epsilon_i = 1 - \delta_{0i}$, where $\delta$ is the Kronecker delta.

\medskip Parameters $H_i(t)$ and $\alpha_i(t)$ (or alternatively $\zeta_i(t)$) are LGM model parameters which determine,
together with the stochastic factor $z_i(t)$, the evolution of numeraire and zero bond prices in the LGM model:
\begin{align}
N(t) &= \frac{1}{P(0,t)}\exp\left\{H_t\, z_t + \frac{1}{2}H^2_t\,\zeta_t \right\}
\label{lgm1f_numeraire} \\
P(t,T,z_t)
&= \frac{P(0,T)}{P(0,t)}\:\exp\left\{ -(H_T-H_t)\,z_t - \frac{1}{2} \left(H^2_T-H^2_t\right)\,\zeta_t\right\}.
\label{lgm1f_zerobond}
\end{align}

Note that the LGM model is closely related to the Hull-White model in T-forward measure \cite{Lichters}.

\medskip The parameters $H_{I,k}(t)$ and $\alpha_{I,k}(t)$ determine together with the factors $z_{I,k}(t), y_{I,k}(t)$
the evolution of the spot Index $I(t)$ and the forward index $\hat{I}(t,T) = P_I(t,T) / P_n(t,T)$ defined as the ratio
of the inflation linked zero bond and the nominal zero bond,

\begin{eqnarray*}
  \hat{I}(t,T) &=& \frac{\hat{I}(0,T)}{\hat{I}(0,t)} e^{(H_{I,k}(T)-H_{I,k}(t))z_{I,k}(t)+\tilde{V}(t,T)} \\
  I(t) &=& I(0) \hat{I}(0,t)e^{H_{I,k}(t)z_{I,k}(t)-y_{I,k}(t)-V(0,t)}
\end{eqnarray*}

with, in case of domestic currency inflation,

\begin{eqnarray*}
  V(t,T) &=& \frac{1}{2} \int_t^T (H_{I,k}(T)-H_{I,k}(s))^2 \alpha_{I,k}^2(s) ds \\
         & & - \rho^{zI}_{0,k} H_0(T) \int_t^T (H_{I,k}(t)-H_{I,k}(s))\alpha_0(s)\alpha_{I,k}(s)ds \\
  \tilde{V}(t,T) &=& V(t,T) - V(0,T) -V(0,t) \\
         &=& -\frac{1}{2}(H_{I,k}^2(T)-H_{I,k}^2(t))\zeta_{I,k}(t,0) \\
         & & +(H_{I,k}(T)-H_{I,k}(t)) \zeta_{I,k}(t,1) \\
         & & +(H_0(T)H_{I,k}(T) - H_0(t)H_{I,k}(t))\zeta_{0I}(t,0) \\
         & & -(H_0(T)-H_0(t))\zeta_{0I}(t,1) \\
  V(0,t) &=& \frac{1}{2}H_{I,k}^2(t)\zeta_{I,k}(t,0)-H_{I,k}(t)\zeta_{I,k}(t,1)+\frac{1}{2}\zeta_{I,k}(t,2) \\
         & & -H_0(t)H_{I,k}(t)\zeta_{0I}(t,0)+H_0(t)\zeta_{0I}(t,1) \\
  \zeta_{I,k}(t,k) &=& \int_0^t H_{I,k}^k(s)\alpha_{I,k}^2(s) ds \\
  \zeta_{0I}(t,k) &=& \rho^{zI}_{0,k}\int_0^t H_{I,k}^k(t) \alpha_0(s) \alpha_{I,k}(s) ds
\end{eqnarray*}

and for foreign currency inflation in currency $i>0$, with

\begin{eqnarray*}
  \tilde{V}(t,T) &=& V(t,T) -V(0,T) + V(0,T)
\end{eqnarray*}

and

\begin{eqnarray*}
  V(t,T) &=& \frac{1}{2}\int_t^T (H_{I,k}(T)-H_{I,k}(s))^2 \alpha_{I,k}(s) ds \\
  & & -\rho^{zI}_{0,k} \int_t^T H_0(s)\alpha_0(s)(H_{I,k}(T)-H_{I,k}(s)\alpha_{I,k}(s)) ds \\
  & & -\rho^{zI}_{i,k} \int_t^T (H_i(T)-H_i(s))\alpha_i(s)(H_{I,k}(T)-H_{I,k}(s))\alpha_{I,k}(s) ds \\
  & & +\rho^{xI}_{i,k} \int_t^T \sigma_i(s)(H_{I,k}(T)-H_{I,k}(s))\alpha_{I,k}(s) ds
\end{eqnarray*}

\subsection{Analytical Moments of the Risk Factor Evolution Model}\label{sec:app_analytical_moments}

We follow \cite{Lichters}, chapter 16. The expectation of the interest rate process $z_i$ conditional on $\mathcal{F}_{t_0}$ at $t_0+\Delta t$ is

\begin{eqnarray*}
  \mathbb{E}_{t_0}[z_i(t_0+\Delta t)] &=& z_i(t_0) + \mathbb{E}_{t_0}[\Delta z_i],
  \qquad\mbox{with}\quad \Delta z_i = z_i(t_0+\Delta t) - z_i(t_0) \\
  &=& z_i(t_0) -\int_{t_0}^{t_0+\Delta t} H^z_i\,(\alpha^z_i)^2\,du + \rho^{zz}_{0i} \int_{t_0}^{t_0+\Delta t}
  H^z_0\,\alpha^z_0\,\alpha^z_i\,du \\
  & & - \epsilon_i  \rho^{zx}_{ii}\int_{t_0}^{t_0+\Delta t} \sigma_i^x\,\alpha^z_i\,du
\end{eqnarray*}

where $\epsilon_i$ is zero for $i=0$ (domestic currency) and one otherwise.

\bigskip

The expectation of the FX process $x_i$ conditional on $\mathcal{F}_{t_0}$ at $t_0+\Delta t$ is

\begin{eqnarray*}
  \mathbb{E}_{t_0}[\ln x_i(t_0+\Delta t)] &=& \ln x_i(t_0) +  \mathbb{E}_{t_0}[\Delta \ln x_i],
  \qquad\mbox{with}\quad \Delta \ln x_i = \ln x_i(t_0+\Delta t) - \ln x_i(t_0) \\
  &=& \ln x_i(t_0) + \left(H^z_0(t)-H^z_0(s)\right) z_0(s) -\left(H^z_i(t)-H^z_i(s)\right)z_i(s)\\
  &&+ \ln \left( \frac{P^n_0(0,s)}{P^n_0(0,t)} \frac{P^n_i(0,t)}{P^n_i(0,s)}\right) \\
  && - \frac12 \int_s^t (\sigma^x_i)^2\,du \\
  &&+\frac12 \left((H^z_0(t))^2 \zeta^z_0(t) -  (H^z_0(s))^2 \zeta^z_0(s)- \int_s^t (H^z_0)^2
  (\alpha^z_0)^2\,du\right)\\
  &&-\frac12 \left((H^z_i(t))^2 \zeta^z_i(t) -  (H^z_i(s))^2 \zeta^z_i(s)-\int_s^t (H^z_i)^2 (\alpha^z_i)^2\,du
  \right)\\
  && + \rho^{zx}_{0i} \int_s^t H^z_0\, \alpha^z_0\, \sigma^x_i\,du \\
  &&  - \int_s^t \left(H^z_i(t)-H^z_i\right)\gamma_i \,du, \qquad\mbox{with}\quad s = t_0, \quad t = t_0+\Delta t
\end{eqnarray*}

with

\begin{eqnarray*}
  \gamma_i = -H^z_i\,(\alpha^z_i)^2  + H^z_0\,\alpha^z_0\,\alpha^z_i\,\rho^{zz}_{0i} - \sigma_i^x\,\alpha^z_i\,
  \rho^{zx}_{ii}
\end{eqnarray*}

The expectation of the Inflation processes $z_{I,k}, y_{I,k}$ conditional on $\mathcal{F}_{t_0}$ at any time $t>t_0$ is
equal to $z_{I,k}(t_0)$ resp. $y_{I,k}(t_0)$ since both processes are drift free.

\bigskip

The expectation of the equity processes $s_j$ conditional on $\mathcal{F}_{t_0}$ at $t_0+\Delta t$ is
\begin{eqnarray*}
\mathbb{E}_{t_0}[\ln s_j(t_0+\Delta t)] &=& \ln s_j(t_0) +  \mathbb{E}_{t_0}[\Delta \ln s_j],
\qquad\mbox{with}\quad \Delta \ln s_j = \ln s_j(t_0+\Delta t) - \ln s_j(t_0) \\
&=& \ln s_j(t_0) +  \ln \left[\frac{P_{\phi(j)}(0,s)}{P_{\phi(j)}(0,t)} \right] - \int_s^t 
q_j(u) 
du - \frac{1}{2} \int_s^t \sigma_{j}^{S}(u) \sigma_{j}^{S}(u) du\\
&&
+\rho_{0j}^{zs} \int_s^t \alpha_0(u) H_0(u) \sigma_j^S(u) du
- \epsilon_{\phi(j)} \rho_{j \phi(j)}^{sx} \int_s^t \sigma_j^S (u)\sigma_{\phi(j)}(u) du\\
&&+\frac{1}{2} \left( H_{\phi(j)}^2(t) \zeta_{\phi(j)}(t) - H_{\phi(j)}^2(s) \zeta_{\phi(j)}(s)
- \int_s^t H_{\phi(j)}^2(u) \alpha_{\phi(j)}^2(u) du \right)\\
&&  + (H_{\phi(j)}(t) - H_{\phi(j)}(s)) z_{\phi(j)}(s) 
+\epsilon_{\phi(j)} \int_s^t \gamma_{\phi(j)} (u) (H_{\phi(j)}(t) - H_{\phi(j)}(u)) du\\
\end{eqnarray*}

The IR-IR covariance over the interval $[s,t] := [t_0, t_0+\Delta t]$ (conditional on $\mathcal{F}_{t_0}$) is

\begin{eqnarray*}
      \mathrm{Cov} [\Delta z_a, \Delta \ln x_b] &=& \rho^{zz}_{0a}\int_s^t \left(H^z_0(t)-H^z_0\right)
  \alpha^z_0\,\alpha^z_a\,du \nonumber\\
      &&- \rho^{zz}_{ab}\int_s^t \alpha^z_a \left(H^z_b(t)-H^z_b\right) \alpha^z_b \,du \nonumber\\
      &&+\rho^{zx}_{ab}\int_s^t \alpha^z_a \, \sigma^x_b \,du.
\end{eqnarray*}

The IR-FX covariance over the interval $[s,t] := [t_0, t_0+\Delta t]$ (conditional on $\mathcal{F}_{t_0}$) is

\begin{eqnarray*}
      \mathrm{Cov} [\Delta z_a, \Delta \ln x_b] &=& \rho^{zz}_{0a}\int_s^t \left(H^z_0(t)-H^z_0\right)
  \alpha^z_0\,\alpha^z_a\,du \nonumber\\
      &&- \rho^{zz}_{ab}\int_s^t \alpha^z_a \left(H^z_b(t)-H^z_b\right) \alpha^z_b \,du \nonumber\\
      &&+\rho^{zx}_{ab}\int_s^t \alpha^z_a \, \sigma^x_b \,du.
\end{eqnarray*}

The FX-FX covariance over the interval $[s,t] := [t_0, t_0+\Delta t]$ (conditional on $\mathcal{F}_{t_0}$) is

\begin{eqnarray*}
      \mathrm{Cov}[\Delta \ln x_a, \Delta \ln x_b] &=&
      \int_s^t \left(H^z_0(t)-H^z_0\right)^2 (\alpha_0^z)^2\,du \nonumber\\
      && -\rho^{zz}_{0a} \int_s^t \left(H^z_a(t)-H^z_a\right) \alpha_a^z\left(H^z_0(t)-H^z_0\right) \alpha_0^z\,du
  \nonumber\\
      &&- \rho^{zz}_{0b}\int_s^t \left(H^z_0(t)-H^z_0\right)\alpha_0^z \left(H^z_b(t)-H^z_b\right)\alpha_b^z\,du
  \nonumber\\
      &&+ \rho^{zx}_{0b}\int_s^t \left(H^z_0(t)-H^z_0\right)\alpha_0^z \sigma^x_b\,du \nonumber\\
      &&+ \rho^{zx}_{0a}\int_s^t \left(H^z_0(t)-H^z_0\right)\alpha_0^z\,\sigma^x_a\,du \nonumber\\
      &&- \rho^{zx}_{ab}\int_s^t \left(H^z_a(t)-H^z_a\right)\alpha_a^z \sigma^x_b,du\nonumber\\
      &&- \rho^{zx}_{ba}\int_s^t \left(H^z_b(t)-H^z_b\right)\alpha_b^z\,\sigma^x_a\, du \nonumber\\
      &&+ \rho^{zz}_{ab}\int_s^t \left(H^z_a(t)-H^z_a\right)\alpha_a^z \left(H^z_b(t)-H^z_b\right)\alpha_b^z\,du
  \nonumber\\
      &&+ \rho^{xx}_{ab}\int_s^t\sigma^x_a\,\sigma^x_b \,du
\end{eqnarray*}

The IR-INF covariance over the interval $[s,t] := [t_0, t_0+\Delta t]$ (conditional on $\mathcal{F}_{t_0}$) is

\begin{eqnarray*}
  \mathrm{Cov}[ \Delta z_a, \Delta z_{I,b} ] & = & \rho_{ab}^{zI} \int_s^t \alpha_a(s) \alpha_{I,b}(s) ds \\
  \mathrm{Cov}[ \Delta z_a, \Delta y_{I,b} ] & = & \rho_{ab}^{zI} \int_s^t \alpha_a(s) H_{I,b}(s) \alpha_{I,b}(s) ds
\end{eqnarray*}

The FX-INF covariance over the interval $[s,t] := [t_0, t_0+\Delta t]$ (conditional on $\mathcal{F}_{t_0}$) is

\begin{eqnarray*}
  \mathrm{Cov}[ \Delta x_a, \Delta z_{I,b} ] & = & \rho_{0b}^{zI} \int_s^t \alpha_0(s) (H_0(t)-H_0(s)) \alpha_{I,b}(s) ds \\
                                             & & -\rho_{ab}^{zI} \int_s^t \alpha_a(s)(H_a(t)-H_a(s))\alpha_{I,b}(s) ds \\
                                             & & +\rho_{ab}^{xI}\int_s^t \sigma_a(s) \alpha_{I,b}(s) ds \\
  \mathrm{Cov}[ \Delta x_a, \Delta y_{I,b} ] & = & \rho_{0b}^{zI} \int_s^t \alpha_0(s) (H_0(t)-H_0(s)) H_{I,b}(s)\alpha_{I,b}(s) ds \\
                                             & & -\rho_{ab}^{zI} \int_s^t \alpha_a(s)(H_a(t)-H_a(s))H_{I,b}(s)\alpha_{I,b}(s) ds \\
                                             & & +\rho_{ab}^{xI}\int_s^t \sigma_a(s) H_{I,b}(s)\alpha_{I,b}(s) ds
\end{eqnarray*}

The INF-INF covariance over the interval $[s,t] := [t_0, t_0+\Delta t]$ (conditional on $\mathcal{F}_{t_0}$) is

\begin{eqnarray*}
  \mathrm{Cov}[ \Delta z_{I,a}, \Delta z_{I,b} ] & = & \rho_{ab}^{II} \int_s^t \alpha_{I,a}(s) \alpha_{I,b}(s) ds \\
  \mathrm{Cov}[ \Delta z_{I,a}, \Delta y_{I,b} ] & = & \rho_{ab}^{II} \int_s^t \alpha_{I,a}(s) H_{I,b}(s)
                                                       \alpha_{I,b}(s) ds \\
  \mathrm{Cov}[ \Delta y_{I,a}, \Delta y_{I,b} ] & = & \rho_{ab}^{II} \int_s^t H_{I,a}(s) \alpha_{I,a}(s) H_{I,b}(s) \alpha_{I,b}(s) ds
\end{eqnarray*}

The equity/equity covariance over the interval $[s,t] := [t_0, t_0+\Delta t]$ (conditional on $\mathcal{F}_{t_0}$) is
\begin{eqnarray*}
	Cov \left[\Delta ln[s_i], \Delta ln[s_j] \right] &=&
	\rho_{\phi(i) \phi(j)}^{zz}\int_s^t (H_{\phi(i)} (t) - H_{\phi(i)} (u)) (H_{\phi(j)} (t)\\
	&& - H_{\phi(j)} (u)) \alpha_{\phi(i)}(u) \alpha_{\phi(j)}(u) du\\
	&&+ \rho_{\phi(i) j}^{zs} \int_s^t (H_{\phi(i)} (t) - H_{\phi(i)} (u)) \alpha_{\phi(i)}(u) \sigma_j^S(u) du\\
	&&+ \rho_{\phi(j) i}^{zs} \int_s^t (H_{\phi(j)} (t) - H_{\phi(j)} (u)) \alpha_{\phi(j)}(u) \sigma_i^S(u) du\\
	&&+ \rho_{ij}^{ss} \int_s^t \sigma_i^S(u) \sigma_j^S(u) du\\
\end{eqnarray*}

The equity/FX covariance over the interval $[s,t] := [t_0, t_0+\Delta t]$ (conditional on $\mathcal{F}_{t_0}$) is
\begin{eqnarray*}
	Cov \left[\Delta ln[s_i], \Delta ln[x_j] \right] &=&
	\rho_{\phi(i)0}^{zz} \int_s^t (H_{\phi(i)} (t) - H_{\phi(i)} (u)) (H_0 (t) - H_0 (u)) \alpha_{\phi(i)}(u) 
	\alpha_0(u) 
	du\\
	&& - \rho_{\phi(i)j}^{zz} \int_s^t (H_{\phi(i)} (t) - H_{\phi(i)} (u)) (H_j (t) - H_j (u)) \alpha_{\phi(i)} 
	(u)\alpha_j(u) du\\
	&& + \rho_{\phi(i)j}^{zx} \int_s^t (H_{\phi(i)} (t) - H_{\phi(i)} (u)) \alpha_{\phi(i)} (u) \sigma_j(u) du\\
	&&+ \rho_{i0}^{sz} \int_s^t (H_0 (t) - H_0 (u)) \alpha_0 (u) \sigma_i^S(u) du\\
	&&- \rho_{ij}^{sz} \int_s^t (H_j (t) - H_j (u)) \alpha_j (u) \sigma_i^S(u) du\\
	&&+ \rho_{ij}^{sx} \int_s^t \sigma_i^S(u) \sigma_j(u) du\\
\end{eqnarray*}

The equity/IR covariance over the interval $[s,t] := [t_0, t_0+\Delta t]$ (conditional on $\mathcal{F}_{t_0}$) is
\begin{eqnarray*}
	Cov \left[\Delta ln[s_i], \Delta z_j \right] &=&
	\rho_{\phi(i)j}^{zz} \int_s^t (H_{\phi(i)} (t) - H_{\phi(i)} (u)) \alpha_{\phi(i)} (u) \alpha_j (u) du\\
	&&+ \rho_{ij}^{sz} \int_s^t \sigma_i^S (u) \alpha_j (u) du\\
\end{eqnarray*}

The equity/inflation covariances over the interval $[s,t] := [t_0, t_0+\Delta t]$ (conditional on $\mathcal{F}_{t_0}$) are as follows:
\begin{eqnarray*}
	Cov \left[\Delta ln[s_i], \Delta z_{I,j} \right] &=&
	\rho_{\phi(i)j}^{zI} \int_s^t (H_{\phi(i)} (t) - H_{\phi(i)} (u)) \alpha_{\phi(i)} (u) \alpha_{I,j} (u) du\\
	&&+ \rho_{ij}^{sI} \int_s^t \sigma_i^S (u) \alpha_{I,j} (u) du\\	
	Cov \left[\Delta ln[s_i], \Delta y_{I,j} \right] &=&
	\rho_{\phi(i)j}^{zI} \int_s^t (H_{\phi(i)} (t) - H_{\phi(i)} (u)) \alpha_{\phi(i)} (u) H_{I,j} (u) \alpha_{I,j} (u) du\\
	&&+ \rho_{ij}^{sI} \int_s^t \sigma_i^S (u) H_{I,j} (u) \alpha_{I,j} (u) du\\
\end{eqnarray*}



\subsection{Exposures}\label{sec:app_exposure}

In ORE we use the following exposure definitions
\begin{align}
\EE(t) = \EPE(t) &= \E^N\left[ \frac{(NPV(t)-C(t))^+}{N(t)} \right] \label{EE}\\
\ENE(t) &= \E^N\left[ \frac{(-NPV(t)+C(t))^+}{N(t)} \right] \label{ENE}
\end{align}
where $\NPV(t)$ stands for the netting set NPV and $C(t)$ is the collateral balance\footnote{$C(t)>0$ means that we have
  {\em received} collateral from the counterparty} at time $t$. Note that these exposures are expectations of values
discounted with numeraire $N$ (in ORE the Linear Gauss Markov model's numeraire) to today, and expectations are taken in
the measure associated with numeraire $N$. These are the exposures which enter into unilateral CVA and DVA calculation,
respectively, see next section. Note that we sometimes label the expected exposure (\ref{EE}) EPE, not to be confused
with the Basel III Expected Positive Exposure below.

\medskip
Basel III defines a number of exposures each of which is a 'derivative' of Basel's Expected Exposure:
\begin{align}
\intertext{Expected Exposure}
EE_B(t) &= \E[\max(NPV(t) - C(t), 0)] \label{basel_ee}\\
\intertext{Expected Positive Exposure}
EPE_B(T) &= \frac{1}{T} \sum_{t<T} EE_B(t)\cdot \Delta t  \label{basel_epe} \\
\intertext{Effective Expected Exposure, recursively defined as running maximum}
EEE_B(t) &= \max(EEE_B(t-\Delta t), EE_B(t)) \label{basel_eee}\\
\intertext{Effective Expected Positive Exposure}
EEPE_B(T) &= \frac{1}{T} \sum_{t<T} EEE_B(t)\cdot \Delta t \label{basel_eepe}
\end{align}
The last definition, Effective EPE, is used in Basel documents since Basel II for Exposure At Default and capital
calculation. Following \cite{bcbs128,bcbs189} the time averages in the EPE and EEPE calculations are taken over {\em the
  first year} of the exposure evolution (or until maturity if all positions of the netting set mature before one year).

\medskip
To compute $EE_B(t)$ consistently in a risk-neutral setting, we compound (\ref{EE}) with the deterministic discount factor $P(t)$ up to horizon $t$:
$$
EE_B(t) = \frac{1}{P(t)} \:\EE(t)
$$

Finally, we define another common exposure measure, the {\em Potential Future Exposure} (PFE), as a (typically high)
quantile $\alpha$ of the NPV distribution through time, similar to Value at Risk but at the upper end of the NPV
distribution:

\begin{align}
  \PFE_\alpha(t) = \left(\inf\left\{ x | F_t(x) \geq \alpha\right\}\right)^+ \label{PFE}
\end{align}

where $F_t$ is the cumulative NPV distribution function at time $t$. Note that we also take the positive part to ensure
that PFE is a positive measure even if the quantile yields a negative value which is possible in extreme cases.
 
\subsection{CVA and DVA}\label{sec:app_cvadva}

Using the expected exposures in \ref{sec:app_exposure} unilateral discretised CVA and DVA are given by \cite{Lichters}
\begin{align}
\CVA &= \sum_{i} \PD(t_{i-1},t_i)\times\LGD\times \EPE(t_i) \label{CVA}\\
\DVA &= \sum_{i} \PD_{Bank}(t_{i-1},t_i)\times\LGD_{Bank}\times \ENE(t_i) \label{DVA}
\end{align}
where
\begin{align*}
\EPE(t) & \mbox{ expected exposure (\ref{EE})}\\
\ENE(t) & \mbox{ expected negative exposure (\ref{ENE})}\\
PD(t_i,t_j) & \mbox{ counterparty probability of default in } [t_i;t_j]\\
PD_{Bank}(t_i,t_j) & \mbox{ our probability of default in } [t_i;t_j]\\
LGD & \mbox{ counterparty loss given default}\\
LGD_{Bank} & \mbox{ our loss given default}\\
\end{align*}

Note that the choice $t_i$ in the arguments of $\EPE(t_i)$ and $\ENE(t_i)$ means we are choosing the {\em advanced}
rather than the {\em postponed} discretization of the CVA/DVA integral \cite{BrigoMercurio}. This choice can be easily
changed in the ORE source code or made configurable. \\

Moreover, formulas (\ref{CVA}, \ref{DVA}) assume independence of credit and other market risk factors, so that $\PD$ and
$\LGD$ factors are outside the expectations. With the extension of ORE to credit asset classes and in particular for
wrong-way-risk analysis, CVA/DVA formulas will be generalised.

\subsection{FVA}\label{sec:fva}

%Any exposure (uncollateralised or residual after taking collateral into account) gives rise to funding cost or benefits
%depending on the sign of the residual position. This can be expressed as a Funding Value Adjustment (FVA). A simple
%definition of FVA can be given in a very similar fashion as the sum of unilateral CVA and DVA which we defined by
%(\ref{CVA},\ref{DVA}), namely as an expectation of exposures times funding spreads:
%\begin{align}
%  \FVA &= \underbrace{\sum_{i=1}^n f_b(t_{i-1},t_i)\,\delta_i \, \E^N\left[S_C(t_{i-1})\, S_B(t_{i-1})\, (\NPV(t_i))^+\,
%         D(t_i)\right]}_{\mbox{Funding Benefit Adjustment (FBA)}}\nonumber\\
%       & {} - \underbrace{\sum_{i=1}^n f_l(t_{i-1},t_i)\,\delta_i \, \E^N\left[S_C(t_{i-1})\, S_B(t_{i-1})\, (-\NPV(t_i))^+\, D(t_i)\right]}_{\mbox{Funding Cost Adjustment (FCA)}}\label{eq_simple_fva}
%\end{align}
%where
%\begin{align*}
%D(t_i) & \mbox{ stochastic discount factor, $1/N(t_i)$ in LGM}\\
%\NPV(t_i) & \mbox{ portfolio value after potential collateralization}\\
%S_C(t_j) & \mbox{ survival probability of the counterparty}\\
%S_B(t_j) & \mbox{ survival probability of the bank}\\
%f_b(t_j) & \mbox{ borrowing spread for the bank relative to the collateral compounding rate}\\
%f_l(t_j) & \mbox{ lending spread for the bank relative to the collateral compounding rate}
%\end{align*}
%For details see e.g. Chapter 14 in Gregory \cite{Gregory12} and the discussion in \cite{Lichters}.

Any exposure (uncollateralised or residual after taking collateral into account) gives rise to funding cost or benefits
depending on the sign of the residual position. This can be expressed as a Funding Value Adjustment (FVA). A simple
definition of FVA can be given in a very similar fashion as the sum of unilateral CVA and DVA which we defined by
(\ref{CVA},\ref{DVA}), namely as an expectation of exposures times funding spreads:
\begin{align}
  \FVA &= \underbrace{\sum_{i=1}^n f_l(t_{i-1},t_i)\,\delta_i \, \E^N\left\{S_C(t_{i-1})\, S_B(t_{i-1})\, [-\NPV(t_i)+C(t_i)]^+\,
         D(t_i)\right\}}_{\mbox{Funding Benefit Adjustment (FBA)}}\nonumber\\
       & {} - \underbrace{\sum_{i=1}^n f_b(t_{i-1},t_i)\,\delta_i \, \E^N\left\{S_C(t_{i-1})\, S_B(t_{i-1})\, [\NPV(t_i)-C(t_i)]^+\, D(t_i)\right\}}_{\mbox{Funding Cost Adjustment (FCA)}}\label{eq_simple_fva}
%  \FVA &= - \underbrace{\sum_{i=1}^n f_b(t_{i-1},t_i)\,\delta_i \, \E^N\left[S_C(t_{i-1})\, S_B(t_{i-1})\, (\NPV(t_i))^+\,
 %        D(t_i)\right]}_{\mbox{Funding Cost Adjustment (FCA)}}\nonumber\\
 %      & {} \underbrace{\sum_{i=1}^n f_l(t_{i-1},t_i)\,\delta_i \, \E^N\left[S_C(t_{i-1})\, S_B(t_{i-1})\, (-\NPV(t_i))^+\, D(t_i)\right]}_{\mbox{Funding Benefit Adjustment (FBA)}}\label{eq_simple_fva}
\end{align}
where
\begin{align*}
D(t_i) & \mbox{ stochastic discount factor, $1/N(t_i)$ in LGM}\\
\NPV(t_i) & \mbox{ portfolio value at time } t_i\\
C(t_i) & \mbox{Collateral account balance at time } t_i \\ 
S_C(t_j) & \mbox{ survival probability of the counterparty}\\
S_B(t_j) & \mbox{ survival probability of the bank}\\
f_b(t_j) & \mbox{ borrowing spread for the bank relative to OIS flat}\\
f_l(t_j) & \mbox{ lending spread for the bank relative to OIS flat}
\end{align*}
For details see e.g. Chapter 14 in Gregory \cite{Gregory12} and the discussion in \cite{Lichters}.

\medskip
The reasoning leading to the expression above is as follows. Consider, for example, a single partially collateralised derivative (no collateral at all or CSA with a significant threshold) between us (the Bank) and counterparty 1 (trade 1). 

We assume that we enter into an offsetting trade with (hypothetical) counterparty 2 which is perfectly collateralised (trade 2). We label the NPV of trade 1 and 2 $\NPV_{1,2}$ respectively (from our perspective, excluding CVA). Then $\NPV_2=-\NPV_1$. The respective collateral amounts due to trade 1 and 2 are $C_1$ and $C_2$ from our perspective. Because of the perfect collateralisation of trade 2 we assume $C_2=\NPV_2$. The imperfect collateralisation of trade 1 means $C_1 \ne \NPV_1$. The net collateral balance from our perspective is then $C=C_1+C_2$ which can be written $C=C_1+C_2 = C_1 + \NPV_2 = -\NPV_1 + C_1$.

\begin{itemize}
\item If $C>0$ we receive net collateral and pay the overnight rate on this notional amount. On the other hand we can invest the received collateral and earn our lending rate, so that we have a benefit proportional to the lending spread $f_l$ (lending rate minus overnight rate). It is a benefit assuming $f_l >0$. $C>0$ means $-\NPV_1 + C_1 > 0$ so that we can cover this case with ``lending notional'' $[-\NPV_1 + C_1]^+$.
\item If $C<0$ we post collateral amount $-C$ and receive the overnight rate on this amount. Amount $-C$ needs to be funded in the market, and we pay our borrowing rate on it. This leads to a funding cost proportional to the borrowing spread $f_b$ (borrowing rate minus overnight). $C<0$ means $\NPV_1 - C_1 > 0$, so that we can cover this case with ``borrowing notional'' $[\NPV_1 - C_1]^+$. If the borrowing spread is positive, this term proportional to $f_b \times [\NPV_1 - C_1]^+$ is indeed a cost and therefore needs to be subtracted from the benefit above.
\end{itemize}
   
Formula \eqref{eq_simple_fva} evaluates these funding cost components on the basis of the original trade's or portfolio's $\NPV$. Perfectly collateralised portfolios hence do not contribute to FVA because under the hedging fiction, they are hedged with a perfectly collateralised opposite portfolio, so any collateral payments on portfolio 1 are canceled out by those of the opposite sign on portfolio 2.

\subsection{COLVA}

When the CSA defines a collateral compounding rate that deviates from the overnight rate, this gives rise to another
value adjustment labeled COLVA \cite{Lichters}. In the simplest case the deviation is just given by a constant spread
$\Delta$:
\begin{align}
\COLVA &= \E^N\left[ \sum_i -C(t_i)\cdot \Delta \cdot \delta_i \cdot D(t_{i+1}) \right]
\label{COLVA}
\end{align}
where $C(t)$ is the collateral balance\footnote{see \ref{sec:app_exposure}, $C(t)>0$ means that we have {\em received}
  collateral from the counterparty} at time $t$ and $D(t)$ is the stochastic discount factor $1/N(t)$ in LGM. Both
$C(t)$ and
$N(t)$ are computed in ORE's Monte Carlo framework, and the expectation yields the desired adjustment. \\
 
Replacing the constant spread by a time-dependent deterministic function in ORE is straight forward. 
  
\subsection{Collateral Floor Value}

A less trivial extension of the simple COLVA calculation above, also covered in ORE, is the case where the deviation
between overnight rate and collateral rate is stochastic itself. A popular example is a CSA under which the collateral
rate is the overnight rate {\em floored at zero}. To work out the value of this CSA feature one can take the difference
of discounted margin cash flows with and without the floor feature. It is shown in \cite{Lichters} that the following
formula is a good approximation to the collateral floor value
\begin{align}
\Pi_{Floor} &= \E^N\left[ \sum_i -C(t_i)\cdot (-r(t_i))^+\cdot\delta_i \cdot D(t_{i+1}) \right]
\label{CSA_floor_value_approx}
\end{align}
where $r$ is the stochastic overnight rate and $(-r)^+ = r^+ - r$ is the difference between floored and 'un-floored' compounding rate. \\

Taking both collateral spread and floor into account, the value adjustment is 
\begin{align}
\Pi_{Floor,\Delta} &= \E^N\left[ \sum_i -C(t_i)\cdot ((r(t_i)-\Delta)^+-r(t_i))\cdot\delta_i \cdot D(t_{i+1}) \right] 
\label{CSA_floor_value_approx_2}
\end{align}

\subsection{Dynamic Initial Margin and MVA}\label{sec:app_dim}

The introduction of Initial Margin posting in non-cleared OTC derivatives business reduces residual credit exposures and
the associated value adjustments, {\bf CVA} and {\bf DVA}.

On the other hand, it gives rise to additional funding cost. The value of the latter is referred to as Margin Value Adjustment ({\bf MVA}).\\

To quantify these two effects one needs to model Initial Margin under future market scenarios, i.e. Dynamic Initial Margin ({\bf DIM}). Potential approaches comprise 
\begin{itemize}
\item Monte Carlo VaR embedded into the Monte Carlo simulation
\item Regression-based methods
\item Delta VaR under scenarios
\item ISDA's Standard Initial Margin (SIMM) under scenarios
\end{itemize} 

We skip the first option as too computationally expensive for ORE. In the current ORE release we focus on a relatively
simple regression approach as in \cite{Anfuso2016,LichtersEtAl}. Consider the netting set values $\NPV(t)$ and $\NPV(t+\Delta)$ that
are spaced one margin period of risk $\Delta$ apart. Moreover, let $F(t,t+\Delta)$ denote cumulative netting set cash
flows between time $t$ and $t+\Delta$, converted into the NPV currency. Let $X(t)$ then denote the netting set value
change during the margin period of risk excluding cash flows in that period:
$$
X(t) = \NPV(t+\Delta) + F(t, t+\Delta) - \NPV(t) 
$$  
ignoring discounting/compounding over the margin period of risk. We actually want to determine the distribution of
$X(t)$ conditional on the `state of the world' at time $t$, and pick a high (99\%) quantile to determine the Initial
Margin amount for each time $t$. Instead of working out the distribution, we content ourselves with estimating the
conditional variance $\V(t)$ or standard deviation $S(t)$ of $X(t)$, assuming a normal distribution and scaling $S(t)$
to the desired 99\% quantile by multiplying with the usual factor $\alpha=2.33$ to get an estimate of the Dynamic
Initial Margin $\DIM$:
$$
\V(t) = \E_t[X^2] - \E_t^2[X], \qquad S(t)=\sqrt{\V(t)}, \qquad \DIM(t) = \alpha \,S(t)
$$ 
We further assume that $\E_t[X]$ is small enough to set it to the expected value of $X(t)$ across all Monte Carlo
samples $X$ at time $t$ (rather than estimating a scenario dependent mean). The remaining task is then to estimate the
conditional expectation $\E_t[X^2]$. We do this in the spirit of the Longstaff Schwartz method using regression of
$X^2(t)$ across all Monte Carlo samples at a given time. As a regressor (in the one-dimensional case) we could use
$\NPV(t)$ itself. However, we rather choose to use an adequate market point (interest rate, FX spot rate) as regression
variable $x$, because this is generalised more easily to the multi-dimensional case. As regression basis functions we
use polynomials, i.e. regression functions of the form $c_0 + c_1\,x + c_2\,x^2 + ...+ c_n\,x^n$ where the order $n$ of
the polynomial can be selected by the user. Choosing the lowest order $n=0$, we obtain the simplest possible estimate,
the variance of $X$ across all samples at time $t$, so that we apply a single $\DIM(t)$ irrespective of the 'state of
the world' at time $t$ in that case.  The extension to multi-dimensional regression is also implemented in ORE. The user
can choose several regressors simultaneously (e.g. a EUR rate, a USD rate, USD/EUR spot FX rate, etc.) in order order to
cover complex multi-currency portfolios.

\medskip
Given the DIM estimate along all paths, we can next work out the Margin Value Adjustment \cite{Lichters} in discrete form
%{\color{red}
\begin{align}
\MVA &= \sum_{i=1}^n (f_b - s_I)\, \delta_i\: S_C(t_i)\: S_B(t_i) \times \E^N\left[
\DIM(t_i)\,D(t_i)\right]. \label{MVA} 
\end{align}
%}
with borrowing spread $f_b$ as in the FVA section \ref{sec:fva} and spread $s_I$ received on initial margin, both
spreads relative to the cash collateral rate.

\subsection{KVA (CCR)}\label{sec:app_kva}

The KVA is calculated for the Counterparty Credit Risk Capital charge
(CCR) following the IRB method concisely  described in
\cite{Gregory15}, Appendix 8A.
It is following the Basel rules by computing risk capital as the
product of alpha weighted  exposure at default, worst case probability
of default at 99.9  and a maturity adjustment factor also described in
the Basel annex 4.
The risk capital charges are discounted with a capital discount factor
and summed up to  give the total CCR KVA after being multiplied with
the risk  weight and a capital charge (following the RWA method).

\medskip Basel II internal rating based (IRB) estimate of worst case
probability of  default: large homogeneous pool (LHP) approximation of
Vasicek (1997), KVA regulatory probability of default is the worst
case  probability of default floored at 0.03:
$$
PD_{99.9\%} = \max(0.03, N (\frac{N^{-1}(PD) + \sqrt{\rho}
  N^{-1}(0.999)}{\sqrt{1 - \rho}}) - PD)
$$
$N$ is the cumulative standard normal distribution,

$$
\rho = 0.12 \frac{1 - e^{-50 PD}}{1 - e^{-50}} + 0.24 (1 - \frac{1 -
  e^{-50 PD}}{1 - e^{-50}})
$$

\medskip Maturity adjustment factor for RWA method capped at 5, floored at 1:
$$MA(PD, M) = \min(5, \max(1, \frac{1 + (M - 2.5) B(PD)}{1 - 1.5 B(PD)}))$$
\medskip where $B(PD) = (0.11852 - 0.05478 \ln(PD))^2$ and M is the
effective  maturity of the portfolio (capped at 5):

$$M = \min(5, 1 + \frac{\sum\limits_{t_k > 1yr} EE(t_k)\Delta t_k
  B(0,t_k)}{\sum\limits_{t_k \leq 1yr} EEE(t_k)\Delta t_k B(0,t_k)})$$

\medskip where $B(0,t_k)$ is the risk-free discount factor from the
simulation  date $t_k$ to today, $\Delta t_k$ is the difference
between time points, 
$EE(t_k)$ is the expected exposure at time $t_k$ and $EEE(t_k)$ is the
effective expected exposure.

\medskip (expected) risk capital at $t_i$:
$$RC_{t_i} = EAD_{t_i} \times LGD \times PD_{99.9\%} \times MA(PD, M)$$

$$EAD_{t_i} = \alpha \times EEPE_{t_i}$$

\medskip $EEPE_{t_i}$ being approximated by $EPE$ at point $t_i$ and $\alpha$ the multiplier resulting from the IRB calculations (Basel II defines a supervisory alpha of 1.4, but gives banks the option to estimate their own $\alpha$,subject to a floor of 1.2).

\medskip $KVA_{CCR}$ is the sum of the expected risk capitals discounted at capital discount rate and factored with the capital hurdle and the regulatory adjustment:
$$KVA_{CCR} = \sum_i RC_{t_i} \frac{1}{ (1 + capDiscRate)^{t_i-t_0}} (t_i - t_{i-1}) \times (capHurdle \times regAdj)$$

\subsection{Collateral Model}\label{sec:app_collateral}

The collateral model implemented in ORE is based on the evolution of collateral account balances along each Monte Carlo
path taking into account thresholds, minimum transfer amounts and independent amounts defined in the CSA, as well as
margin periods of risk.

ORE computes the collateral requirement (aka \emph{Credit Support Amount}) through time along each Monte Carlo path
\begin{align}\label{eq:CSA}
CSA(t_m) &= 
\begin{cases}
\max(0, V_{set}(t_m) - I_A - T_{hold}),& V_{set}(t_m) - I_A \ge 0 \\
\min(0, V_{set}(t_m) - I_A + T_{hold}),& V_{set}(t_m) - I_A < 0
\end{cases}
\end{align}
where
\begin{itemize}
\item $V_{set}(t_m)$ is the value of the netting set as of
  time $t_m$,
  \item $T_{hold}$ is the threshold exposure below which no collateral is
  required (possibly asymmetric),
%\item $MTA$ is the minimum transfer amount for collateral margin
%  flow requests (possibly asymmetric)
\item $I_A$ is the sum of all collateral independent amounts attached to
  the underlying portfolio of trades (positive amounts imply that the bank
  has received a net inflow of independent amounts from the
  counterparty), assumed here to be cash.
\end{itemize}

As the collateral account already has a value of $C(t_m)$ at time $t_m$, the collateral shortfall is simply the
difference between $C(t_m)$ and $CSA(t_m)$. However, we also need to account for the possibility that margin calls
issued in the past have not yet been settled (for instance, because of disputes). If $M(t_m)$ denotes the net value of
all outstanding margin calls at $t_m$, and $\Delta(t)$ is the difference $\Delta(t) = CSA(t_m) - C(t_m) - M(t_m)$
between the {\em Credit Support Amount} and the current and outstanding collateral, then the actual margin
\emph{Delivery Amount} $D(t_m)$ is calculated as follows:
\begin{align}\label{eq:DA}
D(t_m) &= 
\begin{cases}
\Delta(t),& \left| \Delta(t) \right| \ge MTA \\
0,& \left| \Delta(t) \right| < MTA
\end{cases}
\end{align}
where $MTA$ is the minimum transfer amount.

\medskip Finally, the {\em Delivery Amount } is settled with a delay specified by the {\em Margin Period of Risk}
(MPoR) which leads to residual exposure and XVA even for daily margining, zero thresholds and minimum transfer amounts,
see for example \cite{Pykhtin2010}. A more detailed framework for collateralised exposure modelling is introduced in the
2016 article \cite{Andersen2016}, indicating a potential route for extending ORE.

\subsection{Exposure Allocation}\label{sec:app_allocation}

XVAs and exposures are typically computed at netting set level. For accounting purposes it is typically required to {\em
  allocate} XVAs from netting set to individual trade level such that the allocated XVAs add up to the netting set
XVA. This distribution is not trivial, since due to netting and imperfect correlation single trade (stand-alone) XVAs
hardly ever add up to the netting set XVA: XVA is sub-additive similar to VaR. ORE provides an allocation method
(labeled {\em marginal allocation } in the following) which slightly generalises the one proposed in
\cite{PykhtinRosen}. Allocation is done pathwise which first leads to allocated expected exposures and then to allocated
CVA/DVA by inserting these exposures into equations (\ref{CVA},\ref{DVA}). The allocation algorithm in ORE is as
follows:
\begin{itemize}
\item Consider the netting set's discounted $\NPV$ after taking collateral into account, on a given path at time $t$:
$$
E(t)=D(0,t)\,(\NPV(t)-C(t))
$$ 
\item On each path, compute contributions $A_i$ of the latter to trade $i$ as
$$
A_{i} (t) = \left\{ \begin{array}{ll} 
E(t) \times \NPV_{i}(t) / \NPV(t), & |\NPV(t)| > \epsilon \\
E(t) / n, & |\NPV(t)| \le \epsilon
\end{array}
\right. 
$$
with number of trades $n$ in the netting set and trade $i$'s value $\NPV_i(t)$.
\item The $\EPE$ fraction allocated to trade $i$ at time $t$ by averaging over paths:
$$
\EPE_i(t) = \E\left[ A_i^+(t) \right]
$$
\end{itemize}
By construction, $\sum_i A_i(t) = E(t)$ and hence $\sum_i \EPE_i(t) = \EPE(t)$.\\

We introduced the {\em cutoff } parameter $\epsilon>0$ above in order to handle the case where the netting set value
$\NPV(t)$ (almost) vanishes due to netting, while the netting set 'exposure' $E(t)$ does not. This is possible in a
model with nonzero MTA and MPoR. Since a single scenario with vanishing $\NPV(t)$ suffices to invalidate the expected
exposure at this time $t$, the cutoff is essential. Despite introducing this cutoff, it is obvious that the marginal
allocation method can lead to spikes in the allocated exposures. And generally, the marginal allocation leads to both
positive and negative $\EPE$ allocations.

\medskip As a an example for a simple alternative to the marginal allocation of $\EPE$ we provide allocation based on
today's single-trade CVAs
$$
w_i = \CVA_i / \sum_i \CVA_i.
$$
This yields allocated exposures proportional to the netting set exposure, avoids spikes and negative $\EPE$, but does
not distinguish the 'direction' of each trade's contribution to $\EPE$ and $\CVA$.

\subsection{Sensitivity Analysis}\label{sec:app_sensi}

ORE's sensitivity analysis framework uses ``bump and revalue'' to compute Interest Rate, FX, Inflation, Equity and Credit sensitivities to
\begin{itemize}
\item Discount curves  (in the zero rate domain)
\item Index curves (in the zero rate domain)
\item Yield curves including e.g. equity forecast yield curves (in the zero rate domain)
\item FX Spots
\item FX volatilities
\item Swaption volatilities, ATM matrix or cube 
\item Cap/Floor volatility matrices (in the caplet/floorlet domain)
\item Default probability curves (in the ``zero rate'' domain, expressing survival probabilities $S(t)$ in term of zero rates $z(t)$ via $S(t)=\exp(-z(t)\times t)$ with Actual/365 day counter)
\item Equity spot prices
\item Equity volatilities, ATM or including strike dimension 
\item Zero inflation curves
\item Year-on-Year inflation curves
\item CDS volatilities
\item Base correlation curves
\end{itemize}

Apart from first order sensitivities (deltas), ORE computes second order sensitivities (gammas and cross gammas) as well. Deltas are computed using up-shifts and base values as
$$
\delta = \frac{f(x+\Delta)-f(x)}{\Delta},
$$ 
where the shift $\Delta$ can be absolute or expressed as a relative move $\Delta_r$ from the current level, $\Delta=x\,\Delta_r$. Gammas are computed using up- and down-shifts
$$
\gamma = \frac{f(x+\Delta)+f(x-\Delta) - 2\,f(x)}{\Delta^2},
$$ 
cross gammas using up-shifts and base values as
$$
\gamma_{cross} = \frac{f(x+\Delta_x,y+\Delta_y)-f(x+\Delta_x,y) -f(x,y+\Delta_y) + f(x,y)}{\Delta_x\,\Delta_y}.
$$ 

From the above it is clear that this involves the application of 1-d shifts (e.g. to discount zero curves) and 2-d shifts (e.g. to Swaption volatility matrices). The structure of the shift curves/matrices does not have to match the structure of the underlying data to be shifted, in particular the shift ``curves/matrices'' can be less granular than the market to be shifted. 
Figure \ref{fig_shiftcurve} illustrates for the one-dimensional case how shifts are applied.
\begin{figure}[h]
\begin{center}
\includegraphics[scale=0.6]{shiftcurve.pdf}
\end{center}
\caption{1-d shift curve (bottom) applied to a more granular underlying curve (top). }
\label{fig_shiftcurve}
\end{figure} 

Shifts at the left and right end of the shift curve are extrapolated flat, i.e. applied to all data of the original curve to the left and to the right of the shift curve ends. In between, all shifts are distributed linearly as indicated to the left and right up to the adjacent shift grid points. As a result, a parallel shift of the all points on the shift curve yields a parallel shift of all points on the underlying curve.   \\

The two-dimensional case is covered in an analogous way, applying flat extrapolation at the boundaries and ``pyramidal-shaped'' linear interpolation for the bulk of the points. 

The details of the computation of sensitivities to implied volatilities in strike direction can be summarised as
follows, see also table \ref{sensi_config_overview} for an overview of the admissible configurations and the results
that are obtained using them.

\medskip
For {\em Swaption Volatilities}, the initial market setup can be an ATM surface only or a full cube. The simulation
market can be set up to simulate ATM only or to simulate the full cube, but the latter choice is only possible if a full cube is set
up in the initial market. The sensitivity set up must match the simulation setup with regards to the strikes (i.e. it
is ATM only if and only if the simulation setup is ATM only, or it must contain exactly the same strike spreads relative
to ATM as the simulation setup). Finally, if the initial market setup is a full cube, and the simulation / sensitivity
setup is to simulate ATM only, then sensitivities are computed by shifting the ATM volatility w.r.t. the given shift size and type and
shifting the non-ATM volatilities by the same absolute amount as the ATM volatility.

\medskip
For {\em Cap/Floor Volatilities}, the initial market setup always contains a set of fixed strikes, i.e. there is no
distinction between ATM only and a full surface. The same holds for the simulation market setup. The sensitivity setup
may contain a different strike grid in this case than the simulation market. Sensitivity are computed per expiry and
per strike in every case.

\medskip
For {\em Equity Volatilities}, the initial market setup can be an ATM curve or a full surface. The simulation market can
be set up to simulate ATM only or to simulate the full surface, where a full surface is allowed even if the initial market setup in an
ATM curve only. If we have a full surface in the initial market and simulate the ATM curve only in the simulation market, sensitivities
are computed as in the case of Swaption Volatilities, i.e. the ATM volatility is shifted w.r.t. the specified shift size
and type and the non-ATM volatilities are shifted by the same absolute amount as the ATM volatility. If the simulation
market is set up to simulate the full surface, then all volatilities are shifted individually using the specified shift size and type. In
every case the sensitivities are aggregated on the ATM bucket in the sensitivity report.

\medskip
For {\em FX Volatilities}, the treatment is similar to Equity Volatilities, except for the case of a full surface
definition in the initial market and an ATM only curve in the simulation market. In this case, the pricing in the
simulation market is using the ATM curve only, i.e. the initial market's smile structure is lost.

\medskip
For {\em CDS Volatilities} only an ATM curve can be defined.

\medskip
In all cases the smile dynamics is ``sticky strike'', i.e. the implied vol used for pricing a deal does not change if
the underlying spot price changes.

\begin{table}[hbt]
  \scriptsize
  \begin{center}
    \begin{tabular}{l | l | l | l | l | l}
      \hline
      Type & Init Mkt. Config. & Sim. Mkt Config. & Sensitivity Config. & Pricing & Sensitivities w.r.t. \\
      \hline
      Swaption & ATM & Simulate ATM only & Shift ATM only & ATM Curve & ATM Shifts \\
      Swaption & Cube & Simulate Cube & Shift Smile Strikes & Full Cube & Smile Strike Shifts\footnote{smile
                                                                          strike spreads must match simulation market configuration} \\
      Swaption & Cube & Simulate ATM only & Shift ATM only & Full Cube & ATM Shifts\footnote{smile is shifted in parallel\label{sensismileparallel}} \\
      \hline
      Cap/Floor & Surface & Simulate Surface & Shift Smile Strikes & Full Surface & Smile Strike Shifts \\
      \hline
      Equity & ATM & Simulate ATM only & Shift ATM only & ATM Curve & ATM Shifts \\
      Equity & ATM & Simulate Surface & Shift ATM only & ATM Curve & Smile Strike Shifts\footnote{result sensitivities
                                                                     are aggregated on ATM\label{sensiaggatm}} \\
      Equity & Surface & Simulate ATM only & Shift ATM only & Full Surface & ATM Shifts\textsuperscript{\ref{sensismileparallel}} \\
      Equity & Surface & Simulate Surface & Shift ATM only & Full Surface & Smile Strike Shifts\textsuperscript{\ref{sensiaggatm}} \\
      \hline
      FX & ATM & Simulate ATM only & Shift ATM only & ATM Curve & ATM Shifts \\
      FX & ATM & Simulate Surface & Shift ATM only & ATM Curve & Smile Strike Shifts\textsuperscript{\ref{sensiaggatm}} \\
      FX & Surface & Simulate ATM only & Shift ATM only & ATM Curve & ATM Shifts \\
      FX & Surface & Simulate Surface & Shift ATM only & Full Surface & Smile Strike Shifts\textsuperscript{\ref{sensiaggatm}} \\
      \hline
      CDS & ATM & Simulate ATM only & Shift ATM only & ATM Curve & ATM Shifts \\
    \end{tabular}
    \caption{Admissible configurations for Sensitivity computation in ORE}
    \label{sensi_config_overview}
  \end{center}
  \end{table}

\subsection{Value at Risk}\label{sec:app_var}

For the computation of the parametric, or variance-covariance VaR, we rely on a second order sensitivity-based P\&L approximation

\begin{eqnarray}\label{taylorPl2}
  \pi_S & = & \sum_{i=1}^n D^i_{T_i}\,V\cdot Y_i 
        + \frac{1}{2} \sum_{i,j=1}^n D^{i,j}_{T_i,T_j}\,V\cdot Y_i\cdot Y_j
\end{eqnarray}

with 
\begin{itemize}
\item portfolio value $V$
\item random variables $Y_i$ representing risk factor returns; these are assumed to be multivariate normally distributed with zero mean
and covariance matrix matrix $C = \{ \rho_{i,k} \sigma_i \sigma_k \}_{i,k}$, where $\sigma_i$ denotes the standard
deviation of $Y_i$; covariance matrix $C$ may be estimated using the Pearson estimator on historical return data
$\{ r_i(j) \}_{i,j}$. Since the raw estimate might not be positive semidefinite, we apply a salvaging algorithm to
ensure this property, which basically replaces negative Eigenvalues by zero and renormalises the resulting matrix, see
\cite{corrSalv};
\item first or second order derivative operators $D$, depending
on the market factor specific shift type $T_i \in \{ A,R,L \}$ (absolute shifts, relative shifts, absolute log-shifts), i.e.
\begin{eqnarray*}\label{derivs}
  D^i_A \,V(x) &=& \frac{\partial V(x)}{\partial x_i} \\
  D^i_R \,V(x) = D^i_L f(x) &=& x_i\frac{\partial V(x)}{\partial x_i}
\end{eqnarray*}
and using the short hand notation
\begin{equation*}
  D^{i,j}_{T_i,T_j} V(x) = D^i_{T_i} D^j_{T_j} V(x)
\end{equation*}
In ORE, these first and second order sensitivities are computed as finite difference
approximations (``bump and revalue'').
\end{itemize}

To approximate the $p$-quantile of $\pi_S$ in \eqref{taylorPl2} ORE offers the techniques outlined below.

\subsubsection*{Delta Gamma Normal Approximation}
 
The distribution of \eqref{taylorPl2} is non-normal due to the second order terms. 
The delta gamma normal approximation in ORE computes mean $m$ and variance $v$ of the portfolio value change $\pi_S$ (discarding moments higher than two) following \cite{alexander} and provides a simple VaR estimate 
$$
VaR = m + N^{-1}(q)\,\sqrt{v}
$$
for the desired quantile $q$ ($N$ is the cumulative standard normal distribution). Omitting the second order terms in \eqref{taylorPl2} yields the delta normal approximation.
 
\subsubsection*{Monte Carlo Simulation}

By simulating a large number of realisations of the return vector $Y=\{ Y_i \}_i$ and computing the corresponding
realisations of $\pi_S$ in \eqref{taylorPl2} we can estimate the desired quantile as the quantile of the empirical
distribution generated by the Monte Carlo samples. Apart from the Monte Carlo Error no approximation is involved in this
method, so that albeit slow it is well suited to produce values against which any other approximate approaches can be tested. Numerically, the simulation is implemented using a Cholesky Decomposition
of the covariance matrix $C$ in conjunction with a pseudo random number generator (Mersenne Twister) and an
implementation of the inverse cumulative normal distribution to transform $U[0,1]$ variates to $N(0,1)$ variates.

\end{appendix}

%========================================================
%\section{References}
%========================================================

\begin{thebibliography}{*}

\bibitem{ORE} \url{http://www.opensourcerisk.org}

\bibitem{QL} \url{http://www.quantlib.org}
 
\bibitem{QRM} \url{http://www.quaternion.com}

\bibitem{quantlib-install} \url{http://quantlib.org/install/vc10.shtml}

%\bibitem{confluence} https://confluence.atlassian.com/bitbucket/set-up-git-744723531.html

\bibitem{git-download} \url{https://git-scm.com/downloads}

\bibitem{boost-binaries} \url{https://sourceforge.net/projects/boost/files/boost-binaries}

\bibitem{boost} \url{http://www.boost.org}

\bibitem{jupyter} \url{http://jupyter.org}

\bibitem{Anaconda} \url{https://docs.continuum.io/anaconda}

\bibitem{LO} \url{http://www.libreoffice.org}

%\bibitem{xlwings} \url{http://www.xlwings.org}

\bibitem{bcbs128} Basel Committee on Banking Supervision, {\em International Convergence of Capital Measurement and
    Capital Standards, A Revised Framework}, \url{http://www.bis.org/publ/bcbs128.pdf}, June 2006

\bibitem{bcbs189} Basel Committee on Banking Supervision, {\em Basel III: A global regulatory framework for more
    resilient banks and banking systems}, \url{http://www.bis.org/publ/bcbs189.pdf}, June 2011

\bibitem{BrigoMercurio} Damiano Brigo and Fabio Mercurio, {\em Interest Rate Models: Theory and Practice, 2nd Edition},
  Springer, 2006.

\bibitem{Pykhtin2010} Michael Pykhtin, {\em Collateralized Credit Exposure}, in Counterparty Credit Risk, (E. Canabarro,
  ed.), Risk Books, 2010

\bibitem{PykhtinRosen} Michael Pykhtin and Dan Rosen, {\em Pricing Counterparty Risk at the Trade Level and CVA
    Allocations}, Finance and Economics Discussion Series, Divisions of Research \& Statistics and Monetary Affairs,
  Federal Reserve Board, Washington, D.C., 2010

\bibitem{Gregory12} Jon Gregory, {\em Counterparty Credit Risk and Credit Value Adjustment, 2nd Ed.}, Wiley Finance,
  2013.

\bibitem{Gregory15} Jon Gregory, {\em The xVA Challenge, 3rd Ed.}, Wiley Finance, 2015.

\bibitem{Lichters} Roland Lichters, Roland Stamm, Donal Gallagher, {\em Modern Derivatives Pricing and Credit Exposure
    Analysis, Theory and Practice of CSA and XVA Pricing, Exposure Simulation and Backtesting}, Palgrave Macmillan,
  2015.

\bibitem{Anfuso2016} Fabrizio Anfuso, Daniel Aziz, Paul Giltinan, Klearchos Loukopoulos, {\em A Sound Modelling and
    Backtesting Framework for Forecasting Initial Margin Requirements},
  \url{http://papers.ssrn.com/sol3/papers.cfm?abstract_id=2716279}, 2016

\bibitem{Andersen2016} Leif B. G. Andersen, Michael Pykhtin, Alexander Sokol, {\em Rethinking Margin Period of Risk},
  http://papers.ssrn.com/sol3/papers.cfm?abstract\_id=2719964, 2016

  % \bibitem{SIMM}{SIMM Methodology\\ \tiny
  %   http://www2.isda.org/attachment/ODM1Mw==/ISDA\%20SIMM\%20Methodology\_7\%20April\%202016\_v3.15\%20(PUBLIC).pdf}

  % \bibitem{SIMM_Data_Standards}{SIMM Risk Data Standards\\ \tiny
  %   https://www2.isda.org/attachment/ODQzMg==/Risk\%20Data\%20Standards\_24\%20May\%202016\_v1.22\%20(PUBLIC).pdf}

  % \bibitem{OO} http://www.openoffice.org

\bibitem{LichtersEtAl} Peter Caspers, Paul Giltinan, Paul; Lichters, Roland; Nowaczyk , Nikolai. {\em Forecasting Initial Margin Requirements – A Model Evaluation}, Journal of Risk Management in Financial Institutions, Vol. 10 (2017), No. 4, \url{https://ssrn.com/abstract=2911167}

\bibitem{corrSalv} R. Rebonato and P. Jaeckel, The most general methodology to create a valid correlation matrix for
  risk management and option pricing purposes, The Journal of Risk, 2(2), Winter 1999/2000,
  \url{http://www.quarchome.org/correlationmatrix.pdf}

\bibitem{alexander} Carol Alexander, Market Risk Analysis, Volume IV, Value at Risk Models, Wiley 2009

\end{thebibliography}

\newpage
\addcontentsline{toc}{section}{Todo}
\listoftodos[Todo]
%\todos

\end{document}<|MERGE_RESOLUTION|>--- conflicted
+++ resolved
@@ -2027,13 +2027,8 @@
     <Parameter name="baseCurrency">EUR</Parameter>
     <Parameter name="storeFlows">Y</Parameter>
     <Parameter name="cubeFile">cube_A.dat</Parameter>
-<<<<<<< HEAD
-    <Parameter name="aggregationlScenarioDataFileName">scenariodata.dat</Parameter>
-    <Parameter name="aggregationScenarioDataDump">scenariodump.csv</Parameter>
-=======
     <Parameter name="aggregationScenarioDataFileName">scenariodata.dat</Parameter>
     <Parameter name="aggregationScenarioDump">scenariodump.csv</Parameter>
->>>>>>> 1b928172
   </Analytic>
 </Analytics>      
 \end{minted}
