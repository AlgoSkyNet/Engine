--- conflicted
+++ resolved
@@ -1144,11 +1144,7 @@
 \hline
 68 &  XVA Bump \& Revalue Sensitivities \\
 \hline
-<<<<<<< HEAD
 69 &  Convert Zero Rate Shifts into Par Rate Shifts \\
-=======
-69 &  Zero Rate to Par Rate Shifts \\
->>>>>>> 5dc10cf8
 \hline
 \end{tabular}
 \caption{ORE examples.}
@@ -2388,7 +2384,7 @@
 \label{example:32}
 %--------------------------------------------------------------------
 
-The example here is similar to that in Section \ref{example:17} in that we are generating exposures for inflation swaps. The example in Section \ref{example:17} uses the Dodgson-Kainth model whereas this example uses the Jarrow-Yildrim model. The valuation date is 5 Oct 2020 and the portfolio contains four spot starting inflation swaps:
+The example here is similar to that in Section \ref{example:17} in that we are generating exposures for inflation swaps. The example in Section \ref{example:17} uses the Dodgson-Kainth model whereas this example uses the Jarrow-Yildrim model. The valuation date is 2 Nov 2020 and the portfolio contains four spot starting inflation swaps:
 
 \begin{itemize}
 \item trade\_01: 20Y standard UKRPI ZCIIS struck at the fair market rate of 3.1925\% giving an NPV of 0.0. 
@@ -3333,8 +3329,8 @@
 The resulting curve is exhibited in the {\tt curves.csv} output file.
 Moreover, the results can be crosschecked against the NPVs, i.e. prices, of the ZeroBonds comprised in the portfolio.
 \begin{itemize}
-\item {\tt ZeroBond\_long}, maturing 2052-06-03 shows a price of 0.2022 akin to the 0.2022 in the curves output at the same date.
-\item {\tt ZeroBond\_short}, maturing 2032-06-01 shows a price of 0.5754 aktin to the 0.5754 in the curves output at the same date.
+\item {\tt ZeroBond\_long}, maturing 2052-03-01 shows a price of 0.2080 akin to the 0.2080 in the curves output at the same date.
+\item {\tt ZeroBond\_short}, maturing 2032-06-01 shows a price of 0.5808 aktin to the 0.808 in the curves output at the same date.
 \end{itemize}
 
 The example can be run calling {\tt python run.py}.
