version: '3'

services:
  env_ore:
    image: env_ore
    build:
      context: ../
      dockerfile: Docker/Dockerfile-ORE
      args:
<<<<<<< HEAD
        - quantlib_version=1.18_a48bd9c48
=======
        - quantlib_version=1.18_9505aa90f
>>>>>>> d210ce11
        - num_cores=16<|MERGE_RESOLUTION|>--- conflicted
+++ resolved
@@ -7,9 +7,5 @@
       context: ../
       dockerfile: Docker/Dockerfile-ORE
       args:
-<<<<<<< HEAD
-        - quantlib_version=1.18_a48bd9c48
-=======
-        - quantlib_version=1.18_9505aa90f
->>>>>>> d210ce11
+        - quantlib_version=1.18_e49b747cb
         - num_cores=16