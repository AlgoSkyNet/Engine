--- conflicted
+++ resolved
@@ -927,13 +927,11 @@
     <ClInclude Include="qle\indexes\frcpi.hpp">
       <Filter>indexes</Filter>
     </ClInclude>
-<<<<<<< HEAD
     <ClInclude Include="qle\indexes\ibor\jpyeytibor.hpp">
       <Filter>indexes\ibor</Filter>
-=======
+    </ClInclude>
     <ClInclude Include="qle\models\projectedcrossassetmodel.hpp">
       <Filter>models</Filter>
->>>>>>> 7df2a5fd
     </ClInclude>
   </ItemGroup>
   <ItemGroup>
