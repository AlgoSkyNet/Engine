--- conflicted
+++ resolved
@@ -651,11 +651,9 @@
     <ClInclude Include="qle\termstructures\dynamicyoyoptionletvolatilitystructure.hpp">
       <Filter>termstructures</Filter>
     </ClInclude>
-<<<<<<< HEAD
     <ClInclude Include="qle\termstructures\strippedyoyinflationoptionletvol.hpp">
       <Filter>termstructures</Filter>
     </ClInclude>
-=======
     <ClInclude Include="qle\math\fillemptymatrix.hpp">
       <Filter>math</Filter>
     </ClInclude>
@@ -674,7 +672,6 @@
     <ClInclude Include="qle\math\fillemptymatrix.hpp">
       <Filter>math</Filter>
     </ClInclude>
->>>>>>> 3201dd73
   </ItemGroup>
   <ItemGroup>
     <Filter Include="cashflows">
@@ -1141,11 +1138,9 @@
     <ClCompile Include="qle\termstructures\dynamicyoyoptionletvolatilitystructure.cpp">
       <Filter>termstructures</Filter>
     </ClCompile>
-<<<<<<< HEAD
     <ClCompile Include="qle\termstructures\strippedyoyinflationoptionletvol.cpp">
       <Filter>termstructures</Filter>
     </ClCompile>
-=======
     <ClCompile Include="qle\math\fillemptymatrix.cpp">
       <Filter>math</Filter>
     </ClCompile>
@@ -1167,6 +1162,5 @@
     <ClCompile Include="qle\math\fillemptymatrix.cpp">
       <Filter>math</Filter>
     </ClCompile>
->>>>>>> 3201dd73
   </ItemGroup>
 </Project>