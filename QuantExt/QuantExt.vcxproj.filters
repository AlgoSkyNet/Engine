﻿<?xml version="1.0" encoding="utf-8"?>
<Project ToolsVersion="4.0" xmlns="http://schemas.microsoft.com/developer/msbuild/2003">
  <ItemGroup>
    <ClInclude Include="qle\quantext.hpp" />
    <ClInclude Include="qle\quotes\logquote.hpp">
      <Filter>quotes</Filter>
    </ClInclude>
    <ClInclude Include="qle\auto_link.hpp" />
    <ClInclude Include="qle\currencies\africa.hpp">
      <Filter>currencies</Filter>
    </ClInclude>
    <ClInclude Include="qle\currencies\america.hpp">
      <Filter>currencies</Filter>
    </ClInclude>
    <ClInclude Include="qle\currencies\asia.hpp">
      <Filter>currencies</Filter>
    </ClInclude>
    <ClInclude Include="qle\indexes\genericiborindex.hpp">
      <Filter>indexes</Filter>
    </ClInclude>
    <ClInclude Include="qle\indexes\ibor\audbbsw.hpp">
      <Filter>indexes\ibor</Filter>
    </ClInclude>
    <ClInclude Include="qle\indexes\ibor\chftois.hpp">
      <Filter>indexes\ibor</Filter>
    </ClInclude>
    <ClInclude Include="qle\indexes\ibor\czkpribor.hpp">
      <Filter>indexes\ibor</Filter>
    </ClInclude>
    <ClInclude Include="qle\indexes\ibor\dkkcibor.hpp">
      <Filter>indexes\ibor</Filter>
    </ClInclude>
    <ClInclude Include="qle\indexes\ibor\hkdhibor.hpp">
      <Filter>indexes\ibor</Filter>
    </ClInclude>
    <ClInclude Include="qle\indexes\ibor\hufbubor.hpp">
      <Filter>indexes\ibor</Filter>
    </ClInclude>
    <ClInclude Include="qle\indexes\ibor\idridrfix.hpp">
      <Filter>indexes\ibor</Filter>
    </ClInclude>
    <ClInclude Include="qle\indexes\ibor\inrmifor.hpp">
      <Filter>indexes\ibor</Filter>
    </ClInclude>
    <ClInclude Include="qle\indexes\ibor\mxntiie.hpp">
      <Filter>indexes\ibor</Filter>
    </ClInclude>
    <ClInclude Include="qle\indexes\ibor\noknibor.hpp">
      <Filter>indexes\ibor</Filter>
    </ClInclude>
    <ClInclude Include="qle\indexes\ibor\nzdbkbm.hpp">
      <Filter>indexes\ibor</Filter>
    </ClInclude>
    <ClInclude Include="qle\indexes\ibor\plnwibor.hpp">
      <Filter>indexes\ibor</Filter>
    </ClInclude>
    <ClInclude Include="qle\indexes\ibor\sekstibor.hpp">
      <Filter>indexes\ibor</Filter>
    </ClInclude>
    <ClInclude Include="qle\indexes\ibor\sgdsibor.hpp">
      <Filter>indexes\ibor</Filter>
    </ClInclude>
    <ClInclude Include="qle\indexes\ibor\sgdsor.hpp">
      <Filter>indexes\ibor</Filter>
    </ClInclude>
    <ClInclude Include="qle\indexes\ibor\skkbribor.hpp">
      <Filter>indexes\ibor</Filter>
    </ClInclude>
    <ClInclude Include="qle\indexes\ibor\tonar.hpp">
      <Filter>indexes\ibor</Filter>
    </ClInclude>
    <ClInclude Include="qle\termstructures\interpolateddiscountcurve.hpp">
      <Filter>termstructures</Filter>
    </ClInclude>
    <ClInclude Include="qle\cashflows\averageonindexedcoupon.hpp">
      <Filter>cashflows</Filter>
    </ClInclude>
    <ClInclude Include="qle\cashflows\averageonindexedcouponpricer.hpp">
      <Filter>cashflows</Filter>
    </ClInclude>
    <ClInclude Include="qle\cashflows\couponpricer.hpp">
      <Filter>cashflows</Filter>
    </ClInclude>
    <ClInclude Include="qle\cashflows\subperiodscoupon.hpp">
      <Filter>cashflows</Filter>
    </ClInclude>
    <ClInclude Include="qle\cashflows\subperiodscouponpricer.hpp">
      <Filter>cashflows</Filter>
    </ClInclude>
    <ClInclude Include="qle\instruments\averageois.hpp">
      <Filter>instruments</Filter>
    </ClInclude>
    <ClInclude Include="qle\instruments\crossccybasisswap.hpp">
      <Filter>instruments</Filter>
    </ClInclude>
    <ClInclude Include="qle\instruments\crossccyswap.hpp">
      <Filter>instruments</Filter>
    </ClInclude>
    <ClInclude Include="qle\instruments\fxforward.hpp">
      <Filter>instruments</Filter>
    </ClInclude>
    <ClInclude Include="qle\instruments\makeaverageois.hpp">
      <Filter>instruments</Filter>
    </ClInclude>
    <ClInclude Include="qle\instruments\tenorbasisswap.hpp">
      <Filter>instruments</Filter>
    </ClInclude>
    <ClInclude Include="qle\pricingengines\crossccyswapengine.hpp">
      <Filter>pricingengines</Filter>
    </ClInclude>
    <ClInclude Include="qle\pricingengines\discountingfxforwardengine.hpp">
      <Filter>pricingengines</Filter>
    </ClInclude>
    <ClInclude Include="qle\termstructures\averageoisratehelper.hpp">
      <Filter>termstructures</Filter>
    </ClInclude>
    <ClInclude Include="qle\termstructures\basistwoswaphelper.hpp">
      <Filter>termstructures</Filter>
    </ClInclude>
    <ClInclude Include="qle\termstructures\crossccybasisswaphelper.hpp">
      <Filter>termstructures</Filter>
    </ClInclude>
    <ClInclude Include="qle\termstructures\oisratehelper.hpp">
      <Filter>termstructures</Filter>
    </ClInclude>
    <ClInclude Include="qle\termstructures\tenorbasisswaphelper.hpp">
      <Filter>termstructures</Filter>
    </ClInclude>
    <ClInclude Include="qle\instruments\currencyswap.hpp">
      <Filter>instruments</Filter>
    </ClInclude>
    <ClInclude Include="qle\instruments\oibasisswap.hpp">
      <Filter>instruments</Filter>
    </ClInclude>
    <ClInclude Include="qle\instruments\oiccbasisswap.hpp">
      <Filter>instruments</Filter>
    </ClInclude>
    <ClInclude Include="qle\models\crossassetanalytics.hpp">
      <Filter>models</Filter>
    </ClInclude>
    <ClInclude Include="qle\models\crossassetanalyticsbase.hpp">
      <Filter>models</Filter>
    </ClInclude>
    <ClInclude Include="qle\models\crossassetmodel.hpp">
      <Filter>models</Filter>
    </ClInclude>
    <ClInclude Include="qle\models\fxbsconstantparametrization.hpp">
      <Filter>models</Filter>
    </ClInclude>
    <ClInclude Include="qle\models\fxbsparametrization.hpp">
      <Filter>models</Filter>
    </ClInclude>
    <ClInclude Include="qle\models\fxbspiecewiseconstantparametrization.hpp">
      <Filter>models</Filter>
    </ClInclude>
    <ClInclude Include="qle\models\gaussian1dcrossassetadaptor.hpp">
      <Filter>models</Filter>
    </ClInclude>
    <ClInclude Include="qle\models\irlgm1fconstantparametrization.hpp">
      <Filter>models</Filter>
    </ClInclude>
    <ClInclude Include="qle\models\irlgm1fparametrization.hpp">
      <Filter>models</Filter>
    </ClInclude>
    <ClInclude Include="qle\models\irlgm1fpiecewiseconstanthullwhiteadaptor.hpp">
      <Filter>models</Filter>
    </ClInclude>
    <ClInclude Include="qle\models\irlgm1fpiecewiseconstantparametrization.hpp">
      <Filter>models</Filter>
    </ClInclude>
    <ClInclude Include="qle\models\irlgm1fpiecewiselinearparametrization.hpp">
      <Filter>models</Filter>
    </ClInclude>
    <ClInclude Include="qle\models\lgm.hpp">
      <Filter>models</Filter>
    </ClInclude>
    <ClInclude Include="qle\models\lgmimpliedyieldtermstructure.hpp">
      <Filter>models</Filter>
    </ClInclude>
    <ClInclude Include="qle\models\linkablecalibratedmodel.hpp">
      <Filter>models</Filter>
    </ClInclude>
    <ClInclude Include="qle\models\parametrization.hpp">
      <Filter>models</Filter>
    </ClInclude>
    <ClInclude Include="qle\models\piecewiseconstanthelper.hpp">
      <Filter>models</Filter>
    </ClInclude>
    <ClInclude Include="qle\models\pseudoparameter.hpp">
      <Filter>models</Filter>
    </ClInclude>
    <ClInclude Include="qle\methods\multipathgeneratorbase.hpp">
      <Filter>methods</Filter>
    </ClInclude>
    <ClInclude Include="qle\pricingengines\analyticcclgmfxoptionengine.hpp">
      <Filter>pricingengines</Filter>
    </ClInclude>
    <ClInclude Include="qle\pricingengines\analyticlgmswaptionengine.hpp">
      <Filter>pricingengines</Filter>
    </ClInclude>
    <ClInclude Include="qle\pricingengines\discountingcurrencyswapengine.hpp">
      <Filter>pricingengines</Filter>
    </ClInclude>
    <ClInclude Include="qle\pricingengines\numericlgmswaptionengine.hpp">
      <Filter>pricingengines</Filter>
    </ClInclude>
    <ClInclude Include="qle\pricingengines\oiccbasisswapengine.hpp">
      <Filter>pricingengines</Filter>
    </ClInclude>
    <ClInclude Include="qle\processes\crossassetstateprocess.hpp">
      <Filter>processes</Filter>
    </ClInclude>
    <ClInclude Include="qle\processes\irlgm1fstateprocess.hpp">
      <Filter>processes</Filter>
    </ClInclude>
    <ClInclude Include="qle\termstructures\blackinvertedvoltermstructure.hpp">
      <Filter>termstructures</Filter>
    </ClInclude>
    <ClInclude Include="qle\termstructures\dynamicblackvoltermstructure.hpp">
      <Filter>termstructures</Filter>
    </ClInclude>
    <ClInclude Include="qle\termstructures\dynamicswaptionvolmatrix.hpp">
      <Filter>termstructures</Filter>
    </ClInclude>
    <ClInclude Include="qle\termstructures\oibasisswaphelper.hpp">
      <Filter>termstructures</Filter>
    </ClInclude>
    <ClInclude Include="qle\termstructures\oiccbasisswaphelper.hpp">
      <Filter>termstructures</Filter>
    </ClInclude>
    <ClInclude Include="qle\termstructures\staticallycorrectedyieldtermstructure.hpp">
      <Filter>termstructures</Filter>
    </ClInclude>
    <ClInclude Include="qle\termstructures\hazardspreadeddefaulttermstructure.hpp">
      <Filter>termstructures</Filter>
    </ClInclude>
    <ClInclude Include="qle\models\crossassetmodelimpliedfxvoltermstructure.hpp">
      <Filter>models</Filter>
    </ClInclude>
    <ClInclude Include="qle\termstructures\blackvariancecurve3.hpp">
      <Filter>termstructures</Filter>
    </ClInclude>
    <ClInclude Include="qle\termstructures\blackvariancesurfacemoneyness.hpp">
      <Filter>termstructures</Filter>
    </ClInclude>
    <ClInclude Include="qle\pricingengines\discountingswapenginemulticurve.hpp">
      <Filter>pricingengines</Filter>
    </ClInclude>
    <ClInclude Include="qle\termstructures\datedstrippedoptionlet.hpp">
      <Filter>termstructures</Filter>
    </ClInclude>
    <ClInclude Include="qle\termstructures\datedstrippedoptionletadapter.hpp">
      <Filter>termstructures</Filter>
    </ClInclude>
    <ClInclude Include="qle\termstructures\datedstrippedoptionletbase.hpp">
      <Filter>termstructures</Filter>
    </ClInclude>
    <ClInclude Include="qle\termstructures\dynamicoptionletvolatilitystructure.hpp">
      <Filter>termstructures</Filter>
    </ClInclude>
    <ClInclude Include="qle\indexes\fxindex.hpp">
      <Filter>indexes</Filter>
    </ClInclude>
    <ClInclude Include="qle\cashflows\floatingratefxlinkednotionalcoupon.hpp">
      <Filter>cashflows</Filter>
    </ClInclude>
    <ClInclude Include="qle\cashflows\fxlinkedcashflow.hpp">
      <Filter>cashflows</Filter>
    </ClInclude>
    <ClInclude Include="qle\termstructures\optionletstripper1.hpp">
      <Filter>termstructures</Filter>
    </ClInclude>
    <ClInclude Include="qle\termstructures\optionletstripper2.hpp">
      <Filter>termstructures</Filter>
    </ClInclude>
    <ClInclude Include="qle\termstructures\swaptionvolatilityconverter.hpp">
      <Filter>termstructures</Filter>
    </ClInclude>
    <ClInclude Include="qle\termstructures\interpolateddiscountcurve2.hpp">
      <Filter>termstructures</Filter>
    </ClInclude>
    <ClInclude Include="qle\termstructures\spreadedoptionletvolatility.hpp">
      <Filter>termstructures</Filter>
    </ClInclude>
    <ClInclude Include="qle\termstructures\spreadedsmilesection.hpp">
      <Filter>termstructures</Filter>
    </ClInclude>
    <ClInclude Include="qle\termstructures\spreadedswaptionvolatility.hpp">
      <Filter>termstructures</Filter>
    </ClInclude>
    <ClInclude Include="qle\termstructures\dynamicstype.hpp">
      <Filter>termstructures</Filter>
    </ClInclude>
    <ClInclude Include="qle\instruments\deposit.hpp">
      <Filter>instruments</Filter>
    </ClInclude>
    <ClInclude Include="qle\pricingengines\depositengine.hpp">
      <Filter>pricingengines</Filter>
    </ClInclude>
    <ClInclude Include="qle\termstructures\strippedoptionletadapter2.hpp">
      <Filter>termstructures</Filter>
    </ClInclude>
    <ClInclude Include="qle\pricingengines\discountingequityforwardengine.hpp">
      <Filter>pricingengines</Filter>
    </ClInclude>
    <ClInclude Include="qle\instruments\equityforward.hpp">
      <Filter>instruments</Filter>
    </ClInclude>
    <ClInclude Include="qle\indexes\inflationindexwrapper.hpp">
      <Filter>indexes</Filter>
    </ClInclude>
    <ClInclude Include="qle\indexes\ibor\twdtaibor.hpp">
      <Filter>indexes\ibor</Filter>
    </ClInclude>
    <ClInclude Include="qle\indexes\ibor\myrklibor.hpp">
      <Filter>indexes\ibor</Filter>
    </ClInclude>
    <ClInclude Include="qle\indexes\ibor\krwkoribor.hpp">
      <Filter>indexes\ibor</Filter>
    </ClInclude>
    <ClInclude Include="qle\pricingengines\discountingriskybondengine.hpp">
      <Filter>pricingengines</Filter>
    </ClInclude>
    <ClInclude Include="qle\models\crossassetmodelimpliedeqvoltermstructure.hpp">
      <Filter>models</Filter>
    </ClInclude>
    <ClInclude Include="qle\models\eqbsconstantparametrization.hpp">
      <Filter>models</Filter>
    </ClInclude>
    <ClInclude Include="qle\models\eqbsparametrization.hpp">
      <Filter>models</Filter>
    </ClInclude>
    <ClInclude Include="qle\models\eqbspiecewiseconstantparametrization.hpp">
      <Filter>models</Filter>
    </ClInclude>
    <ClInclude Include="qle\pricingengines\analyticxassetlgmeqoptionengine.hpp">
      <Filter>pricingengines</Filter>
    </ClInclude>
    <ClInclude Include="qle\models\fxeqoptionhelper.hpp">
      <Filter>models</Filter>
    </ClInclude>
    <ClInclude Include="qle\instruments\subperiodsswap.hpp">
      <Filter>instruments</Filter>
    </ClInclude>
    <ClInclude Include="qle\termstructures\subperiodsswaphelper.hpp">
      <Filter>termstructures</Filter>
    </ClInclude>
    <ClInclude Include="qle\instruments\cdsoption.hpp">
      <Filter>instruments</Filter>
    </ClInclude>
    <ClInclude Include="qle\models\cdsoptionhelper.hpp">
      <Filter>models</Filter>
    </ClInclude>
    <ClInclude Include="qle\models\cpicapfloorhelper.hpp">
      <Filter>models</Filter>
    </ClInclude>
    <ClInclude Include="qle\models\crlgm1fparametrization.hpp">
      <Filter>models</Filter>
    </ClInclude>
    <ClInclude Include="qle\models\infdkparametrization.hpp">
      <Filter>models</Filter>
    </ClInclude>
    <ClInclude Include="qle\models\lgmimplieddefaulttermstructure.hpp">
      <Filter>models</Filter>
    </ClInclude>
    <ClInclude Include="qle\pricingengines\analyticdkcpicapfloorengine.hpp">
      <Filter>pricingengines</Filter>
    </ClInclude>
    <ClInclude Include="qle\pricingengines\analyticlgmcdsoptionengine.hpp">
      <Filter>pricingengines</Filter>
    </ClInclude>
    <ClInclude Include="qle\pricingengines\blackcdsoptionengine.hpp">
      <Filter>pricingengines</Filter>
    </ClInclude>
    <ClInclude Include="qle\termstructures\survivalprobabilitycurve.hpp">
      <Filter>termstructures</Filter>
    </ClInclude>
    <ClInclude Include="qle\termstructures\blackvolsurfacewithatm.hpp">
      <Filter>termstructures</Filter>
    </ClInclude>
    <ClInclude Include="qle\pricingengines\midpointcdsengine.hpp">
      <Filter>pricingengines</Filter>
    </ClInclude>
    <ClInclude Include="qle\indexes\ibor\twdtaibor.hpp">
      <Filter>indexes\ibor</Filter>
    </ClInclude>
    <ClInclude Include="qle\indexes\ibor\myrklibor.hpp">
      <Filter>indexes\ibor</Filter>
    </ClInclude>
    <ClInclude Include="qle\indexes\ibor\krwkoribor.hpp">
      <Filter>indexes\ibor</Filter>
    </ClInclude>
    <ClInclude Include="qle\instruments\makecds.hpp">
      <Filter>instruments</Filter>
    </ClInclude>
    <ClInclude Include="qle\instruments\creditdefaultswap.hpp">
      <Filter>instruments</Filter>
    </ClInclude>
    <ClInclude Include="qle\termstructures\defaultprobabilityhelpers.hpp">
      <Filter>termstructures</Filter>
    </ClInclude>
    <ClInclude Include="qle\pricingengines\discountingriskybondengine.hpp">
      <Filter>pricingengines</Filter>
    </ClInclude>
    <ClInclude Include="qle\termstructures\swaptionvolcubewithatm.hpp">
      <Filter>termstructures</Filter>
    </ClInclude>
    <ClInclude Include="qle\termstructures\swaptionvolcube2.hpp">
      <Filter>termstructures</Filter>
    </ClInclude>
    <ClInclude Include="qle\termstructures\swaptionvolconstantspread.hpp">
      <Filter>termstructures</Filter>
    </ClInclude>
    <ClInclude Include="qle\termstructures\fxblackvolsurface.hpp">
      <Filter>termstructures</Filter>
    </ClInclude>
    <ClInclude Include="qle\termstructures\fxsmilesection.hpp">
      <Filter>termstructures</Filter>
    </ClInclude>
    <ClInclude Include="qle\termstructures\fxvannavolgasmilesection.hpp">
      <Filter>termstructures</Filter>
    </ClInclude>
    <ClInclude Include="qle\instruments\payment.hpp">
      <Filter>instruments</Filter>
    </ClInclude>
    <ClInclude Include="qle\pricingengines\paymentdiscountingengine.hpp">
      <Filter>pricingengines</Filter>
    </ClInclude>
    <ClInclude Include="qle\math\flatextrapolation.hpp">
      <Filter>math</Filter>
    </ClInclude>
    <ClInclude Include="qle\math\nadarayawatson.hpp">
      <Filter>math</Filter>
    </ClInclude>
    <ClInclude Include="qle\math\stabilisedglls.hpp">
      <Filter>math</Filter>
    </ClInclude>
    <ClInclude Include="qle\termstructures\equityvolconstantspread.hpp">
      <Filter>termstructures</Filter>
    </ClInclude>
    <ClInclude Include="qle\cashflows\floatingannuitycoupon.hpp">
      <Filter>cashflows</Filter>
    </ClInclude>
    <ClInclude Include="qle\cashflows\floatingannuitynominal.hpp">
      <Filter>cashflows</Filter>
    </ClInclude>
    <ClInclude Include="qle\indexes\ibor\corra.hpp">
      <Filter>indexes\ibor</Filter>
    </ClInclude>
    <ClInclude Include="qle\termstructures\immfraratehelper.hpp">
      <Filter>termstructures</Filter>
    </ClInclude>
    <ClInclude Include="qle\math\trace.hpp">
      <Filter>math</Filter>
    </ClInclude>
    <ClInclude Include="qle\math\deltagammavar.hpp">
      <Filter>math</Filter>
    </ClInclude>
    <ClInclude Include="qle\models\dkimpliedzeroinflationtermstructure.hpp">
      <Filter>models</Filter>
    </ClInclude>
    <ClInclude Include="qle\indexes\inflationindexobserver.hpp">
      <Filter>indexes</Filter>
    </ClInclude>
    <ClInclude Include="qle\termstructures\zeroinflationcurveobserverstatic.hpp">
      <Filter>termstructures</Filter>
    </ClInclude>
    <ClInclude Include="qle\models\dkimpliedyoyinflationtermstructure.hpp">
      <Filter>models</Filter>
    </ClInclude>
    <ClInclude Include="qle\termstructures\zeroinflationcurveobservermoving.hpp">
      <Filter>termstructures</Filter>
    </ClInclude>
    <ClInclude Include="qle\termstructures\yoyinflationcurveobservermoving.hpp">
      <Filter>termstructures</Filter>
    </ClInclude>
    <ClInclude Include="qle\termstructures\yoyinflationcurveobserverstatic.hpp">
      <Filter>termstructures</Filter>
    </ClInclude>
    <ClInclude Include="qle\termstructures\pricecurve.hpp">
      <Filter>termstructures</Filter>
    </ClInclude>
    <ClInclude Include="qle\termstructures\pricetermstructure.hpp">
      <Filter>termstructures</Filter>
    </ClInclude>
    <ClInclude Include="qle\pricingengines\discountingcommodityforwardengine.hpp">
      <Filter>pricingengines</Filter>
    </ClInclude>
    <ClInclude Include="qle\instruments\commodityforward.hpp">
      <Filter>instruments</Filter>
    </ClInclude>
    <ClInclude Include="qle\termstructures\pricetermstructureadapter.hpp">
      <Filter>termstructures</Filter>
    </ClInclude>
    <ClInclude Include="qle\cashflows\quantocouponpricer.hpp">
      <Filter>cashflows</Filter>
    </ClInclude>
    <ClInclude Include="qle\instruments\impliedbondspread.hpp">
      <Filter>instruments</Filter>
    </ClInclude>
    <ClInclude Include="qle\termstructures\yoyoptionletvolatilitysurface.hpp">
      <Filter>termstructures</Filter>
    </ClInclude>
    <ClInclude Include="qle\termstructures\yoyinflationoptionletvolstripper.hpp">
      <Filter>termstructures</Filter>
    </ClInclude>
    <ClInclude Include="qle\termstructures\interpolatedyoycapfloortermpricesurface.hpp">
      <Filter>termstructures</Filter>
    </ClInclude>
    <ClInclude Include="qle\cashflows\quantocouponpricer.hpp">
      <Filter>cashflows</Filter>
    </ClInclude>
    <ClInclude Include="qle\indexes\equityindex.hpp">
      <Filter>indexes</Filter>
    </ClInclude>
    <ClInclude Include="qle\indexes\ibor\dkkois.hpp">
      <Filter>indexes\ibor</Filter>
    </ClInclude>
    <ClInclude Include="qle\indexes\ibor\demlibor.hpp">
      <Filter>indexes\ibor</Filter>
    </ClInclude>
    <ClInclude Include="qle\indexes\ibor\chfsaron.hpp">
      <Filter>indexes\ibor</Filter>
    </ClInclude>
    <ClInclude Include="qle\indexes\ibor\saibor.hpp">
      <Filter>indexes\ibor</Filter>
    </ClInclude>
    <ClInclude Include="qle\indexes\ibor\seksior.hpp">
      <Filter>indexes\ibor</Filter>
    </ClInclude>
    <ClInclude Include="qle\indexes\bmaindexwrapper.hpp">
      <Filter>indexes</Filter>
    </ClInclude>
    <ClInclude Include="qle\instruments\fixedbmaswap.hpp">
      <Filter>instruments</Filter>
    </ClInclude>
    <ClInclude Include="qle\calendars\chile.hpp">
      <Filter>time\calendars</Filter>
    </ClInclude>
    <ClInclude Include="qle\calendars\colombia.hpp">
      <Filter>time\calendars</Filter>
    </ClInclude>
    <ClInclude Include="qle\calendars\malaysia.hpp">
      <Filter>time\calendars</Filter>
    </ClInclude>
    <ClInclude Include="qle\calendars\peru.hpp">
      <Filter>time\calendars</Filter>
    </ClInclude>
    <ClInclude Include="qle\calendars\philippines.hpp">
      <Filter>time\calendars</Filter>
    </ClInclude>
    <ClInclude Include="qle\calendars\thailand.hpp">
      <Filter>time\calendars</Filter>
    </ClInclude>
    <ClInclude Include="qle\calendars\switzerland.hpp">
      <Filter>time\calendars</Filter>
    </ClInclude>
    <ClInclude Include="qle\calendars\wmr.hpp">
      <Filter>time\calendars</Filter>
    </ClInclude>
    <ClInclude Include="qle\cashflows\equitycoupon.hpp">
      <Filter>cashflows</Filter>
    </ClInclude>
    <ClInclude Include="qle\cashflows\equitycouponpricer.hpp">
      <Filter>cashflows</Filter>
    </ClInclude>
    <ClInclude Include="qle\indexes\ibor\brlcdi.hpp">
      <Filter>indexes\ibor</Filter>
    </ClInclude>
    <ClInclude Include="qle\indexes\ibor\clpcamara.hpp">
      <Filter>indexes\ibor</Filter>
    </ClInclude>
    <ClInclude Include="qle\indexes\ibor\copibr.hpp">
      <Filter>indexes\ibor</Filter>
    </ClInclude>
    <ClInclude Include="qle\indexes\ibor\thbbibor.hpp">
      <Filter>indexes\ibor</Filter>
    </ClInclude>
    <ClInclude Include="qle\indexes\ibor\rubmosprime.hpp">
      <Filter>indexes\ibor</Filter>
    </ClInclude>
    <ClInclude Include="qle\indexes\ibor\phpphiref.hpp">
      <Filter>indexes\ibor</Filter>
    </ClInclude>
    <ClInclude Include="qle\termstructures\discountratiomodifiedcurve.hpp">
      <Filter>termstructures</Filter>
    </ClInclude>
    <ClInclude Include="qle\instruments\crossccyfixfloatswap.hpp">
      <Filter>instruments</Filter>
    </ClInclude>
    <ClInclude Include="qle\termstructures\crossccyfixfloatswaphelper.hpp">
      <Filter>termstructures</Filter>
    </ClInclude>
    <ClInclude Include="qle\indexes\region.hpp">
      <Filter>indexes</Filter>
    </ClInclude>
    <ClInclude Include="qle\indexes\secpi.hpp">
      <Filter>indexes</Filter>
    </ClInclude>
    <ClInclude Include="qle\indexes\dkcpi.hpp">
      <Filter>indexes</Filter>
    </ClInclude>
    <ClInclude Include="qle\indexes\ibor\nowa.hpp">
      <Filter>indexes\ibor</Filter>
    </ClInclude>
    <ClInclude Include="qle\cashflows\lognormalcmsspreadpricer.hpp">
      <Filter>cashflows</Filter>
    </ClInclude>
    <ClInclude Include="qle\instruments\crossccybasismtmresetswap.hpp">
      <Filter>instruments</Filter>
    </ClInclude>
    <ClInclude Include="qle\termstructures\crossccybasismtmresetswaphelper.hpp">
      <Filter>termstructures</Filter>
    </ClInclude>
    <ClInclude Include="qle\termstructures\probabilitytraits.hpp">
      <Filter>termstructures</Filter>
    </ClInclude>
    <ClInclude Include="qle\termstructures\capfloortermvolsurface.hpp">
      <Filter>termstructures</Filter>
    </ClInclude>
    <ClInclude Include="qle\termstructures\optionletstripper.hpp">
      <Filter>termstructures</Filter>
    </ClInclude>
    <ClInclude Include="qle\pricingengines\cpibacheliercapfloorengine.hpp">
      <Filter>pricingengines</Filter>
    </ClInclude>
    <ClInclude Include="qle\pricingengines\cpiblackcapfloorengine.hpp">
      <Filter>pricingengines</Filter>
    </ClInclude>
    <ClInclude Include="qle\pricingengines\cpicapfloorengines.hpp">
      <Filter>pricingengines</Filter>
    </ClInclude>
    <ClInclude Include="qle\currencies\metals.hpp">
      <Filter>currencies</Filter>
    </ClInclude>
    <ClInclude Include="qle\calendars\france.hpp">
      <Filter>time\calendars</Filter>
    </ClInclude>
    <ClInclude Include="qle\calendars\netherlands.hpp">
      <Filter>time\calendars</Filter>
    </ClInclude>
    <ClInclude Include="qle\models\cmscaphelper.hpp">
      <Filter>models</Filter>
    </ClInclude>
    <ClInclude Include="qle\quotes\exceptionquote.hpp">
      <Filter>quotes</Filter>
    </ClInclude>
    <ClInclude Include="qle\termstructures\correlationtermstructure.hpp">
      <Filter>termstructures</Filter>
    </ClInclude>
    <ClInclude Include="qle\termstructures\flatcorrelation.hpp">
      <Filter>termstructures</Filter>
    </ClInclude>
    <ClInclude Include="qle\termstructures\interpolatedcorrelationcurve.hpp">
      <Filter>termstructures</Filter>
    </ClInclude>
    <ClInclude Include="qle\math\fillemptymatrix.hpp">
      <Filter>math</Filter>
    </ClInclude>
    <ClInclude Include="qle\cashflows\brlcdicouponpricer.hpp">
      <Filter>cashflows</Filter>
    </ClInclude>
    <ClInclude Include="qle\instruments\brlcdiswap.hpp">
      <Filter>instruments</Filter>
    </ClInclude>
    <ClInclude Include="qle\termstructures\brlcdiratehelper.hpp">
      <Filter>termstructures</Filter>
    </ClInclude>
    <ClInclude Include="qle\time\yearcounter.hpp">
      <Filter>time</Filter>
    </ClInclude>
    <ClInclude Include="qle\math\fillemptymatrix.hpp">
      <Filter>math</Filter>
    </ClInclude>
    <ClInclude Include="qle\termstructures\optionletcurve.hpp">
      <Filter>termstructures</Filter>
    </ClInclude>
    <ClInclude Include="qle\termstructures\capfloorhelper.hpp">
      <Filter>termstructures</Filter>
    </ClInclude>
    <ClInclude Include="qle\termstructures\piecewiseoptionletcurve.hpp">
      <Filter>termstructures</Filter>
    </ClInclude>
    <ClInclude Include="qle\termstructures\piecewiseoptionletstripper.hpp">
      <Filter>termstructures</Filter>
    </ClInclude>
    <ClInclude Include="qle\termstructures\blackvariancesurfacesparse.hpp">
      <Filter>termstructures</Filter>
    </ClInclude>
    <ClInclude Include="qle\indexes\ibor\krwcd.hpp">
      <Filter>indexes\ibor</Filter>
    </ClInclude>
    <ClInclude Include="qle\termstructures\strippedoptionletadapter.hpp">
      <Filter>termstructures</Filter>
    </ClInclude>
    <ClInclude Include="qle\termstructures\optionletstripperwithatm.hpp">
      <Filter>termstructures</Filter>
    </ClInclude>
    <ClInclude Include="qle\cashflows\strippedcapflooredyoyinflationcoupon.hpp">
      <Filter>cashflows</Filter>
    </ClInclude>
    <ClInclude Include="qle\termstructures\equityforwardcurvestripper.hpp">
      <Filter>termstructures</Filter>
    </ClInclude>
    <ClInclude Include="qle\interpolators\optioninterpolator2d.hpp">
      <Filter>interpolators</Filter>
    </ClInclude>
    <ClInclude Include="qle\termstructures\optionpricesurface.hpp">
      <Filter>termstructures</Filter>
    </ClInclude>
    <ClInclude Include="qle\termstructures\strippedyoyinflationoptionletvol.hpp">
      <Filter>termstructures</Filter>
    </ClInclude>
    <ClInclude Include="qle\termstructures\strippedcpivolatilitystructure.hpp">
      <Filter>termstructures</Filter>
    </ClInclude>
    <ClInclude Include="qle\cashflows\strippedcapflooredyoyinflationcoupon.hpp">
      <Filter>termstructures</Filter>
    </ClInclude>
    <ClInclude Include="qle\pricingengines\discountingforwardbondengine.hpp">
      <Filter>pricingengines</Filter>
    </ClInclude>
    <ClInclude Include="qle\termstructures\dynamicyoyoptionletvolatilitystructure.hpp">
      <Filter>termstructures</Filter>
    </ClInclude>
    <ClInclude Include="qle\indexes\bondindex.hpp">
      <Filter>indexes</Filter>
    </ClInclude>
    <ClInclude Include="qle\instruments\forwardbond.hpp">
      <Filter>instruments</Filter>
    </ClInclude>
    <ClInclude Include="qle\termstructures\iterativebootstrap.hpp">
      <Filter>termstructures</Filter>
    </ClInclude>
    <ClInclude Include="qle\indexes\ibor\ilstelbor.hpp">
      <Filter>indexes\ibor</Filter>
    </ClInclude>
    <ClInclude Include="qle\indexes\ibor\idrjibor.hpp">
      <Filter>indexes\ibor</Filter>
    </ClInclude>
    <ClInclude Include="qle\termstructures\kinterpolatedyoyoptionletvolatilitysurface.hpp">
      <Filter>termstructures</Filter>
    </ClInclude>
    <ClInclude Include="qle\indexes\cacpi.hpp">
      <Filter>indexes</Filter>
    </ClInclude>
    <ClInclude Include="qle\termstructures\capfloortermvolcurve.hpp">
      <Filter>termstructures</Filter>
    </ClInclude>
    <ClInclude Include="qle\termstructures\piecewiseatmoptionletcurve.hpp">
      <Filter>termstructures</Filter>
    </ClInclude>
    <ClInclude Include="qle\pricingengines\baroneadesiwhaleyengine.hpp">
      <Filter>pricingengines</Filter>
    </ClInclude>
<<<<<<< HEAD
    <ClInclude Include="qle\indexes\commodityindex.hpp">
      <Filter>indexes</Filter>
=======
    <ClInclude Include="qle\termstructures\blackvariancesurfacestddevs.hpp">
      <Filter>termstructures</Filter>
>>>>>>> 101eaf69
    </ClInclude>
    <ClInclude Include="qle\termstructures\blackmonotonevarvoltermstructure.hpp">
      <Filter>termstructures</Filter>
    </ClInclude>
    <ClInclude Include="qle\termstructures\crosscurrencypricetermstructure.hpp">
      <Filter>termstructures</Filter>
    </ClInclude>
<<<<<<< HEAD
    <ClInclude Include="qle\time\futureexpirycalculator.hpp">
      <Filter>time</Filter>
=======
    <ClInclude Include="qle\pricingengines\lgmconvolutionsolver.hpp">
      <Filter>pricingengines</Filter>
>>>>>>> 101eaf69
    </ClInclude>
    <ClInclude Include="qle\calendars\israel.hpp">
      <Filter>time\calendars</Filter>
    </ClInclude>
<<<<<<< HEAD
=======
    <ClInclude Include="qle\indexes\ibor\primeindex.hpp" />
    <ClInclude Include="qle\instruments\rebatedexercise.hpp">
      <Filter>instruments</Filter>
    </ClInclude>
>>>>>>> 101eaf69
  </ItemGroup>
  <ItemGroup>
    <Filter Include="cashflows">
      <UniqueIdentifier>{ac57ee4f-9a17-4951-81ac-3e12860a9758}</UniqueIdentifier>
    </Filter>
    <Filter Include="currencies">
      <UniqueIdentifier>{79e30257-9bec-4d68-80fd-a59215cc688d}</UniqueIdentifier>
    </Filter>
    <Filter Include="indexes">
      <UniqueIdentifier>{82767bdf-47a1-403a-9b50-1eae878635bf}</UniqueIdentifier>
    </Filter>
    <Filter Include="instruments">
      <UniqueIdentifier>{60e1a5ca-8e4a-4485-b7a9-b649d652d75f}</UniqueIdentifier>
    </Filter>
    <Filter Include="math">
      <UniqueIdentifier>{0596e69d-c306-44c7-a7af-5f511518e5d4}</UniqueIdentifier>
    </Filter>
    <Filter Include="models">
      <UniqueIdentifier>{740551aa-03ff-4017-89bb-2a031ea2308c}</UniqueIdentifier>
    </Filter>
    <Filter Include="pricingengines">
      <UniqueIdentifier>{ac2c272c-98ad-484a-ba8f-e3150a89e598}</UniqueIdentifier>
    </Filter>
    <Filter Include="quotes">
      <UniqueIdentifier>{1b1252f6-4c99-48e1-a82c-203520ed8d9f}</UniqueIdentifier>
    </Filter>
    <Filter Include="termstructures">
      <UniqueIdentifier>{c9ba9e6b-491e-44f6-99c5-1b560aff60df}</UniqueIdentifier>
    </Filter>
    <Filter Include="processes">
      <UniqueIdentifier>{a1c64987-285d-4622-b1bf-432f5c274486}</UniqueIdentifier>
    </Filter>
    <Filter Include="indexes\ibor">
      <UniqueIdentifier>{77001a78-e7fc-4940-b0db-d00314230010}</UniqueIdentifier>
    </Filter>
    <Filter Include="methods">
      <UniqueIdentifier>{dae20b1f-586f-4e4a-994a-73bda11865fd}</UniqueIdentifier>
    </Filter>
    <Filter Include="utilities">
      <UniqueIdentifier>{e0dfc578-ff16-4b64-a977-3cf9e8ebd310}</UniqueIdentifier>
    </Filter>
    <Filter Include="time">
      <UniqueIdentifier>{a613e638-0ceb-4ac4-8d1a-9533b2d31270}</UniqueIdentifier>
    </Filter>
    <Filter Include="time\calendars">
      <UniqueIdentifier>{127ebe18-cbb6-4387-b8ac-95cae7669e94}</UniqueIdentifier>
    </Filter>
    <Filter Include="interpolators">
      <UniqueIdentifier>{5afe79b0-37bd-4c42-a9f7-5df8719d365c}</UniqueIdentifier>
    </Filter>
  </ItemGroup>
  <ItemGroup>
    <ClCompile Include="qle\quotes\logquote.cpp">
      <Filter>quotes</Filter>
    </ClCompile>
    <ClCompile Include="qle\currencies\africa.cpp">
      <Filter>currencies</Filter>
    </ClCompile>
    <ClCompile Include="qle\currencies\america.cpp">
      <Filter>currencies</Filter>
    </ClCompile>
    <ClCompile Include="qle\currencies\asia.cpp">
      <Filter>currencies</Filter>
    </ClCompile>
    <ClCompile Include="qle\cashflows\averageonindexedcoupon.cpp">
      <Filter>cashflows</Filter>
    </ClCompile>
    <ClCompile Include="qle\cashflows\averageonindexedcouponpricer.cpp">
      <Filter>cashflows</Filter>
    </ClCompile>
    <ClCompile Include="qle\cashflows\couponpricer.cpp">
      <Filter>cashflows</Filter>
    </ClCompile>
    <ClCompile Include="qle\cashflows\subperiodscoupon.cpp">
      <Filter>cashflows</Filter>
    </ClCompile>
    <ClCompile Include="qle\cashflows\subperiodscouponpricer.cpp">
      <Filter>cashflows</Filter>
    </ClCompile>
    <ClCompile Include="qle\instruments\averageois.cpp">
      <Filter>instruments</Filter>
    </ClCompile>
    <ClCompile Include="qle\instruments\crossccybasisswap.cpp">
      <Filter>instruments</Filter>
    </ClCompile>
    <ClCompile Include="qle\instruments\crossccyswap.cpp">
      <Filter>instruments</Filter>
    </ClCompile>
    <ClCompile Include="qle\instruments\fxforward.cpp">
      <Filter>instruments</Filter>
    </ClCompile>
    <ClCompile Include="qle\instruments\makeaverageois.cpp">
      <Filter>instruments</Filter>
    </ClCompile>
    <ClCompile Include="qle\instruments\tenorbasisswap.cpp">
      <Filter>instruments</Filter>
    </ClCompile>
    <ClCompile Include="qle\pricingengines\crossccyswapengine.cpp">
      <Filter>pricingengines</Filter>
    </ClCompile>
    <ClCompile Include="qle\pricingengines\discountingfxforwardengine.cpp">
      <Filter>pricingengines</Filter>
    </ClCompile>
    <ClCompile Include="qle\termstructures\averageoisratehelper.cpp">
      <Filter>termstructures</Filter>
    </ClCompile>
    <ClCompile Include="qle\termstructures\basistwoswaphelper.cpp">
      <Filter>termstructures</Filter>
    </ClCompile>
    <ClCompile Include="qle\termstructures\crossccybasisswaphelper.cpp">
      <Filter>termstructures</Filter>
    </ClCompile>
    <ClCompile Include="qle\termstructures\oisratehelper.cpp">
      <Filter>termstructures</Filter>
    </ClCompile>
    <ClCompile Include="qle\termstructures\tenorbasisswaphelper.cpp">
      <Filter>termstructures</Filter>
    </ClCompile>
    <ClCompile Include="qle\instruments\currencyswap.cpp">
      <Filter>instruments</Filter>
    </ClCompile>
    <ClCompile Include="qle\instruments\oibasisswap.cpp">
      <Filter>instruments</Filter>
    </ClCompile>
    <ClCompile Include="qle\instruments\oiccbasisswap.cpp">
      <Filter>instruments</Filter>
    </ClCompile>
    <ClCompile Include="qle\models\crossassetanalytics.cpp">
      <Filter>models</Filter>
    </ClCompile>
    <ClCompile Include="qle\models\crossassetmodel.cpp">
      <Filter>models</Filter>
    </ClCompile>
    <ClCompile Include="qle\models\fxbsconstantparametrization.cpp">
      <Filter>models</Filter>
    </ClCompile>
    <ClCompile Include="qle\models\fxbsparametrization.cpp">
      <Filter>models</Filter>
    </ClCompile>
    <ClCompile Include="qle\models\fxbspiecewiseconstantparametrization.cpp">
      <Filter>models</Filter>
    </ClCompile>
    <ClCompile Include="qle\models\gaussian1dcrossassetadaptor.cpp">
      <Filter>models</Filter>
    </ClCompile>
    <ClCompile Include="qle\models\lgm.cpp">
      <Filter>models</Filter>
    </ClCompile>
    <ClCompile Include="qle\models\lgmimpliedyieldtermstructure.cpp">
      <Filter>models</Filter>
    </ClCompile>
    <ClCompile Include="qle\models\linkablecalibratedmodel.cpp">
      <Filter>models</Filter>
    </ClCompile>
    <ClCompile Include="qle\models\parametrization.cpp">
      <Filter>models</Filter>
    </ClCompile>
    <ClCompile Include="qle\models\piecewiseconstanthelper.cpp">
      <Filter>models</Filter>
    </ClCompile>
    <ClCompile Include="qle\methods\multipathgeneratorbase.cpp">
      <Filter>methods</Filter>
    </ClCompile>
    <ClCompile Include="qle\pricingengines\analyticcclgmfxoptionengine.cpp">
      <Filter>pricingengines</Filter>
    </ClCompile>
    <ClCompile Include="qle\pricingengines\analyticlgmswaptionengine.cpp">
      <Filter>pricingengines</Filter>
    </ClCompile>
    <ClCompile Include="qle\pricingengines\discountingcurrencyswapengine.cpp">
      <Filter>pricingengines</Filter>
    </ClCompile>
    <ClCompile Include="qle\pricingengines\numericlgmswaptionengine.cpp">
      <Filter>pricingengines</Filter>
    </ClCompile>
    <ClCompile Include="qle\pricingengines\oiccbasisswapengine.cpp">
      <Filter>pricingengines</Filter>
    </ClCompile>
    <ClCompile Include="qle\processes\crossassetstateprocess.cpp">
      <Filter>processes</Filter>
    </ClCompile>
    <ClCompile Include="qle\processes\irlgm1fstateprocess.cpp">
      <Filter>processes</Filter>
    </ClCompile>
    <ClCompile Include="qle\termstructures\dynamicswaptionvolmatrix.cpp">
      <Filter>termstructures</Filter>
    </ClCompile>
    <ClCompile Include="qle\termstructures\oibasisswaphelper.cpp">
      <Filter>termstructures</Filter>
    </ClCompile>
    <ClCompile Include="qle\termstructures\oiccbasisswaphelper.cpp">
      <Filter>termstructures</Filter>
    </ClCompile>
    <ClCompile Include="qle\termstructures\hazardspreadeddefaulttermstructure.cpp">
      <Filter>termstructures</Filter>
    </ClCompile>
    <ClCompile Include="qle\models\crossassetmodelimpliedfxvoltermstructure.cpp">
      <Filter>models</Filter>
    </ClCompile>
    <ClCompile Include="qle\termstructures\blackvariancecurve3.cpp">
      <Filter>termstructures</Filter>
    </ClCompile>
    <ClCompile Include="qle\termstructures\blackvariancesurfacemoneyness.cpp">
      <Filter>termstructures</Filter>
    </ClCompile>
    <ClCompile Include="qle\pricingengines\discountingswapenginemulticurve.cpp">
      <Filter>pricingengines</Filter>
    </ClCompile>
    <ClCompile Include="qle\termstructures\datedstrippedoptionlet.cpp">
      <Filter>termstructures</Filter>
    </ClCompile>
    <ClCompile Include="qle\termstructures\datedstrippedoptionletadapter.cpp">
      <Filter>termstructures</Filter>
    </ClCompile>
    <ClCompile Include="qle\termstructures\dynamicoptionletvolatilitystructure.cpp">
      <Filter>termstructures</Filter>
    </ClCompile>
    <ClCompile Include="qle\indexes\fxindex.cpp">
      <Filter>indexes</Filter>
    </ClCompile>
    <ClCompile Include="qle\cashflows\fxlinkedcashflow.cpp">
      <Filter>cashflows</Filter>
    </ClCompile>
    <ClCompile Include="qle\termstructures\optionletstripper1.cpp">
      <Filter>termstructures</Filter>
    </ClCompile>
    <ClCompile Include="qle\termstructures\optionletstripper2.cpp">
      <Filter>termstructures</Filter>
    </ClCompile>
    <ClCompile Include="qle\termstructures\swaptionvolatilityconverter.cpp">
      <Filter>termstructures</Filter>
    </ClCompile>
    <ClCompile Include="qle\termstructures\swaptionvolcube2.cpp">
      <Filter>termstructures</Filter>
    </ClCompile>
    <ClCompile Include="qle\termstructures\spreadedoptionletvolatility.cpp">
      <Filter>termstructures</Filter>
    </ClCompile>
    <ClCompile Include="qle\termstructures\spreadedsmilesection.cpp">
      <Filter>termstructures</Filter>
    </ClCompile>
    <ClCompile Include="qle\termstructures\spreadedswaptionvolatility.cpp">
      <Filter>termstructures</Filter>
    </ClCompile>
    <ClCompile Include="qle\pricingengines\discountingriskybondengine.cpp">
      <Filter>pricingengines</Filter>
    </ClCompile>
    <ClCompile Include="qle\instruments\deposit.cpp">
      <Filter>instruments</Filter>
    </ClCompile>
    <ClCompile Include="qle\pricingengines\depositengine.cpp">
      <Filter>pricingengines</Filter>
    </ClCompile>
    <ClCompile Include="qle\termstructures\strippedoptionletadapter2.cpp">
      <Filter>termstructures</Filter>
    </ClCompile>
    <ClCompile Include="qle\pricingengines\discountingequityforwardengine.cpp">
      <Filter>pricingengines</Filter>
    </ClCompile>
    <ClCompile Include="qle\instruments\equityforward.cpp">
      <Filter>instruments</Filter>
    </ClCompile>
    <ClCompile Include="qle\indexes\inflationindexwrapper.cpp">
      <Filter>indexes</Filter>
    </ClCompile>
    <ClCompile Include="qle\pricingengines\discountingriskybondengine.cpp">
      <Filter>pricingengines</Filter>
    </ClCompile>
    <ClCompile Include="qle\models\crossassetmodelimpliedeqvoltermstructure.cpp">
      <Filter>models</Filter>
    </ClCompile>
    <ClCompile Include="qle\models\eqbsconstantparametrization.cpp">
      <Filter>models</Filter>
    </ClCompile>
    <ClCompile Include="qle\models\eqbsparametrization.cpp">
      <Filter>models</Filter>
    </ClCompile>
    <ClCompile Include="qle\models\eqbspiecewiseconstantparametrization.cpp">
      <Filter>models</Filter>
    </ClCompile>
    <ClCompile Include="qle\pricingengines\analyticxassetlgmeqoptionengine.cpp">
      <Filter>pricingengines</Filter>
    </ClCompile>
    <ClCompile Include="qle\models\fxeqoptionhelper.cpp">
      <Filter>models</Filter>
    </ClCompile>
    <ClCompile Include="qle\instruments\subperiodsswap.cpp">
      <Filter>instruments</Filter>
    </ClCompile>
    <ClCompile Include="qle\termstructures\subperiodsswaphelper.cpp">
      <Filter>termstructures</Filter>
    </ClCompile>
    <ClCompile Include="qle\instruments\cdsoption.cpp">
      <Filter>instruments</Filter>
    </ClCompile>
    <ClCompile Include="qle\models\cdsoptionhelper.cpp">
      <Filter>models</Filter>
    </ClCompile>
    <ClCompile Include="qle\models\cpicapfloorhelper.cpp">
      <Filter>models</Filter>
    </ClCompile>
    <ClCompile Include="qle\models\lgmimplieddefaulttermstructure.cpp">
      <Filter>models</Filter>
    </ClCompile>
    <ClCompile Include="qle\pricingengines\analyticdkcpicapfloorengine.cpp">
      <Filter>pricingengines</Filter>
    </ClCompile>
    <ClCompile Include="qle\pricingengines\analyticlgmcdsoptionengine.cpp">
      <Filter>pricingengines</Filter>
    </ClCompile>
    <ClCompile Include="qle\pricingengines\blackcdsoptionengine.cpp">
      <Filter>pricingengines</Filter>
    </ClCompile>
    <ClCompile Include="qle\termstructures\blackvolsurfacewithatm.cpp">
      <Filter>termstructures</Filter>
    </ClCompile>
    <ClCompile Include="qle\pricingengines\midpointcdsengine.cpp">
      <Filter>pricingengines</Filter>
    </ClCompile>
    <ClCompile Include="qle\instruments\makecds.cpp">
      <Filter>instruments</Filter>
    </ClCompile>
    <ClCompile Include="qle\instruments\creditdefaultswap.cpp">
      <Filter>instruments</Filter>
    </ClCompile>
    <ClCompile Include="qle\termstructures\defaultprobabilityhelpers.cpp">
      <Filter>termstructures</Filter>
    </ClCompile>
    <ClCompile Include="qle\termstructures\fxblackvolsurface.cpp">
      <Filter>termstructures</Filter>
    </ClCompile>
    <ClCompile Include="qle\termstructures\fxvannavolgasmilesection.cpp">
      <Filter>termstructures</Filter>
    </ClCompile>
    <ClCompile Include="qle\instruments\payment.cpp">
      <Filter>instruments</Filter>
    </ClCompile>
    <ClCompile Include="qle\pricingengines\paymentdiscountingengine.cpp">
      <Filter>pricingengines</Filter>
    </ClCompile>
    <ClCompile Include="qle\cashflows\floatingannuitycoupon.cpp">
      <Filter>cashflows</Filter>
    </ClCompile>
    <ClCompile Include="qle\cashflows\floatingannuitynominal.cpp">
      <Filter>cashflows</Filter>
    </ClCompile>
    <ClCompile Include="qle\termstructures\immfraratehelper.cpp">
      <Filter>termstructures</Filter>
    </ClCompile>
    <ClCompile Include="qle\math\deltagammavar.cpp">
      <Filter>math</Filter>
    </ClCompile>
    <ClCompile Include="qle\models\dkimpliedzeroinflationtermstructure.cpp">
      <Filter>models</Filter>
    </ClCompile>
    <ClCompile Include="qle\models\dkimpliedyoyinflationtermstructure.cpp">
      <Filter>models</Filter>
    </ClCompile>
    <ClCompile Include="qle\pricingengines\discountingcommodityforwardengine.cpp">
      <Filter>pricingengines</Filter>
    </ClCompile>
    <ClCompile Include="qle\instruments\commodityforward.cpp">
      <Filter>instruments</Filter>
    </ClCompile>
    <ClCompile Include="qle\termstructures\pricetermstructure.cpp">
      <Filter>termstructures</Filter>
    </ClCompile>
    <ClCompile Include="qle\termstructures\pricetermstructureadapter.cpp">
      <Filter>termstructures</Filter>
    </ClCompile>
    <ClCompile Include="qle\cashflows\quantocouponpricer.cpp">
      <Filter>cashflows</Filter>
    </ClCompile>
    <ClCompile Include="qle\instruments\impliedbondspread.cpp">
      <Filter>instruments</Filter>
    </ClCompile>
    <ClCompile Include="qle\termstructures\yoyinflationoptionletvolstripper.cpp">
      <Filter>termstructures</Filter>
    </ClCompile>
    <ClCompile Include="qle\cashflows\quantocouponpricer.cpp">
      <Filter>cashflows</Filter>
    </ClCompile>
    <ClCompile Include="qle\indexes\equityindex.cpp">
      <Filter>indexes</Filter>
    </ClCompile>
    <ClCompile Include="qle\instruments\fixedbmaswap.cpp">
      <Filter>instruments</Filter>
    </ClCompile>
    <ClCompile Include="qle\calendars\chile.cpp">
      <Filter>time\calendars</Filter>
    </ClCompile>
    <ClCompile Include="qle\calendars\colombia.cpp">
      <Filter>time\calendars</Filter>
    </ClCompile>
    <ClCompile Include="qle\calendars\malaysia.cpp">
      <Filter>time\calendars</Filter>
    </ClCompile>
    <ClCompile Include="qle\calendars\peru.cpp">
      <Filter>time\calendars</Filter>
    </ClCompile>
    <ClCompile Include="qle\calendars\philippines.cpp">
      <Filter>time\calendars</Filter>
    </ClCompile>
    <ClCompile Include="qle\calendars\thailand.cpp">
      <Filter>time\calendars</Filter>
    </ClCompile>
    <ClCompile Include="qle\calendars\switzerland.cpp">
      <Filter>time\calendars</Filter>
    </ClCompile>
    <ClCompile Include="qle\calendars\wmr.cpp">
      <Filter>time\calendars</Filter>
    </ClCompile>
    <ClCompile Include="qle\cashflows\equitycoupon.cpp">
      <Filter>cashflows</Filter>
    </ClCompile>
    <ClCompile Include="qle\cashflows\equitycouponpricer.cpp">
      <Filter>cashflows</Filter>
    </ClCompile>
    <ClCompile Include="qle\termstructures\discountratiomodifiedcurve.cpp">
      <Filter>termstructures</Filter>
    </ClCompile>
    <ClCompile Include="qle\instruments\crossccyfixfloatswap.cpp">
      <Filter>instruments</Filter>
    </ClCompile>
    <ClCompile Include="qle\termstructures\crossccyfixfloatswaphelper.cpp">
      <Filter>termstructures</Filter>
    </ClCompile>
    <ClCompile Include="qle\indexes\region.cpp">
      <Filter>indexes</Filter>
    </ClCompile>
    <ClCompile Include="qle\cashflows\lognormalcmsspreadpricer.cpp">
      <Filter>cashflows</Filter>
    </ClCompile>
    <ClCompile Include="qle\instruments\crossccybasismtmresetswap.cpp">
      <Filter>instruments</Filter>
    </ClCompile>
    <ClCompile Include="qle\termstructures\crossccybasismtmresetswaphelper.cpp">
      <Filter>termstructures</Filter>
    </ClCompile>
    <ClCompile Include="qle\termstructures\capfloortermvolsurface.cpp">
      <Filter>termstructures</Filter>
    </ClCompile>
    <ClCompile Include="qle\termstructures\optionletstripper.cpp">
      <Filter>termstructures</Filter>
    </ClCompile>
    <ClCompile Include="qle\pricingengines\cpibacheliercapfloorengine.cpp">
      <Filter>pricingengines</Filter>
    </ClCompile>
    <ClCompile Include="qle\pricingengines\cpiblackcapfloorengine.cpp">
      <Filter>pricingengines</Filter>
    </ClCompile>
    <ClCompile Include="qle\pricingengines\cpicapfloorengines.cpp">
      <Filter>pricingengines</Filter>
    </ClCompile>
    <ClCompile Include="qle\currencies\metals.cpp">
      <Filter>currencies</Filter>
    </ClCompile>
    <ClCompile Include="qle\calendars\france.cpp">
      <Filter>time\calendars</Filter>
    </ClCompile>
    <ClCompile Include="qle\calendars\netherlands.cpp">
      <Filter>time\calendars</Filter>
    </ClCompile>
    <ClCompile Include="qle\models\cmscaphelper.cpp">
      <Filter>models</Filter>
    </ClCompile>
    <ClCompile Include="qle\termstructures\correlationtermstructure.cpp">
      <Filter>termstructures</Filter>
    </ClCompile>
    <ClCompile Include="qle\termstructures\flatcorrelation.cpp">
      <Filter>termstructures</Filter>
    </ClCompile>
    <ClCompile Include="qle\math\fillemptymatrix.cpp">
      <Filter>math</Filter>
    </ClCompile>
    <ClCompile Include="qle\cashflows\brlcdicouponpricer.cpp">
      <Filter>cashflows</Filter>
    </ClCompile>
    <ClCompile Include="qle\instruments\brlcdiswap.cpp">
      <Filter>instruments</Filter>
    </ClCompile>
    <ClCompile Include="qle\termstructures\brlcdiratehelper.cpp">
      <Filter>termstructures</Filter>
    </ClCompile>
    <ClCompile Include="qle\indexes\ibor\brlcdi.cpp">
      <Filter>indexes\ibor</Filter>
    </ClCompile>
    <ClCompile Include="qle\time\yearcounter.cpp">
      <Filter>time</Filter>
    </ClCompile>
    <ClCompile Include="qle\math\fillemptymatrix.cpp">
      <Filter>math</Filter>
    </ClCompile>
    <ClCompile Include="qle\termstructures\capfloorhelper.cpp">
      <Filter>termstructures</Filter>
    </ClCompile>
    <ClCompile Include="qle\termstructures\blackvariancesurfacesparse.cpp">
      <Filter>termstructures</Filter>
    </ClCompile>
    <ClCompile Include="qle\termstructures\equityforwardcurvestripper.cpp">
      <Filter>termstructures</Filter>
    </ClCompile>
    <ClCompile Include="qle\termstructures\strippedyoyinflationoptionletvol.cpp">
      <Filter>termstructures</Filter>
    </ClCompile>
    <ClCompile Include="qle\cashflows\strippedcapflooredyoyinflationcoupon.cpp">
      <Filter>termstructures</Filter>
    </ClCompile>
    <ClCompile Include="qle\pricingengines\discountingforwardbondengine.cpp">
      <Filter>pricingengines</Filter>
    </ClCompile>
    <ClCompile Include="qle\termstructures\dynamicyoyoptionletvolatilitystructure.cpp">
      <Filter>termstructures</Filter>
    </ClCompile>
    <ClCompile Include="qle\indexes\bondindex.cpp">
      <Filter>indexes</Filter>
    </ClCompile>
    <ClCompile Include="qle\instruments\forwardbond.cpp">
      <Filter>instruments</Filter>
    </ClCompile>
    <ClCompile Include="qle\pricingengines\baroneadesiwhaleyengine.cpp">
      <Filter>pricingengines</Filter>
    </ClCompile>
<<<<<<< HEAD
    <ClCompile Include="qle\indexes\commodityindex.cpp">
      <Filter>indexes</Filter>
=======
    <ClCompile Include="qle\termstructures\blackvariancesurfacestddevs.cpp">
      <Filter>termstructures</Filter>
>>>>>>> 101eaf69
    </ClCompile>
    <ClCompile Include="qle\termstructures\crosscurrencypricetermstructure.cpp">
      <Filter>termstructures</Filter>
    </ClCompile>
<<<<<<< HEAD
    <ClCompile Include="qle\calendars\israel.cpp">
      <Filter>time\calendars</Filter>
    </ClCompile>
=======
    <ClCompile Include="qle\pricingengines\lgmconvolutionsolver.cpp">
      <Filter>pricingengines</Filter>
    </ClCompile>
    <ClCompile Include="qle\calendars\israel.cpp">
      <Filter>time\calendars</Filter>
    </ClCompile>
    <ClCompile Include="qle\indexes\ibor\primeindex.cpp" />
    <ClCompile Include="qle\instruments\rebatedexercise.cpp">
      <Filter>instruments</Filter>
    </ClCompile>
>>>>>>> 101eaf69
  </ItemGroup>
</Project><|MERGE_RESOLUTION|>--- conflicted
+++ resolved
@@ -753,13 +753,14 @@
     <ClInclude Include="qle\pricingengines\baroneadesiwhaleyengine.hpp">
       <Filter>pricingengines</Filter>
     </ClInclude>
-<<<<<<< HEAD
     <ClInclude Include="qle\indexes\commodityindex.hpp">
       <Filter>indexes</Filter>
-=======
+    </ClInclude>
+    <ClInclude Include="qle\indexes\ibor\primeindex.hpp">
+      <Filter>indexes\ibor</Filter>
+    </ClInclude>
     <ClInclude Include="qle\termstructures\blackvariancesurfacestddevs.hpp">
       <Filter>termstructures</Filter>
->>>>>>> 101eaf69
     </ClInclude>
     <ClInclude Include="qle\termstructures\blackmonotonevarvoltermstructure.hpp">
       <Filter>termstructures</Filter>
@@ -767,24 +768,18 @@
     <ClInclude Include="qle\termstructures\crosscurrencypricetermstructure.hpp">
       <Filter>termstructures</Filter>
     </ClInclude>
-<<<<<<< HEAD
     <ClInclude Include="qle\time\futureexpirycalculator.hpp">
       <Filter>time</Filter>
-=======
+    </ClInclude>
     <ClInclude Include="qle\pricingengines\lgmconvolutionsolver.hpp">
       <Filter>pricingengines</Filter>
->>>>>>> 101eaf69
     </ClInclude>
     <ClInclude Include="qle\calendars\israel.hpp">
       <Filter>time\calendars</Filter>
     </ClInclude>
-<<<<<<< HEAD
-=======
-    <ClInclude Include="qle\indexes\ibor\primeindex.hpp" />
     <ClInclude Include="qle\instruments\rebatedexercise.hpp">
       <Filter>instruments</Filter>
     </ClInclude>
->>>>>>> 101eaf69
   </ItemGroup>
   <ItemGroup>
     <Filter Include="cashflows">
@@ -1272,6 +1267,9 @@
     <ClCompile Include="qle\indexes\ibor\brlcdi.cpp">
       <Filter>indexes\ibor</Filter>
     </ClCompile>
+    <ClCompile Include="qle\indexes\ibor\primeindex.cpp">
+      <Filter>indexes\ibor</Filter>
+    </ClCompile>
     <ClCompile Include="qle\time\yearcounter.cpp">
       <Filter>time</Filter>
     </ClCompile>
@@ -1308,32 +1306,26 @@
     <ClCompile Include="qle\pricingengines\baroneadesiwhaleyengine.cpp">
       <Filter>pricingengines</Filter>
     </ClCompile>
-<<<<<<< HEAD
     <ClCompile Include="qle\indexes\commodityindex.cpp">
       <Filter>indexes</Filter>
-=======
+    </ClCompile>
     <ClCompile Include="qle\termstructures\blackvariancesurfacestddevs.cpp">
       <Filter>termstructures</Filter>
->>>>>>> 101eaf69
     </ClCompile>
     <ClCompile Include="qle\termstructures\crosscurrencypricetermstructure.cpp">
       <Filter>termstructures</Filter>
     </ClCompile>
-<<<<<<< HEAD
     <ClCompile Include="qle\calendars\israel.cpp">
       <Filter>time\calendars</Filter>
     </ClCompile>
-=======
     <ClCompile Include="qle\pricingengines\lgmconvolutionsolver.cpp">
       <Filter>pricingengines</Filter>
     </ClCompile>
     <ClCompile Include="qle\calendars\israel.cpp">
       <Filter>time\calendars</Filter>
     </ClCompile>
-    <ClCompile Include="qle\indexes\ibor\primeindex.cpp" />
     <ClCompile Include="qle\instruments\rebatedexercise.cpp">
       <Filter>instruments</Filter>
     </ClCompile>
->>>>>>> 101eaf69
   </ItemGroup>
 </Project>