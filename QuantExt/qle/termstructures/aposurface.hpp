--- conflicted
+++ resolved
@@ -40,20 +40,6 @@
 class ApoFutureSurface : public QuantLib::LazyObject, public QuantLib::BlackVolatilityTermStructure {
 
 public:
-<<<<<<< HEAD
-    ApoFutureSurface(const QuantLib::Date& referenceDate,
-        const std::vector<QuantLib::Real>& moneynessLevels,
-        const boost::shared_ptr<CommodityIndex>& index,
-        const QuantLib::Handle<PriceTermStructure>& pts,
-        const QuantLib::Handle<QuantLib::YieldTermStructure>& yts,
-        const boost::shared_ptr<FutureExpiryCalculator>& expCalc,
-        const QuantLib::Handle<QuantLib::BlackVolTermStructure>& baseVts,
-        const boost::shared_ptr<FutureExpiryCalculator>& baseExpCalc,
-        QuantLib::Real beta = 0.0,
-        bool flatStrikeExtrapolation = true,
-        const boost::optional<QuantLib::Period>& maxTenor = boost::none);
-    
-=======
     ApoFutureSurface(const QuantLib::Date& referenceDate, const std::vector<QuantLib::Real>& moneynessLevels,
                      const boost::shared_ptr<CommoditySpotIndex>& index,
                      const QuantLib::Handle<PriceTermStructure>& pts,
@@ -64,7 +50,6 @@
                      bool flatStrikeExtrapolation = true,
                      const boost::optional<QuantLib::Period>& maxTenor = boost::none);
 
->>>>>>> 50173315
     //! \name TermStructure interface
     //@{
     QuantLib::Date maxDate() const override;
