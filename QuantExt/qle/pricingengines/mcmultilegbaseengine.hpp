/*
 Copyright (C) 2017 Quaternion Risk Management Ltd
 All rights reserved.

 This file is part of ORE, a free-software/open-source library
 for transparent pricing and risk analysis - http://opensourcerisk.org

 ORE is free software: you can redistribute it and/or modify it
 under the terms of the Modified BSD License.  You should have received a
 copy of the license along with this program.
 The license is also available online at <http://opensourcerisk.org>

 This program is distributed on the basis that it will form a useful
 contribution to risk analytics and model standardisation, but WITHOUT
 ANY WARRANTY; without even the implied warranty of MERCHANTABILITY or
 FITNESS FOR A PARTICULAR PURPOSE. See the license for more details.
*/

/*! \file mcmultilegbaseengine.hpp
    \brief base MC engine for multileg (option) instruments
*/

#pragma once

#include <qle/indexes/fxindex.hpp>
#include <qle/instruments/multilegoption.hpp>
#include <qle/methods/multipathgeneratorbase.hpp>
#include <qle/models/crossassetmodel.hpp>
#include <qle/models/lgmvectorised.hpp>
#include <qle/pricingengines/amccalculator.hpp>

#include <ql/indexes/interestrateindex.hpp>
#include <ql/instruments/swaption.hpp>
#include <ql/methods/montecarlo/lsmbasissystem.hpp>

namespace QuantExt {

// statistics

struct McEngineStats : public QuantLib::Singleton<McEngineStats> {
    McEngineStats() {
        other_timer.start();
        other_timer.stop();
        path_timer.stop();
        path_timer.start();
        calc_timer.start();
        calc_timer.stop();
    }

    void reset() {
        other_timer.stop();
        path_timer.stop();
        calc_timer.stop();
    }

    boost::timer::cpu_timer other_timer;
    boost::timer::cpu_timer path_timer;
    boost::timer::cpu_timer calc_timer;
};

class McMultiLegBaseEngine {
public:
    enum RegressorModel { Simple, LaggedFX };

protected:
    /*! The npv is computed in the model's base currency, discounting curves are taken from the model. simulationDates
        are additional simulation dates. The cross asset model here must be consistent with the multi path that is the
        input to AmcCalculator::simulatePath().

        Current limitations:
        - the parameter minimalObsDate is ignored, the corresponding optimization is not implemented yet
        - pricingSamples are ignored, the npv from the training phase is used alway
    */
    McMultiLegBaseEngine(
        const Handle<CrossAssetModel>& model, const SequenceType calibrationPathGenerator,
        const SequenceType pricingPathGenerator, const Size calibrationSamples, const Size pricingSamples,
        const Size calibrationSeed, const Size pricingSeed, const Size polynomOrder,
        const LsmBasisSystem::PolynomialType polynomType, const SobolBrownianGenerator::Ordering ordering,
        const SobolRsg::DirectionIntegers directionIntegers,
        const std::vector<Handle<YieldTermStructure>>& discountCurves = std::vector<Handle<YieldTermStructure>>(),
        const std::vector<Date>& simulationDates = std::vector<Date>(),
        const std::vector<Size>& externalModelIndices = std::vector<Size>(), const bool minimalObsDate = true,
        const RegressorModel regressorModel = RegressorModel::Simple,
        const Real regressionVarianceCutoff = Null<Real>());

    // run calibration and pricing (called from derived engines)
    void calculate() const;

    // return AmcCalculator instance (called from derived engines, calculate must be called before)
    QuantLib::ext::shared_ptr<AmcCalculator> amcCalculator() const;

    // input data from the derived pricing engines, to be set in these engines
    mutable std::vector<Leg> leg_;
    mutable std::vector<Currency> currency_;
    mutable std::vector<bool> payer_;
<<<<<<< HEAD
    mutable boost::shared_ptr<Exercise> exercise_; // may be empty, if underlying is the actual trade
=======
    mutable QuantLib::ext::shared_ptr<Exercise> exercise_; // may be empty, if underlying is the actual trade
>>>>>>> 29782b33
    mutable Settlement::Type optionSettlement_ = Settlement::Physical;
    mutable bool includeSettlementDateFlows_ = false;

    // data members
    Handle<CrossAssetModel> model_;
    SequenceType calibrationPathGenerator_, pricingPathGenerator_;
    Size calibrationSamples_, pricingSamples_, calibrationSeed_, pricingSeed_;
    Size polynomOrder_;
    LsmBasisSystem::PolynomialType polynomType_;
    SobolBrownianGenerator::Ordering ordering_;
    SobolRsg::DirectionIntegers directionIntegers_;
    std::vector<Handle<YieldTermStructure>> discountCurves_;
    std::vector<Date> simulationDates_;
    std::vector<Size> externalModelIndices_;
    bool minimalObsDate_;
    RegressorModel regressorModel_;
    Real regressionVarianceCutoff_;

    // the generated amc calculator
    mutable QuantLib::ext::shared_ptr<AmcCalculator> amcCalculator_;

    // results, these are read from derived engines
    mutable Real resultUnderlyingNpv_, resultValue_;

private:
    static constexpr Real tinyTime = 1E-10;

    // data structure storing info needed to generate the amount for a cashflow
    struct CashflowInfo {
        Size legNo = Null<Size>(), cfNo = Null<Size>();
        Real payTime = Null<Real>();
        Real exIntoCriterionTime = Null<Real>();
        Size payCcyIndex = Null<Size>();
        bool payer = false;
        std::vector<Real> simulationTimes;
        std::vector<std::vector<Size>> modelIndices;
        std::function<RandomVariable(const Size n, const std::vector<std::vector<const RandomVariable*>>&)>
            amountCalculator;
    };

    // class representing a regression model for a certain observation (= xva, exercise) time
    class RegressionModel {
    public:
        RegressionModel() = default;
        RegressionModel(const Real observationTime, const std::vector<CashflowInfo>& cashflowInfo,
                        const std::function<bool(std::size_t)>& cashflowRelevant, const CrossAssetModel& model,
                        const RegressorModel regressorModel, const Real regressionVarianceCutoff = Null<Real>());
        // pathTimes must contain the observation time and the relevant cashflow simulation times
        void train(const Size polynomOrder, const LsmBasisSystem::PolynomialType polynomType,
                   const RandomVariable& regressand, const std::vector<std::vector<const RandomVariable*>>& paths,
                   const std::set<Real>& pathTimes, const Filter& filter = Filter());
        // pathTimes do not need to contain the observation time or the relevant cashflow simulation times
        RandomVariable apply(const Array& initialState, const std::vector<std::vector<const RandomVariable*>>& paths,
                             const std::set<Real>& pathTimes) const;

    private:
        Real observationTime_ = Null<Real>();
        Real regressionVarianceCutoff_ = Null<Real>();
        bool isTrained_ = false;
        std::set<std::pair<Real, Size>> regressorTimesModelIndices_;
        Matrix coordinateTransform_;
        std::vector<std::function<RandomVariable(const std::vector<const RandomVariable*>&)>> basisFns_;
        Array regressionCoeffs_;
    };

    // the implementation of the amc calculator interface used by the amc valuation engine
    class MultiLegBaseAmcCalculator : public AmcCalculator {
    public:
        MultiLegBaseAmcCalculator(const std::vector<Size>& externalModelIndices, const Settlement::Type settlement,
                                  const std::set<Real>& exerciseXvaTimes, const std::set<Real>& exerciseTimes,
                                  const std::set<Real>& xvaTimes,
                                  const std::vector<McMultiLegBaseEngine::RegressionModel>& regModelUndDirty,
                                  const std::vector<McMultiLegBaseEngine::RegressionModel>& regModelUndExInto,
                                  const std::vector<McMultiLegBaseEngine::RegressionModel>& regModelContinuationValue,
                                  const std::vector<McMultiLegBaseEngine::RegressionModel>& regModelOption,
                                  const Real resultValue, const Array& initialState, const Currency& baseCurrency);

        Currency npvCurrency() override { return baseCurrency_; }
        std::vector<QuantExt::RandomVariable> simulatePath(const std::vector<QuantLib::Real>& pathTimes,
                                                           std::vector<std::vector<QuantExt::RandomVariable>>& paths,
                                                           const std::vector<size_t>& relevantPathIndex,
                                                           const std::vector<size_t>& relevantTimeIndex) override;

    private:
        std::vector<Size> externalModelIndices_;
        Settlement::Type settlement_;
        std::set<Real> exerciseXvaTimes_;
        std::set<Real> exerciseTimes_;
        std::set<Real> xvaTimes_;
        std::vector<McMultiLegBaseEngine::RegressionModel> regModelUndDirty_;
        std::vector<McMultiLegBaseEngine::RegressionModel> regModelUndExInto_;
        std::vector<McMultiLegBaseEngine::RegressionModel> regModelContinuationValue_;
        std::vector<McMultiLegBaseEngine::RegressionModel> regModelOption_;
        Real resultValue_;
        Array initialState_;
        Currency baseCurrency_;

        std::vector<Filter> exercised_;
    };

    // convert a date to a time w.r.t. the valuation date
    Real time(const Date& d) const;

    // create the info for a given flow
<<<<<<< HEAD
    CashflowInfo createCashflowInfo(boost::shared_ptr<CashFlow> flow, const Currency& payCcy, bool payer, Size legNo,
=======
    CashflowInfo createCashflowInfo(QuantLib::ext::shared_ptr<CashFlow> flow, const Currency& payCcy, bool payer, Size legNo,
>>>>>>> 29782b33
                                    Size cfNo) const;

    // get the index of a time in the given simulation times set
    Size timeIndex(const Time t, const std::set<Real>& simulationTimes) const;

    // compute a cashflow path value (in model base ccy)
    RandomVariable cashflowPathValue(const CashflowInfo& cf, const std::vector<std::vector<RandomVariable>>& pathValues,
                                     const std::set<Real>& simulationTimes) const;

    // valuation date
    mutable Date today_;

    // lgm vectorised instances for each ccy
    mutable std::vector<LgmVectorised> lgmVectorised_;
};

} // namespace QuantExt<|MERGE_RESOLUTION|>--- conflicted
+++ resolved
@@ -93,11 +93,7 @@
     mutable std::vector<Leg> leg_;
     mutable std::vector<Currency> currency_;
     mutable std::vector<bool> payer_;
-<<<<<<< HEAD
-    mutable boost::shared_ptr<Exercise> exercise_; // may be empty, if underlying is the actual trade
-=======
     mutable QuantLib::ext::shared_ptr<Exercise> exercise_; // may be empty, if underlying is the actual trade
->>>>>>> 29782b33
     mutable Settlement::Type optionSettlement_ = Settlement::Physical;
     mutable bool includeSettlementDateFlows_ = false;
 
@@ -202,11 +198,7 @@
     Real time(const Date& d) const;
 
     // create the info for a given flow
-<<<<<<< HEAD
-    CashflowInfo createCashflowInfo(boost::shared_ptr<CashFlow> flow, const Currency& payCcy, bool payer, Size legNo,
-=======
     CashflowInfo createCashflowInfo(QuantLib::ext::shared_ptr<CashFlow> flow, const Currency& payCcy, bool payer, Size legNo,
->>>>>>> 29782b33
                                     Size cfNo) const;
 
     // get the index of a time in the given simulation times set
