<OpenRiskEngine>

  <AsOfDate>2015-10-23</AsOfDate>

  <Setup>    
    <Parameter name="asofDate">2015-10-23</Parameter>
    <Parameter name="inputPath">/Users/roland/Development/openxva/Input</Parameter>
    <Parameter name="outputPath">/Users/roland/Development/openxva/Output</Parameter>
    <Parameter name="logFile">log.txt</Parameter>
    <Parameter name="marketDataFile">market.txt</Parameter>
    <Parameter name="fixingDataFile">fixings.txt</Parameter>
    <Parameter name="curveConfigFile">curveconfig.xml</Parameter>
    <Parameter name="conventionsFile">conventions.xml</Parameter>
    <Parameter name="marketConfigFile">todaysmarket.xml</Parameter>
    <Parameter name="pricingEnginesFile">pricingengine.xml</Parameter>
    <Parameter name="portfolioFile">instruments.xml</Parameter>
  </Setup>

  <Analytics>
    
    <Analytic type="npv">
      <Parameter name="active">Y</Parameter>
      <Parameter name="baseCurrency">EUR</Parameter>
      <Parameter name="outputFileName">npv.csv</Parameter>
    </Analytic>      

    <Analytic type="cashflow">
      <Parameter name="active">Y</Parameter>
      <Parameter name="outputFileName">flows.csv</Parameter>
    </Analytic>      

    <Analytic type="curves">
      <Parameter name="active">Y</Parameter>
      <Parameter name="configuration">default</Parameter>
      <Parameter name="grid">240,1M</Parameter>
      <Parameter name="outputFileName">curves.csv</Parameter>
    </Analytic>      

    <Analytic type="simulation">
      <Parameter name="active">Y</Parameter>
      <Parameter name="simulationModelFile">simulationmodels.xml</Parameter>
      <Parameter name="simulationMarketFile">simulationmarket.xml</Parameter>
      <Parameter name="simulationParamFile">simulationparams.xml</Parameter>
      <Parameter name="pricingEnginesFile">pricingengine.xml</Parameter>
      <Parameter name="baseCurrency">EUR</Parameter>
      <Parameter name="storeScenarios">N</Parameter>
<<<<<<< HEAD
      <Parameter name="outputFileName">cube.dat</Parameter>
=======
      <Parameter name="outputFileName">cube.csv</Parameter>
      <Parameter name="additionalScenarioDataFileName">additionalscenariodata.csv</Parameter>
>>>>>>> 2a9e2439
    </Analytic>

    <Analytic type="xva">
      <Parameter name="active">Y</Parameter>
      <Parameter name="csaFile">netting.xml</Parameter>
      <Parameter name="cubeFile">cube.dat</Parameter>
      <Parameter name="grid">121,1M</Parameter>
      <Parameter name="exposureProfiles">Y</Parameter>
      <Parameter name="cva">Y</Parameter>
      <Parameter name="dva">N</Parameter>
      <Parameter name="dva">N</Parameter>
      <Parameter name="fva">N</Parameter>
      <Parameter name="colva">N</Parameter>
      <Parameter name="cvaAllocation">Y</Parameter>    
    </Analytic>

    <Analytic type="initialMargin">
      <Parameter name="active">N</Parameter>
      <Parameter name="method">SIMM</Parameter>
    </Analytic>
    
  </Analytics>
  
</OpenRiskEngine><|MERGE_RESOLUTION|>--- conflicted
+++ resolved
@@ -44,12 +44,8 @@
       <Parameter name="pricingEnginesFile">pricingengine.xml</Parameter>
       <Parameter name="baseCurrency">EUR</Parameter>
       <Parameter name="storeScenarios">N</Parameter>
-<<<<<<< HEAD
       <Parameter name="outputFileName">cube.dat</Parameter>
-=======
-      <Parameter name="outputFileName">cube.csv</Parameter>
       <Parameter name="additionalScenarioDataFileName">additionalscenariodata.csv</Parameter>
->>>>>>> 2a9e2439
     </Analytic>
 
     <Analytic type="xva">
