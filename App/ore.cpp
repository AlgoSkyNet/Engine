--- conflicted
+++ resolved
@@ -462,15 +462,9 @@
         string npvCcy = trade->npvCurrency();
         Real fx = 1.0;
         if (npvCcy != baseCurrency)
-<<<<<<< HEAD
-            fx = market->fxSpot(npvCcy + baseCurrency)->value();
+            fx = market->fxSpot(npvCcy + baseCurrency, configuration)->value();
         file << trade->id() << sep
              << trade->tradeType() << sep
-=======
-            fx = market->fxSpot(npvCcy + baseCurrency, configuration)->value();
-        file << trade->envelope().id() << sep
-             << trade->className() << sep
->>>>>>> 855f498d
              << io::iso_date(trade->maturity()) << sep
              << dc.yearFraction(today, trade->maturity()) << sep;
         try {
