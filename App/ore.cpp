--- conflicted
+++ resolved
@@ -113,11 +113,7 @@
         /*********
          * Markets
          */
-<<<<<<< HEAD
         cout << setw(tab) << left << "Market... " << flush;
-=======
-        cout << setw(45) << left << "Markets... "; fflush(stdout);
->>>>>>> c63a9147
         TodaysMarketParameters marketParameters;
         string marketConfigFile = inputPath + "/" + params.get("setup", "marketConfigFile");
         marketParameters.fromFile(marketConfigFile);
@@ -560,8 +556,9 @@
         const vector<Real>& ene = postProcess->tradeENE(tradeId);
         const vector<Real>& aepe = postProcess->allocatedTradeEPE(tradeId);
         const vector<Real>& aene = postProcess->allocatedTradeENE(tradeId);
-        file << "#TradeId,Period,Time,EPE,ENE,AllocatedEPE,AllocatedENE" << endl;
+        file << "#TradeId,Date,Time,EPE,ENE,AllocatedEPE,AllocatedENE" << endl;
         file << tradeId << ","
+             << QuantLib::io::iso_date(today) << ","
              << 0.0 << ","
              << epe[0] << ","
              << ene[0] << ","
@@ -570,6 +567,7 @@
         for (Size j = 0; j < dates.size(); ++j) {
             Time time = dc.yearFraction(today, dates[j]);
             file << tradeId << ","
+                 << QuantLib::io::iso_date(dates[j]) << ","
                  << time << ","
                  << epe[j+1] << ","
                  << ene[j+1] << ","
@@ -595,8 +593,9 @@
         const vector<Real>& epe = postProcess->netEPE(n);
         const vector<Real>& ene = postProcess->netENE(n);
         const vector<Real>& ecb = postProcess->expectedCollateral(n);
-        file << "#TradeId,Period,Time,EPE,ENE,ExpectedCollateral" << endl;
+        file << "#TradeId,Date,Time,EPE,ENE,ExpectedCollateral" << endl;
         file << n << ","
+             << QuantLib::io::iso_date(today) << ","
              << 0.0 << ","
              << epe[0] << ","
              << ene[0] << ","
@@ -604,6 +603,7 @@
         for (Size j = 0; j < dates.size(); ++j) {
             Real time = dc.yearFraction(today, dates[j]);
             file << n << ","
+                 << QuantLib::io::iso_date(dates[j]) << ","
                  << time << ","
                  << epe[j+1] << ","
                  << ene[j+1] << ","
@@ -690,6 +690,16 @@
     }
     data_["setup"] = setupMap; 
     
+    XMLNode* marketsNode = XMLUtils::getChildNode(node, "Markets");
+    map<string,string> marketsMap;
+    for (XMLNode* child = XMLUtils::getChildNode(marketsNode); child;
+         child = XMLUtils::getNextSibling(child)) {
+        string key = XMLUtils::getAttribute(child, "name"); 
+        string value = XMLUtils::getNodeValue(child);
+        marketsMap[key] = value;
+    }
+    data_["markets"] = marketsMap; 
+
     XMLNode* analyticsNode = XMLUtils::getChildNode(node, "Analytics");
     for (XMLNode* child = XMLUtils::getChildNode(analyticsNode); child;
          child = XMLUtils::getNextSibling(child)) {
