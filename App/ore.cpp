/* -*- mode: c++; tab-width: 4; indent-tabs-mode: nil; c-basic-offset: 4 -*- */

/*
  Copyright (C) 2011 - 2016 Quaternion Risk Management Ltd.
  All rights reserved.
*/

#include <iostream>

#include <qlw/utilities/log.hpp>
#include <qlw/wrap.hpp>
#include <qlw/engine/valuationengine.hpp>
#include <ql/time/calendars/all.hpp>
#include <boost/timer.hpp>

#include "ore.hpp"
#include "timebomb.hpp"

using namespace std;
using namespace openxva::model;
using namespace openxva::scenario;
using namespace openxva::portfolio;
using namespace openxva::marketdata;
using namespace openxva::utilities;
using namespace openxva::engine;
using namespace openxva::simulation;
using namespace openxva::cube;
using namespace openxva::aggregation;

void writeNpv(const Parameters& params,
              boost::shared_ptr<Market> market,
              boost::shared_ptr<Portfolio> portfolio);

void writeCashflow(const Parameters& params,
                   boost::shared_ptr<Market> market,
                   boost::shared_ptr<Portfolio> portfolio);

void writeCurves(const Parameters& params,
                 const TodaysMarketParameters& marketConfig,
                 const boost::shared_ptr<Market>& market);

void writeTradeExposures(const Parameters& params,
                         boost::shared_ptr<PostProcess> postProcess);

void writeNettingSetExposures(const Parameters& params,
                              boost::shared_ptr<PostProcess> postProcess);

void writeCva(const Parameters& params,
              boost::shared_ptr<Portfolio> portfolio,
              boost::shared_ptr<PostProcess> postProcess);

int main(int argc, char** argv) {

    ORE_CHECK_TIMEBOMB
    
    boost::timer timer;
    
    try {
        std::cout << "ORE starting" << std::endl;

        Size tab = 35;
        
        if (argc != 2) {
            std::cout << endl << "usage: ORE path/to/ore.xml" << endl << endl;
            return -1;
        }
    
        string inputFile(argv[1]);
        Parameters params;
        params.fromFile(inputFile);
        
        string outputPath = params.get("setup", "outputPath"); 
        string logFile =  outputPath + "/" + params.get("setup", "logFile");
        
        Log::instance().registerLogger(boost::make_shared<FileLogger>(logFile));
        Log::instance().switchOn();
        
        LOG("ORE starting");
        params.log();

        string asofString = params.get("setup", "asofDate");
        Date asof = parseDate(asofString);
        Settings::instance().evaluationDate() = asof; 
        
        /*******************************
         * Market and fixing data loader
         */
        cout << setw(tab) << left << "Market data loader... "; fflush(stdout); 
        string inputPath = params.get("setup", "inputPath"); 
        string marketFile = inputPath + "/" + params.get("setup", "marketDataFile");
        string fixingFile = inputPath + "/" + params.get("setup", "fixingDataFile");
        CSVLoader loader(marketFile, fixingFile);
        cout << "OK" << endl;
        
        /*************
         * Conventions
         */
        cout << setw(tab) << left << "Conventions... "; fflush(stdout); 
        Conventions conventions;
        string conventionsFile = inputPath + "/" + params.get("setup", "conventionsFile");
        conventions.fromFile(conventionsFile);
        cout << "OK" << endl;

        /**********************
         * Curve configurations
         */
        cout << setw(tab) << left << "Curve configuration... "; fflush(stdout);
        CurveConfigurations curveConfigs;
        string curveConfigFile = inputPath + "/" + params.get("setup", "curveConfigFile");
        curveConfigs.fromFile(curveConfigFile);
        cout << "OK" << endl;
                
        /********
         * Market
         */
        cout << setw(tab) << left << "Market... "; fflush(stdout);
        TodaysMarketParameters marketParameters;
        string marketConfigFile = inputPath + "/" + params.get("setup", "marketConfigFile");
        marketParameters.fromFile(marketConfigFile);
        
        boost::shared_ptr<Market> market = boost::make_shared<TodaysMarket>
            (asof, marketParameters, loader, curveConfigs, conventions);
        cout << "OK" << endl;

        /************************
         * Pricing Engine Factory
         */
        cout << setw(tab) << left << "Engine factory... "; fflush(stdout);
        boost::shared_ptr<EngineData> engineData = boost::make_shared<EngineData>();
        string pricingEnginesFile = inputPath + "/" + params.get("setup", "pricingEnginesFile");
        engineData->fromFile(pricingEnginesFile);
        
        boost::shared_ptr<EngineFactory> factory = boost::make_shared<EngineFactory>(market, engineData);
        cout << "OK" << endl;
        
        /******************************
         * Load and Build the Portfolio
         */
        cout << setw(tab) << left << "Portfolio... "; fflush(stdout);
        boost::shared_ptr<Portfolio> portfolio = boost::make_shared<Portfolio>();
        string portfolioFile = inputPath + "/" + params.get("setup", "portfolioFile");
        portfolio->load(portfolioFile);
        portfolio->build(factory);
        cout << "OK" << endl;
        
        /************
         * Curve dump
         */
        cout << setw(tab) << left << "Curve Report... "; fflush(stdout);
        if (params.hasGroup("curves") &&
            params.get("curves", "active") == "Y") {
            writeCurves(params, marketParameters, market);
            cout << "OK" << endl;
        }
        else {
            LOG("skip curve report");
            cout << "SKIP" << endl;
        }
        
        /*********************
         * Portfolio valuation
         */
        cout << setw(tab) << left << "NPV Report... "; fflush(stdout);
        if (params.hasGroup("npv") &&
            params.get("npv", "active") == "Y") {
            writeNpv(params, market, portfolio);
            cout << "OK" << endl;
        }
        else {
            LOG("skip portfolio valuation");
            cout << "SKIP" << endl;
        }
        
        /**********************
         * Cash flow generation
         */
        cout << setw(tab) << left << "Cashflow Report... "; fflush(stdout);
        if (params.hasGroup("cashflow") &&
            params.get("cashflow", "active") == "Y") {
            writeCashflow(params, market, portfolio);          
            cout << "OK" << endl;
        }
        else {
            LOG("skip cashflow generation");
            cout << "SKIP" << endl;
        }
        
        /******************************************
         * Simulation: Scenario and Cube Generation
         */

        if (params.hasGroup("simulation") &&
            params.get("simulation", "active") == "Y") {
            
            cout << setw(tab) << left << "Simulation Setup... "; 
            fflush(stdout);
            LOG("Build Simulation Model");
            string simulationModelFile = inputPath + "/" + params.get("simulation", "simulationModelFile");
            boost::shared_ptr<CrossAssetModelData> modelData = boost::make_shared<CrossAssetModelData>();
            modelData->fromFile(simulationModelFile);
            CrossAssetModelBuilder modelBuilder(market);
            boost::shared_ptr<QuantExt::CrossAssetModel> model = modelBuilder.build(modelData);
            
            LOG("Load Simulation Market Parameters");
            string simulationMarketFile = inputPath + "/" + params.get("simulation", "simulationMarketFile");
            boost::shared_ptr<ScenarioSimMarketParameters> simMarketData(new ScenarioSimMarketParameters);
            simMarketData->fromFile(simulationMarketFile);
            
            LOG("Load Simulation Parameters");
            string simulationParamFile = inputPath + "/" + params.get("simulation", "simulationParamFile");
            ScenarioGeneratorBuilder sb;
            sb.fromFile(simulationParamFile);
            boost::shared_ptr<ScenarioGenerator> sg = sb.build(model, simMarketData, asof);
            boost::shared_ptr<openxva::simulation::DateGrid> grid = sb.dateGrid();
            
            LOG("Build Simulation Maret");
            boost::shared_ptr<openxva::simulation::SimMarket> simMarket
                = boost::make_shared<ScenarioSimMarket>(sg, market, simMarketData);
            
            LOG("Build engine factory for pricing under scenarios, linked to sim market");
            boost::shared_ptr<EngineData> simEngineData = boost::make_shared<EngineData>();
            string simPricingEnginesFile = inputPath + "/" + params.get("simulation", "pricingEnginesFile");
            simEngineData->fromFile(simPricingEnginesFile);
            boost::shared_ptr<EngineFactory>
                simFactory = boost::make_shared<EngineFactory>(simMarket, simEngineData);
            
            LOG("Build portfolio linked to sim market");
            boost::shared_ptr<Portfolio> simPortfolio = boost::make_shared<Portfolio>();
            simPortfolio->load(portfolioFile);
            simPortfolio->build(simFactory);
            QL_REQUIRE(simPortfolio->size() == portfolio->size(),
                       "portfolio size mismatch, check simulation market setup");
            cout << "OK" << endl;
            
            LOG("Build valuation cube engine");
            Size samples = sb.samples();
            string baseCurrency = params.get("simulation", "baseCurrency");
            ValuationEngine engine(asof, grid, samples, baseCurrency, simMarket);

            ostringstream o;
<<<<<<< HEAD
            o << "Additional Scenario Data " << grid->size() << " x " << samples << "... ";
            cout << setw(45) << o.str(); fflush(stdout);
=======
            o << "Additional Scenario Data " << ydim << " x " << zdim << "... ";
            cout << setw(tab) << o.str(); fflush(stdout);
>>>>>>> 5a674bd7
            boost::shared_ptr<AdditionalScenarioData>
                inMemoryAdditionalScenarioData = boost::make_shared<InMemoryAdditionalScenarioData>(grid->size(),samples);
            cout << "OK" << endl;
            
            o.str("");
<<<<<<< HEAD
            o << "Build Cube " << simPortfolio->size() << " x " << grid->size() << " x " << samples << "... ";
            cout << setw(45) << o.str(); fflush(stdout);
            boost::shared_ptr<NPVCube>
                inMemoryCube = boost::make_shared<SinglePrecisionInMemoryCube>(asof,simPortfolio->ids(),grid->dates(),samples);
=======
            o << "Build Cube " << xdim << " x " << ydim << " x " << zdim << "... ";
            cout << setw(tab) << o.str(); fflush(stdout);
            LOG("Build cube");
            boost::shared_ptr<Cube>
                inMemoryCube = boost::make_shared<SinglePrecisionInMemoryCube>(xdim,ydim,zdim);
>>>>>>> 5a674bd7
            engine.buildCube(simPortfolio, inMemoryCube, inMemoryAdditionalScenarioData);
            cout << "OK" << endl;

            cout << setw(tab) << left << "Write Cube... "; fflush(stdout);
            LOG("Write cube");
            string cubeFileName = outputPath + "/" + params.get("simulation", "cubeFile");
            inMemoryCube->save(cubeFileName);
            cout << "OK" << endl;

            cout << setw(tab) << left << "Write Additional Scenario Data... "; fflush(stdout);
            LOG("Write scenario data");
            string outputFileNameAddScenData = outputPath + "/" + params.get("simulation", "additionalScenarioDataFileName");
            inMemoryAdditionalScenarioData->save(outputFileNameAddScenData);
            cout << "OK" << endl;
        }
        else {
            LOG("skip simulation");
            cout << setw(tab) << left << "Simulation... ";
            cout << "SKIP" << endl;
        }

        /*****************************
         * Aggregation and XVA Reports
         */
        cout << setw(tab) << left << "Aggregation and XVA Reports... "; fflush(stdout);
        if (params.hasGroup("xva") &&
            params.get("xva", "active") == "Y") {

            // We reset this here because the date grid building below depends on it.
            Settings::instance().evaluationDate() = asof; 

            string csaFile = inputPath + "/" + params.get("xva", "csaFile");
            boost::shared_ptr<NettingSetManager> netting = boost::make_shared<NettingSetManager>();
            netting->fromFile(csaFile);

            string cubeFile = outputPath + "/" + params.get("xva", "cubeFile");
            boost::shared_ptr<SinglePrecisionInMemoryCube>
                cube = boost::make_shared<SinglePrecisionInMemoryCube>();
            cube->load(cubeFile);

            string gridString = params.get("xva", "grid"); 
            boost::shared_ptr<DateGrid> grid = boost::make_shared<DateGrid>(gridString);

            QL_REQUIRE(cube->numIds() == portfolio->size(),
                       "cube x dimension does not match portfolio size");
            QL_REQUIRE(cube->numDates() == grid->size(),
                       "cube y dimension does not match date grid size");
                       
            string scenarioFile = outputPath + "/" + params.get("xva", "scenarioFile");
            boost::shared_ptr<AdditionalScenarioData>
                scenarioData = boost::make_shared<InMemoryAdditionalScenarioData>();
            scenarioData->load(scenarioFile);

            QL_REQUIRE(scenarioData->dimDates() == grid->size(),
                       "scenario dates do not match grid size");
            QL_REQUIRE(scenarioData->dimSamples() == cube->dimZ(),
                       "scenario sample size does not match cube sample size");
            
            map<string,bool> analytics;
            analytics["exposureProfiles"] = parseBool(params.get("xva", "exposureProfiles"));
            analytics["cva"] = parseBool(params.get("xva", "cva"));
            analytics["dva"] = parseBool(params.get("xva", "dva"));
            analytics["fva"] = parseBool(params.get("xva", "fva"));
            analytics["colva"] = parseBool(params.get("xva", "colva"));
            
            string baseCurrency = params.get("xva", "baseCurrency");
            string calculationType = params.get("xva", "calculationType");
            string allocationMethod = params.get("xva", "allocationMethod");
            Real marginalAllocationLimit = parseReal(params.get("xva", "marginalAllocationLimit"));
            Real quantile = parseReal(params.get("xva", "quantile"));
            string dvaName = params.get("xva", "dvaName");
            
            boost::shared_ptr<PostProcess> postProcess = boost::make_shared<PostProcess>
                (portfolio, netting, market, grid, cube, scenarioData, analytics,
                 baseCurrency, allocationMethod, marginalAllocationLimit, quantile, calculationType, dvaName);

            writeTradeExposures(params, postProcess);
            writeNettingSetExposures(params, postProcess);
            writeCva(params, portfolio, postProcess);
            
            cout << "OK" << endl;
        }
        else {
            LOG("skip XVA reports");
            cout << "SKIP" << endl;
        }

        /****************
         * Initial Margin
         */
        cout << setw(tab) << left << "Initial Margin Report... "; fflush(stdout);
        if (params.hasGroup("initialMargin") &&
            params.get("initialMargin", "active") == "Y") {
            QL_FAIL("Initial Margin reports not implemented yet");
            cout << "OK" << endl;
        }
        else {
            LOG("skip initial margin reports");
            cout << "SKIP" << endl;
        }

    } catch (std::exception& e) {
        ALOG("Error: " << e.what());
        cout << "Error: " << e.what() << endl;
    }

    cout << "run time: " << setprecision(2) << timer.elapsed() << " sec" << endl;
    cout << "ORE done." << endl;
        
    LOG("ORE done.");

    return 0;
}

void writeNpv(const Parameters& params,
              boost::shared_ptr<Market> market,
              boost::shared_ptr<Portfolio> portfolio) {
    LOG("portfolio valuation");
    //Date asof = Settings::instance().evaluationDate();
    string outputPath = params.get("setup", "outputPath"); 
    string npvFile = outputPath + "/" + params.get("npv", "outputFileName");
    string baseCurrency = params.get("npv", "baseCurrency");
    ofstream file;
    file.open(npvFile.c_str());
    file.setf (ios::fixed, ios::floatfield);
    file.setf (ios::showpoint);
    char sep = ',';
    QL_REQUIRE(file.is_open(), "error opening file " << npvFile);
    file << "#TradeId,TradeType,Maturity,NPV,NpvCurrency,NPV(Base),BaseCurrency" << endl;  
    for (auto trade : portfolio->trades()) {
        string npvCcy = trade->npvCurrency();
        Real fx = 1.0;
        if (npvCcy != baseCurrency)
            fx = market->fxSpot(npvCcy + baseCurrency)->value();
        file << trade->envelope().id() << sep
             << trade->className() << sep
             << io::iso_date(trade->maturity()) << sep;
        try {
            Real npv = trade->instrument()->NPV();
            file << npv << sep
                 << npvCcy << sep
                 << npv * fx << sep
                 << baseCurrency << endl;
        } catch (...) {
            file << "#NA" << sep << "#NA" << sep << "#NA" << sep << "#NA" << endl;
        }
    }
    file.close();
    LOG("NPV file written to " << npvFile);
}

void writeCashflow(const Parameters& params,
                   boost::shared_ptr<Market> market,
                   boost::shared_ptr<Portfolio> portfolio) {
    Date asof = Settings::instance().evaluationDate();
    string outputPath = params.get("setup", "outputPath"); 
    string fileName = outputPath + "/" + params.get("cashflow", "outputFileName");
    ofstream file;
    file.open(fileName.c_str());
    QL_REQUIRE(file.is_open(), "error opening file " << fileName);
    file.setf (ios::fixed, ios::floatfield);
    file.setf (ios::showpoint);
    char sep = ',';
    
    LOG("Writing cashflow report to " << fileName << " for " << asof);

    file << "#ID" << sep << "Type" << sep << "LegNo" << sep
         << "PayDate" << sep
         << "Amount" << sep
         << "Currency" << sep
         << "Coupon" << sep
         << "Accrual" << sep
         << "fixingDate" << sep
         << "fixingValue" << sep
         << endl;
    
    const vector<boost::shared_ptr<Trade> >& trades = portfolio->trades();
    
    for (Size k = 0; k < trades.size(); k++) {
        if (trades[k]->className() == "Swaption" ||
            trades[k]->className() == "CapFloor") {
            WLOG("cashflow for " << trades[k]->className() << " "
                 << trades[k]->envelope().id() << " skipped");
            continue;
        }
        try {
            const vector<Leg>& legs = trades[k]->legs();
            for (size_t i=0; i<legs.size(); i++){
                const QuantLib::Leg& leg = legs[i];
                bool payer = trades[k]->legPayers()[i];
                string ccy = trades[k]->legCurrencies()[i];
                for (size_t j=0; j<leg.size(); j++){
                    boost::shared_ptr<QuantLib::CashFlow> ptrFlow = leg[j];       
                    Date payDate = ptrFlow->date();
                    if (payDate >= asof) {
                        file << setprecision(0) << trades[k]->envelope().id() << sep
                             << trades[k]->envelope().type() << sep << i << sep
                             << QuantLib::io::iso_date(payDate) << sep;
                        Real amount = ptrFlow->amount();
                        if (payer)
                            amount *= -1.0;
                        file << setprecision(4) << amount << sep << ccy << sep;
                        
                        std::string ccy = trades[k]->legCurrencies()[i];
                        
                        boost::shared_ptr<QuantLib::Coupon>
                            ptrCoupon = boost::dynamic_pointer_cast<QuantLib::Coupon>(ptrFlow);
                        if (ptrCoupon) {
                            Real coupon = ptrCoupon->rate();
                            Real accrual = ptrCoupon->accrualPeriod();
                            file << setprecision(10) << coupon << sep << setprecision(10) << accrual << sep;
                        } else
                            file << sep << sep;
                        
                        boost::shared_ptr<QuantLib::FloatingRateCoupon>
                            ptrFloat = boost::dynamic_pointer_cast<QuantLib::FloatingRateCoupon>(ptrFlow);
                        if (ptrFloat) {
                            Date fixingDate = ptrFloat->fixingDate();
                            Real fixingValue = ptrFloat->index()->fixing(fixingDate);
                            file << QuantLib::io::iso_date(fixingDate) << sep
                                 << fixingValue << endl;
                        } else
                            file << sep << sep << endl;
                    }
                }
            }
        } catch(std::exception& e) {
            LOG("Exception writing to " << fileName << " : " << e.what());
        } catch (...) {
            LOG("Exception writing to " << fileName << " : Unkown Exception");
        }
    }
    file.close();    
    LOG("Cashflow report written to " << fileName);
}

void writeCurves(const Parameters& params,
                 const TodaysMarketParameters& marketConfig,
                 const boost::shared_ptr<Market>& market) {
    LOG("Write yield curve discount factors... ");
        
    string outputPath = params.get("setup", "outputPath"); 
    string fileName = outputPath + "/" + params.get("curves", "outputFileName");
    ofstream file(fileName.c_str());
    QL_REQUIRE(file.is_open(), "Error opening file " << fileName);
    file.precision(15);
    char sep = ',';

    string configID = params.get("curves", "configuration"); 
    QL_REQUIRE(marketConfig.hasConfiguration(configID),
               "curve configuration " << configID << " not found");
    
    map<string, string> discountCurves = marketConfig.discountingCurves(configID);
    map<string, string> indexCurves = marketConfig.indexForwardingCurves(configID);
    string gridString = params.get("curves", "grid");
    DateGrid grid(gridString); 

    vector<Handle<YieldTermStructure> > yieldCurves;

    file << sep;
    for (auto it : discountCurves) {
        file << sep << it.first; //it.second;
        yieldCurves.push_back(market->discountCurve(it.first));
    }
    for (auto it : indexCurves) {
        file << sep << it.first; //it.second;
        yieldCurves.push_back(market->iborIndex(it.first)->forwardingTermStructure());
    }
    file << endl;

    // Output the discount factors for each tenor in turn 
    for (Size j = 0; j < grid.size(); ++j) {
        Date date = grid[j];
        file << grid.tenors()[j] << sep << QuantLib::io::iso_date(date);
        for (Size i = 0; i < yieldCurves.size(); ++i)
            file << sep << yieldCurves[i]->discount(date);
        file << endl;
    }

    file.close();
}

void writeTradeExposures(const Parameters& params,
                         boost::shared_ptr<PostProcess> postProcess) {
    string outputPath = params.get("setup", "outputPath");
    const vector<Time> times = postProcess->dateGrid()->times();
    for (Size i = 0; i < postProcess->tradeIds().size(); ++i) {
        string tradeId = postProcess->tradeIds()[i];
        ostringstream o;
        o << outputPath << "/exposure_trade_" << tradeId  << ".csv";
        string fileName = o.str();
        ofstream file(fileName.c_str());
        QL_REQUIRE(file.is_open(), "Error opening file " << fileName);
        const vector<Real>& epe = postProcess->tradeEPE(tradeId);
        const vector<Real>& ene = postProcess->tradeENE(tradeId);
        const vector<Real>& aepe = postProcess->allocatedTradeEPE(tradeId);
        const vector<Real>& aene = postProcess->allocatedTradeENE(tradeId);
        file << "#TradeId,Period,Time,EPE,ENE,AllocatedEPE,AllocatedENE" << endl;
        for (Size j = 0; j < epe.size(); ++j)
            file << tradeId << ","
                 << j << ","
                 << times[j] << ","
                 << epe[j] << ","
                 << ene[j] << ","
                 << aepe[j] << ","
                 << aene[j] << endl;
        file.close();
    }
}
                           
void writeNettingSetExposures(const Parameters& params,
                              boost::shared_ptr<PostProcess> postProcess) {
    string outputPath = params.get("setup", "outputPath");
    const vector<Time> times = postProcess->dateGrid()->times();
    for (auto n : postProcess->nettingSetIds()) {
        ostringstream o;
        o << outputPath << "/exposure_nettingset_" << n << ".csv";
        string fileName = o.str();
        ofstream file(fileName.c_str());
        QL_REQUIRE(file.is_open(), "Error opening file " << fileName);
        const vector<Real>& epe = postProcess->netEPE(n);
        const vector<Real>& ene = postProcess->netENE(n);
        const vector<Real>& ecb = postProcess->expectedCollateral(n);
        file << "#TradeId,Period,Time,EPE,ENE,ExpectedCollateral" << endl;
        for (Size j = 0; j < epe.size(); ++j)
            file << n << ","
                 << j << ","
                 << times[j] << ","
                 << epe[j] << ","
                 << ene[j] << ","
                 << ecb[j] << endl;
        file.close();
    }
}

void writeCva(const Parameters& params,
              boost::shared_ptr<Portfolio> portfolio,
              boost::shared_ptr<PostProcess> postProcess) {
    string outputPath = params.get("setup", "outputPath");
    string allocationMethod = params.get("xva", "allocationMethod");
    const vector<Time> times = postProcess->dateGrid()->times();
    string fileName = outputPath + "/xva.csv";
    ofstream file(fileName.c_str());
    QL_REQUIRE(file.is_open(), "Error opening file " << fileName);
    file << "#TradeId,NettingSetId,CVA,AllocatedCVA,DVA,AllocatedDVA,AllocationMethod" << endl; 
    for (auto n : postProcess->nettingSetIds()) {
        file << ","
             << n << ","
             << postProcess->nettingSetCVA(n) << ","
             << postProcess->nettingSetCVA(n) << ","
             << postProcess->nettingSetDVA(n) << ","
             << postProcess->nettingSetDVA(n) << "," << endl;
        for (Size k = 0; k < portfolio->trades().size(); ++k) {
            string tid = portfolio->trades()[k]->envelope().id();
            string nid = portfolio->trades()[k]->envelope().nettingSetId();
            if (nid != n) continue;
            file << tid << ","
                 << nid << ","
                 << postProcess->tradeCVA(tid) << ","
                 << postProcess->allocatedTradeCVA(tid) << ","
                 << postProcess->tradeDVA(tid) << ","
                 << postProcess->allocatedTradeDVA(tid) << ","
                 << allocationMethod << endl;
        }
    }
    file.close();
}

bool Parameters::hasGroup(const string& groupName) const {
    return (data_.find(groupName) != data_.end());
}

bool Parameters::has(const string& groupName, const string& paramName) const {
    QL_REQUIRE(hasGroup(groupName), "param group '" << groupName << "' not found");
    auto it = data_.find(groupName);
    return (it->second.find(paramName) != it->second.end());
}

string Parameters::get(const string& groupName, const string& paramName) const {
    QL_REQUIRE(has(groupName, paramName),
               "parameter " << paramName << " not found in param group " << groupName);
    auto it = data_.find(groupName);
    return it->second.find(paramName)->second;
}

void Parameters::fromFile(const string& fileName) {
    LOG("load ORE configuration from " << fileName);
    clear();
    XMLDocument doc(fileName);
    fromXML(doc.getFirstNode("OpenRiskEngine"));
    LOG("load ORE configuration from " << fileName << " done.");
}

void Parameters::clear() {
    data_.clear();
}

void Parameters::fromXML(XMLNode *node) {
    XMLUtils::checkNode(node, "OpenRiskEngine");
    
    XMLNode* setupNode = XMLUtils::getChildNode(node, "Setup");
    
    map<string,string> setupMap;
    for (XMLNode* child = XMLUtils::getChildNode(setupNode); child;
         child = XMLUtils::getNextSibling(child)) {
        string key = XMLUtils::getAttribute(child, "name"); 
        string value = XMLUtils::getNodeValue(child);
        setupMap[key] = value;
    }
    data_["setup"] = setupMap; 
    
    XMLNode* analyticsNode = XMLUtils::getChildNode(node, "Analytics");
    for (XMLNode* child = XMLUtils::getChildNode(analyticsNode); child;
         child = XMLUtils::getNextSibling(child)) {
        string groupName = XMLUtils::getAttribute(child, "type");
        map<string,string> analyticsMap;
        for (XMLNode* paramNode = XMLUtils::getChildNode(child); paramNode;
             paramNode = XMLUtils::getNextSibling(paramNode)) {
            string key = XMLUtils::getAttribute(paramNode, "name");
            string value = XMLUtils::getNodeValue(paramNode);
            analyticsMap[key] = value;
        }
        data_[groupName] = analyticsMap; 
    }
}

XMLNode* Parameters::toXML(XMLDocument& doc) {
    XMLNode *node = doc.allocNode("OpenRiskEngine");
    QL_FAIL("Parameters::toXML not implemented yet");
    return node;
}

void Parameters::log() {
    LOG("Parameters:");
    for (auto p : data_) 
        for (auto pp : p.second) 
            LOG("group = " << p.first << " : " << pp.first << " = " << pp.second);
}
<|MERGE_RESOLUTION|>--- conflicted
+++ resolved
@@ -238,30 +238,20 @@
             ValuationEngine engine(asof, grid, samples, baseCurrency, simMarket);
 
             ostringstream o;
-<<<<<<< HEAD
+            cout << setw(45) << o.str(); fflush(stdout);
             o << "Additional Scenario Data " << grid->size() << " x " << samples << "... ";
-            cout << setw(45) << o.str(); fflush(stdout);
-=======
-            o << "Additional Scenario Data " << ydim << " x " << zdim << "... ";
             cout << setw(tab) << o.str(); fflush(stdout);
->>>>>>> 5a674bd7
             boost::shared_ptr<AdditionalScenarioData>
                 inMemoryAdditionalScenarioData = boost::make_shared<InMemoryAdditionalScenarioData>(grid->size(),samples);
             cout << "OK" << endl;
             
             o.str("");
-<<<<<<< HEAD
             o << "Build Cube " << simPortfolio->size() << " x " << grid->size() << " x " << samples << "... ";
-            cout << setw(45) << o.str(); fflush(stdout);
+            cout << setw(tab) << o.str(); fflush(stdout);
+            LOG("Build cube");
             boost::shared_ptr<NPVCube>
                 inMemoryCube = boost::make_shared<SinglePrecisionInMemoryCube>(asof,simPortfolio->ids(),grid->dates(),samples);
-=======
-            o << "Build Cube " << xdim << " x " << ydim << " x " << zdim << "... ";
             cout << setw(tab) << o.str(); fflush(stdout);
-            LOG("Build cube");
-            boost::shared_ptr<Cube>
-                inMemoryCube = boost::make_shared<SinglePrecisionInMemoryCube>(xdim,ydim,zdim);
->>>>>>> 5a674bd7
             engine.buildCube(simPortfolio, inMemoryCube, inMemoryAdditionalScenarioData);
             cout << "OK" << endl;
 
