bin_PROGRAMS = ore

AM_CPPFLAGS = -I${top_srcdir} -I${top_builddir} \
	-I${top_builddir}/../Wrap \
	-I${top_builddir}/../QuantExt \
	-I${top_builddir}/../QuantLib

AM_LDFLAGS = \
	-L${top_builddir}/../Wrap/qlw -lWrap \
	-L${top_builddir}/../QuantExt/qle -lQuantExt \
	-L${top_builddir}/../QuantLib/ql -lQuantLib \
	-lboost_serialization

<<<<<<< HEAD
=======
#	-lboost_serialization -lboost_filesystem -lboost_regex -lboost_system -lboost_date_time -lboost_iostreams

LDADD = 

EXTRA_DIST =

>>>>>>> d6aa5820
ore_SOURCES = ore.cpp

include_HEADERS = ore.hpp<|MERGE_RESOLUTION|>--- conflicted
+++ resolved
@@ -11,15 +11,12 @@
 	-L${top_builddir}/../QuantLib/ql -lQuantLib \
 	-lboost_serialization
 
-<<<<<<< HEAD
-=======
 #	-lboost_serialization -lboost_filesystem -lboost_regex -lboost_system -lboost_date_time -lboost_iostreams
 
 LDADD = 
 
 EXTRA_DIST =
 
->>>>>>> d6aa5820
 ore_SOURCES = ore.cpp
 
 include_HEADERS = ore.hpp