--- conflicted
+++ resolved
@@ -27,15 +27,10 @@
 #include <ql/version.hpp>
 
 #if defined(_WIN32) || defined(_WIN64)
-<<<<<<< HEAD
-#include <psapi.h>
-#include <windows.h>
-=======
 // clang-format off
 #include <windows.h>
 #include <psapi.h>
 // clang-format on
->>>>>>> 35e626fd
 #elif __APPLE__
 #include <sys/sysctl.h>
 #include <unistd.h>
