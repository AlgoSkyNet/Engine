--- conflicted
+++ resolved
@@ -312,16 +312,11 @@
         parametrizations.push_back(fxParametrizations[i]);
     for (Size i = 0; i < eqParametrizations.size(); i++)
         parametrizations.push_back(eqParametrizations[i]);
-<<<<<<< HEAD
-    for (Size i = 0; i < infParametrizations.size(); i++)
-        parametrizations.push_back(infParametrizations[i]);
+    parametrizations.insert(parametrizations.end(), infParameterizations.begin(), infParameterizations.end());
     for (Size i = 0; i < crLgmParametrizations.size(); i++)
         parametrizations.push_back(crLgmParametrizations[i]);
     for (Size i = 0; i < crCirParametrizations.size(); i++)
         parametrizations.push_back(crCirParametrizations[i]);
-=======
-    parametrizations.insert(parametrizations.end(), infParameterizations.begin(), infParameterizations.end());
->>>>>>> d325db79
 
     QL_REQUIRE(fxParametrizations.size() == irParametrizations.size() - 1, "mismatch in IR/FX parametrization sizes");
 
