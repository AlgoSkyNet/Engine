--- conflicted
+++ resolved
@@ -456,20 +456,10 @@
             fxOptionCalibrationErrors_[i] = getCalibrationError(fxOptionBaskets_[i]);
             if (fx->calibrationType() == CalibrationType::Bootstrap) {
                 if (fabs(fxOptionCalibrationErrors_[i]) < config_->bootstrapTolerance()) {
-<<<<<<< HEAD
                     TLOGGERSTREAM("Calibration details:");
                     TLOGGERSTREAM(
                         getCalibrationDetails(fxOptionBaskets_[i], fxParametrizations[i], irParametrizations[0]));
                     TLOGGERSTREAM("rmse = " << fxOptionCalibrationErrors_[i]);
-=======
-                    // we check the log level here to avoid unnecessary computations
-                    if (Log::instance().filter(ORE_DATA)) {
-                        TLOGGERSTREAM << "Calibration details:";
-                        TLOGGERSTREAM << getCalibrationDetails(fxOptionBaskets_[i], fxParametrizations[i],
-                                                               irParametrizations[0]);
-                        TLOGGERSTREAM << "rmse = " << fxOptionCalibrationErrors_[i];
-                    }
->>>>>>> f8775f00
                 } else {
                     std::string exceptionMessage = "FX BS " + std::to_string(i) + " calibration error " +
                                                    std::to_string(fxOptionCalibrationErrors_[i]) +
@@ -528,20 +518,10 @@
             eqOptionCalibrationErrors_[i] = getCalibrationError(eqOptionBaskets_[i]);
             if (eq->calibrationType() == CalibrationType::Bootstrap) {
                 if (fabs(eqOptionCalibrationErrors_[i]) < config_->bootstrapTolerance()) {
-<<<<<<< HEAD
                     TLOGGERSTREAM("Calibration details:");
                     TLOGGERSTREAM(
                         getCalibrationDetails(eqOptionBaskets_[i], eqParametrizations[i], irParametrizations[0]));
                     TLOGGERSTREAM("rmse = " << eqOptionCalibrationErrors_[i]);
-=======
-                    // we check the log level here to avoid unnecessary computations
-                    if (Log::instance().filter(ORE_DATA)) {
-                        TLOGGERSTREAM << "Calibration details:";
-                        TLOGGERSTREAM << getCalibrationDetails(eqOptionBaskets_[i], eqParametrizations[i],
-                                                               irParametrizations[0]);
-                        TLOGGERSTREAM << "rmse = " << eqOptionCalibrationErrors_[i];
-                    }
->>>>>>> f8775f00
                 } else {
                     std::string exceptionMessage = "EQ BS " + std::to_string(i) + " calibration error " +
                                                    std::to_string(eqOptionCalibrationErrors_[i]) +
@@ -654,18 +634,9 @@
     inflationCalibrationErrors_[modelIdx] = getCalibrationError(cb);
     if (data.calibrationType() == CalibrationType::Bootstrap) {
         if (fabs(inflationCalibrationErrors_[modelIdx]) < config_->bootstrapTolerance()) {
-<<<<<<< HEAD
             TLOGGERSTREAM("Calibration details:");
             TLOGGERSTREAM(getCalibrationDetails(cb, inflationParam, zInfIndex->interpolated()));
             TLOGGERSTREAM("rmse = " << inflationCalibrationErrors_[modelIdx]);
-=======
-            // we check the log level here to avoid unnecessary computations
-            if (Log::instance().filter(ORE_DATA)) {
-                TLOGGERSTREAM << "Calibration details:";
-                TLOGGERSTREAM << getCalibrationDetails(cb, inflationParam);
-                TLOGGERSTREAM << "rmse = " << inflationCalibrationErrors_[modelIdx];
-            }
->>>>>>> f8775f00
         } else {
             string exceptionMessage = "INF (DK) " + std::to_string(modelIdx) + " calibration error " +
                                       std::to_string(inflationCalibrationErrors_[modelIdx]) + " exceeds tolerance " +
@@ -804,18 +775,9 @@
     inflationCalibrationErrors_[modelIdx] = getCalibrationError(allHelpers);
     if (data.calibrationType() == CalibrationType::Bootstrap) {
         if (fabs(inflationCalibrationErrors_[modelIdx]) < cc.rmseTolerance()) {
-<<<<<<< HEAD
             TLOGGERSTREAM("Calibration details:");
             TLOGGERSTREAM(getCalibrationDetails(rrBasket, idxBasket, inflationParam, rrVol.calibrate()));
             TLOGGERSTREAM("rmse = " << inflationCalibrationErrors_[modelIdx]);
-=======
-            // we check the log level here to avoid unnecessary computations
-            if (Log::instance().filter(ORE_DATA)) {
-                TLOGGERSTREAM << "Calibration details:";
-                TLOGGERSTREAM << getCalibrationDetails(rrBasket, idxBasket, inflationParam, rrVol.calibrate());
-                TLOGGERSTREAM << "rmse = " << inflationCalibrationErrors_[modelIdx];
-            }
->>>>>>> f8775f00
         } else {
             std::stringstream ss;
             ss << "INF (JY) " << modelIdx << " calibration error " << std::scientific
