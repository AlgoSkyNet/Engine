/*
 Copyright (C) 2016 Quaternion Risk Management Ltd
 All rights reserved.

 This file is part of ORE, a free-software/open-source library
 for transparent pricing and risk analysis - http://opensourcerisk.org

 ORE is free software: you can redistribute it and/or modify it
 under the terms of the Modified BSD License.  You should have received a
 copy of the license along with this program.
 The license is also available online at <http://opensourcerisk.org>

 This program is distributed on the basis that it will form a useful
 contribution to risk analytics and model standardisation, but WITHOUT
 ANY WARRANTY; without even the implied warranty of MERCHANTABILITY or
 FITNESS FOR A PARTICULAR PURPOSE. See the license for more details.
*/

/*! \file ored/model/crossassetmodeldata.hpp
    \brief Cross asset model data
    \ingroup models
*/

#pragma once

#include <vector>

#include <ql/time/daycounters/actualactual.hpp>
#include <ql/types.hpp>

#include <qle/models/crossassetmodel.hpp>

#include <ored/configuration/conventions.hpp>
#include <ored/marketdata/market.hpp>
#include <ored/model/crcirdata.hpp>
#include <ored/model/crlgmdata.hpp>
#include <ored/model/eqbsdata.hpp>
#include <ored/model/fxbsdata.hpp>
#include <ored/model/inflation/inflationmodeldata.hpp>
#include <ored/model/irlgmdata.hpp>
#include <ored/utilities/correlationmatrix.hpp>
#include <ored/utilities/xmlutils.hpp>

namespace ore {
namespace data {
using namespace QuantLib;
using std::map;
using std::pair;
using std::string;
using std::vector;

//! InstantaneousCorrelations
/*! InstantaneousCorrelations is a class to store the correlations required by
    the CrossAssetModelData class
    \ingroup models
*/
class InstantaneousCorrelations : public XMLSerializable {
public:
    //! \name Constructors
    //@{
    //! Default constructor
    InstantaneousCorrelations() {}

    //! Detailed constructor
    InstantaneousCorrelations(const std::map<CorrelationKey, QuantLib::Handle<QuantLib::Quote>>& correlations)
        : correlations_(correlations) {}
    //@}

    //! \name Serialisation
    //@{
    //! Populate members from XML
<<<<<<< HEAD
    virtual void fromXML(XMLNode* node) override;
    //! Write class mambers to XML
    virtual XMLNode* toXML(XMLDocument& doc) override;
=======
    virtual void fromXML(XMLNode* node);
    //! Write class members to XML
    virtual XMLNode* toXML(XMLDocument& doc);
>>>>>>> f8775f00
    //@}

    //! \name Getters
    //@{
    //!
    const std::map<CorrelationKey, QuantLib::Handle<QuantLib::Quote>>& correlations() const { return correlations_; }
    //@}

    //! Clear all vectors and maps
    void clear() { correlations_.clear(); }

    //! \name Setters
    //@{
    //!
    void correlations(const std::map<CorrelationKey, QuantLib::Handle<QuantLib::Quote>>& corrs) {
        correlations_ = corrs;
    }
    //@}

    //! \name Operators
    //@{
    bool operator==(const InstantaneousCorrelations& rhs);
    bool operator!=(const InstantaneousCorrelations& rhs);
    //@}

private:
    std::map<CorrelationKey, QuantLib::Handle<QuantLib::Quote>> correlations_;
};

//! Cross Asset Model Parameters
/*! CrossAssetModelData comprises the specification of how to build and calibrate
  the CrossAssetModel. It contains
  - specifications for each currency IR component (IrLgmData)
  - specifications for each FX component (FxBsData)
  - the correlation specification between all factors of the model
  - a tolerance for bootstrap type calibration methods
  \ingroup models
 */
class CrossAssetModelData : public XMLSerializable {
public:
    //! \name Constructors
    //@{
    //! Default constructor
    CrossAssetModelData() : bootstrapTolerance_(0.0) {
        correlations_ = boost::make_shared<InstantaneousCorrelations>();
    }

    //! Detailed constructor (IR/FX only)
    CrossAssetModelData( //! Vector of IR model specifications
        const vector<boost::shared_ptr<IrLgmData>>& irConfigs,
        //! Vector of FX model specifications
        const vector<boost::shared_ptr<FxBsData>>& fxConfigs,
        //! Correlation map
        const std::map<CorrelationKey, QuantLib::Handle<QuantLib::Quote>>& c,
        //! Bootstrap tolerance used in model calibration
        Real tolerance = 1e-4,
        //! Choice of probability measure
        const std::string& measure = "LGM")
        : irConfigs_(irConfigs), fxConfigs_(fxConfigs), eqConfigs_(std::vector<boost::shared_ptr<EqBsData>>()),
          bootstrapTolerance_(tolerance), measure_(measure) {
        correlations_ = boost::make_shared<InstantaneousCorrelations>(c);
        domesticCurrency_ = irConfigs_[0]->ccy();
        currencies_.clear();
        for (Size i = 0; i < irConfigs_.size(); ++i)
            currencies_.push_back(irConfigs_[i]->ccy());
        validate();
    }

    //! Detailed constructor (IR/FX/EQ only)
    CrossAssetModelData( //! Vector of IR model specifications
        const std::vector<boost::shared_ptr<IrLgmData>>& irConfigs,
        //! Vector of FX model specifications
        const std::vector<boost::shared_ptr<FxBsData>>& fxConfigs,
        //! Vector of EQ model specifications
        const std::vector<boost::shared_ptr<EqBsData>>& eqConfigs,
        //! Correlation map
        const std::map<CorrelationKey, QuantLib::Handle<QuantLib::Quote>>& c,
        //! Bootstrap tolerance used in model calibration
        Real tolerance = 1e-4,
        //! Choice of probability measure
        const std::string& measure = "LGM")
        : irConfigs_(irConfigs), fxConfigs_(fxConfigs), eqConfigs_(eqConfigs), bootstrapTolerance_(tolerance),
          measure_(measure) {
        correlations_ = boost::make_shared<InstantaneousCorrelations>(c);
        domesticCurrency_ = irConfigs_[0]->ccy();
        currencies_.clear();
        for (Size i = 0; i < irConfigs_.size(); ++i)
            currencies_.push_back(irConfigs_[i]->ccy());
        validate();
    }

    //! Detailed constructor (all asset classes) - TODO: add inflation, credit, commodity
    CrossAssetModelData( //! Vector of IR model specifications
        const std::vector<boost::shared_ptr<IrLgmData>>& irConfigs,
        //! Vector of FX model specifications
        const std::vector<boost::shared_ptr<FxBsData>>& fxConfigs,
        //! Vector of EQ model specifications
        const std::vector<boost::shared_ptr<EqBsData>>& eqConfigs,
        //! Vector of INF model specifications
        const std::vector<boost::shared_ptr<InflationModelData>>& infConfigs,
        //! Vector of CR LGM model specifications
        const std::vector<boost::shared_ptr<CrLgmData>>& crLgmConfigs,
        //! Vector of CR CIR model specifications
        const std::vector<boost::shared_ptr<CrCirData>>& crCirConfigs,
        //! Correlation map
        const std::map<CorrelationKey, QuantLib::Handle<QuantLib::Quote>>& c,
        //! Bootstrap tolerance used in model calibration
        Real tolerance = 1e-4,
        //! Choice of probability measure
        const std::string& measure = "LGM")
        : irConfigs_(irConfigs), fxConfigs_(fxConfigs), eqConfigs_(eqConfigs), infConfigs_(infConfigs),
          crLgmConfigs_(crLgmConfigs), crCirConfigs_(crCirConfigs), bootstrapTolerance_(tolerance), measure_(measure) {
        correlations_ = boost::make_shared<InstantaneousCorrelations>(c);
        domesticCurrency_ = irConfigs_[0]->ccy();
        currencies_.clear();
        for (Size i = 0; i < irConfigs_.size(); ++i)
            currencies_.push_back(irConfigs_[i]->ccy());
        validate();
    }
    //@}

    //! Clear all vectors and maps
    void clear();

    //! Check consistency of config vectors
    void validate();

    //! \name Inspectors
    //@{
    const string& domesticCurrency() const { return domesticCurrency_; }
    const vector<string>& currencies() const { return currencies_; }
    const vector<string>& equities() const { return equities_; }
    const vector<string>& infIndices() const { return infindices_; }
    const vector<string>& creditNames() const { return creditNames_; }
    const vector<boost::shared_ptr<IrLgmData>>& irConfigs() const { return irConfigs_; }
    const vector<boost::shared_ptr<FxBsData>>& fxConfigs() const { return fxConfigs_; }
    const vector<boost::shared_ptr<EqBsData>>& eqConfigs() const { return eqConfigs_; }
    const vector<boost::shared_ptr<InflationModelData>>& infConfigs() const { return infConfigs_; }
    const std::map<CorrelationKey, QuantLib::Handle<QuantLib::Quote>>& correlations() const {
        return correlations_->correlations();
    }
    const vector<boost::shared_ptr<CrLgmData>>& crLgmConfigs() const { return crLgmConfigs_; }
    const vector<boost::shared_ptr<CrCirData>>& crCirConfigs() const { return crCirConfigs_; }
    Real bootstrapTolerance() const { return bootstrapTolerance_; }
    const std::string& measure() const { return measure_; }
    //@}

    //! \name Setters
    //@{
    string& domesticCurrency() { return domesticCurrency_; }
    vector<string>& currencies() { return currencies_; }
    vector<string>& equities() { return equities_; }
    vector<string>& infIndices() { return infindices_; }
    vector<string>& creditNames() { return creditNames_; }
    vector<boost::shared_ptr<IrLgmData>>& irConfigs() { return irConfigs_; }
    vector<boost::shared_ptr<FxBsData>>& fxConfigs() { return fxConfigs_; }
    vector<boost::shared_ptr<EqBsData>>& eqConfigs() { return eqConfigs_; }
    vector<boost::shared_ptr<InflationModelData>>& infConfigs() { return infConfigs_; }
    vector<boost::shared_ptr<CrLgmData>>& crLgmConfigs() { return crLgmConfigs_; }
    vector<boost::shared_ptr<CrCirData>>& crCirConfigs() { return crCirConfigs_; }
    void setCorrelations(const std::map<CorrelationKey, QuantLib::Handle<QuantLib::Quote>>& corrs) {
        correlations_ = boost::make_shared<InstantaneousCorrelations>(corrs);
    }
    void setCorrelations(const boost::shared_ptr<InstantaneousCorrelations>& corrs) { correlations_ = corrs; }
    Real& bootstrapTolerance() { return bootstrapTolerance_; }
    std::string& measure() { return measure_; }
    //@}

    //! \name Serialisation
    //@{
    //! Populate members from XML
<<<<<<< HEAD
    virtual void fromXML(XMLNode* node) override;
    //! Write class mambers to XML
    virtual XMLNode* toXML(XMLDocument& doc) override;
=======
    virtual void fromXML(XMLNode* node);
    //! Write class members to XML
    virtual XMLNode* toXML(XMLDocument& doc);
>>>>>>> f8775f00
    //@}

    //! \name Operators
    //@{
    bool operator==(const CrossAssetModelData& rhs);
    bool operator!=(const CrossAssetModelData& rhs);
    //@}
    //! helper to convert LGM data, possibly including defaults, into an IR config vector
    void buildIrConfigs(map<string, boost::shared_ptr<IrLgmData>>& irMap);
    //! helper to convert FX data, possibly including defaults, into an FX config vector
    void buildFxConfigs(std::map<std::string, boost::shared_ptr<FxBsData>>& fxMap);
    //! helper to convert EQ data, possibly including defaults, into an EQ config vector
    void buildEqConfigs(std::map<std::string, boost::shared_ptr<EqBsData>>& eqMap);
    //! helper to convert INF data, possibly including defaults, into an EQ config vector
    void buildInfConfigs(const std::map<std::string, boost::shared_ptr<InflationModelData>>& mp);
    //! helper to convert CR LGM data, possibly including defaults, into CR config vectors
    void buildCrConfigs(std::map<std::string, boost::shared_ptr<CrLgmData>>& crLgmMap,
                        std::map<std::string, boost::shared_ptr<CrCirData>>& crCirMap);

private:
    struct HandleComp {
        bool operator()(const Handle<Quote>& x, const Handle<Quote>& y) const {
            return x.currentLink() == y.currentLink();
        }
    };

    string domesticCurrency_;
    vector<std::string> currencies_;
    vector<std::string> equities_;
    vector<std::string> infindices_;
    vector<std::string> creditNames_;
    vector<boost::shared_ptr<IrLgmData>> irConfigs_;
    vector<boost::shared_ptr<FxBsData>> fxConfigs_;
    vector<boost::shared_ptr<EqBsData>> eqConfigs_;
    vector<boost::shared_ptr<InflationModelData>> infConfigs_;
    vector<boost::shared_ptr<CrLgmData>> crLgmConfigs_;
    vector<boost::shared_ptr<CrCirData>> crCirConfigs_;
    boost::shared_ptr<InstantaneousCorrelations> correlations_;
    Real bootstrapTolerance_;
    std::string measure_;
};
} // namespace data
} // namespace ore<|MERGE_RESOLUTION|>--- conflicted
+++ resolved
@@ -69,15 +69,9 @@
     //! \name Serialisation
     //@{
     //! Populate members from XML
-<<<<<<< HEAD
     virtual void fromXML(XMLNode* node) override;
-    //! Write class mambers to XML
+    //! Write class members to XML
     virtual XMLNode* toXML(XMLDocument& doc) override;
-=======
-    virtual void fromXML(XMLNode* node);
-    //! Write class members to XML
-    virtual XMLNode* toXML(XMLDocument& doc);
->>>>>>> f8775f00
     //@}
 
     //! \name Getters
@@ -249,15 +243,9 @@
     //! \name Serialisation
     //@{
     //! Populate members from XML
-<<<<<<< HEAD
     virtual void fromXML(XMLNode* node) override;
-    //! Write class mambers to XML
+    //! Write class members to XML
     virtual XMLNode* toXML(XMLDocument& doc) override;
-=======
-    virtual void fromXML(XMLNode* node);
-    //! Write class members to XML
-    virtual XMLNode* toXML(XMLDocument& doc);
->>>>>>> f8775f00
     //@}
 
     //! \name Operators
