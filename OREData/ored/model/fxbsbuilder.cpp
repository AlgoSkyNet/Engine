--- conflicted
+++ resolved
@@ -16,7 +16,7 @@
  FITNESS FOR A PARTICULAR PURPOSE. See the license for more details.
 */
 
-#include <ql/experimental/fx/blackdeltacalculator.hpp> 
+#include <ql/experimental/fx/blackdeltacalculator.hpp>
 #include <ql/math/optimization/levenbergmarquardt.hpp>
 #include <ql/quotes/simplequote.hpp>
 
@@ -94,7 +94,6 @@
         parametrization_ = boost::make_shared<QuantExt::FxBsConstantParametrization>(ccy, fxSpot_, sigma[0]);
     else
         QL_FAIL("interpolation type not supported for FX");
-
 }
 
 Real FxBsBuilder::error() const {
@@ -126,15 +125,21 @@
 }
 
 Real FxBsBuilder::optionStrike(const Size j) const {
+    Date expiryDate = optionExpiry(j);
     ore::data::Strike strike = ore::data::parseStrike(data_->optionStrikes()[j]);
     Real strikeValue;
+    BlackDeltaCalculator bdc(Option::Type::Call, DeltaVolQuote::DeltaType::Spot, fxSpot_->value(),
+                             ytsDom_->discount(expiryDate), ytsFor_->discount(expiryDate),
+                             fxVol_->blackVol(expiryDate, Null<Real>()) * sqrt(fxVol_->timeFromReference(expiryDate)));
+
     // TODO: Extend strike type coverage
     if (strike.type == ore::data::Strike::Type::ATMF)
-        strikeValue = Null<Real>();
+        strikeValue = bdc.atmStrike(DeltaVolQuote::AtmFwd);
     else if (strike.type == ore::data::Strike::Type::Absolute)
         strikeValue = strike.value;
     else
         QL_FAIL("strike type ATMF or Absolute expected");
+    Handle<Quote> quote(boost::make_shared<SimpleQuote>(fxVol_->blackVol(expiryDate, strikeValue)));
     return strikeValue;
 }
 
@@ -158,7 +163,6 @@
 
     std::vector<Time> expiryTimes(data_->optionExpiries().size());
     for (Size j = 0; j < data_->optionExpiries().size(); j++) {
-<<<<<<< HEAD
         Real vol = fxVol_->blackVol(optionExpiry(j), optionStrike(j));
         if (!close_enough(fxVolCache_[j], vol)) {
             if (updateCache)
@@ -176,31 +180,6 @@
         Date expiryDate = optionExpiry(j);
         Real strikeValue = optionStrike(j);
         Handle<Quote> quote(boost::make_shared<SimpleQuote>(fxVol_->blackVol(expiryDate, strikeValue)));
-=======
-        std::string expiryString = data_->optionExpiries()[j];
-        bool expiryDateBased;
-        Period expiryPb;
-        Date expiryDb;
-        parseDateOrPeriod(expiryString, expiryDb, expiryPb, expiryDateBased);
-        Date expiryDate = expiryDateBased ? expiryDb : today + expiryPb;
-        ore::data::Strike strike = ore::data::parseStrike(data_->optionStrikes()[j]);
-         
-        BlackDeltaCalculator bdc(Option::Type::Call, DeltaVolQuote::DeltaType::Spot, 
-                                 fxSpot->value(), ytsDom->discount(expiryDate), 
-                                 ytsFor->discount(expiryDate), 
-                                 fxVol->blackVol(expiryDate, Null<Real>())*sqrt(fxVol->timeFromReference(expiryDate))); 
- 
-
-        Real strikeValue;
-        // TODO: Extend strike type coverage
-        if (strike.type == ore::data::Strike::Type::ATMF)
-            strikeValue = bdc.atmStrike(DeltaVolQuote::AtmFwd);
-        else if (strike.type == ore::data::Strike::Type::Absolute)
-            strikeValue = strike.value;
-        else
-            QL_FAIL("strike type ATMF or Absolute expected");
-        Handle<Quote> quote(boost::make_shared<SimpleQuote>(fxVol->blackVol(expiryDate, strikeValue)));
->>>>>>> db41e362
         boost::shared_ptr<QuantExt::FxEqOptionHelper> helper =
             boost::make_shared<QuantExt::FxEqOptionHelper>(expiryDate, strikeValue, fxSpot_, quote, ytsDom_, ytsFor_);
         optionBasket_.push_back(helper);
