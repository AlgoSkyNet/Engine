--- conflicted
+++ resolved
@@ -21,7 +21,6 @@
 namespace ore {
 namespace data {
 
-<<<<<<< HEAD
 void AsianOption::build(const boost::shared_ptr<EngineFactory>& engineFactory) {
 
     Currency payCcy = parseCurrency(currency_);
@@ -281,199 +280,3 @@
 
 } // namespace data
 } // namespace ore
-=======
- #include <ored/portfolio/builders/asianoption.hpp>
- #include <ored/portfolio/asianoption.hpp>
- #include <ored/portfolio/optionwrapper.hpp>
- #include <ored/portfolio/schedule.hpp>
- #include <ored/utilities/log.hpp>
- #include <ql/instruments/asianoption.hpp>
- #include <ql/instruments/averagetype.hpp>
- #include <ql/errors.hpp>
-
- namespace ore {
- namespace data {
-
- void AsianOptionTrade::build(const boost::shared_ptr<EngineFactory>& engineFactory) {
-     QuantLib::Date today = engineFactory->market()->asofDate();
-     Currency ccy = parseCurrency(currency_);
-
-     QL_REQUIRE(tradeActions().empty(), "TradeActions not supported for AsianOption");
-
-     // Payoff
-     Option::Type type = parseOptionType(option_.callPut());
-     boost::shared_ptr<StrikedTypePayoff> payoff(new PlainVanillaPayoff(type, strike_));
-
-     QuantLib::Exercise::Type exerciseType = parseExerciseType(option_.style());
-     QL_REQUIRE(option_.exerciseDates().size() == 1, "Invalid number of excercise dates");
-     expiryDate_ = parseDate(option_.exerciseDates().front());
-
-     // Set the maturity date equal to the expiry date. It may get updated below if option is cash settled with
-     // payment after expiry.
-     maturity_ = expiryDate_;
-
-     // Exercise
-     boost::shared_ptr<Exercise> exercise;
-     switch (exerciseType) {
-     case QuantLib::Exercise::Type::European: {
-         exercise = boost::make_shared<EuropeanExercise>(expiryDate_);
-         break;
-     }
-     case QuantLib::Exercise::Type::American: {
-         ELOG("The implemented Asian pricing engines do not support American options.");
-         QL_FAIL("The implemented Asian pricing engines do not support American options.");
-         break;
-     }
-     default:
-         QL_FAIL("Option style " << option_.style() << " is not supported");
-     }
-
-     // Create the instrument and the populate the name for the engine builder.
-     boost::shared_ptr<Instrument> asian;
-     string tradeTypeBuilder = tradeType_;
-     tradeTypeBuilder += (exerciseType == Exercise::European) ? "" : "American";
-     Settlement::Type settlementType = parseSettlementType(option_.settlement());
-
-     bool isEuropDeferredCS = false;
-     if (exerciseType == Exercise::European && settlementType == Settlement::Cash) {
-         // We have a European cash-settled option
-
-         // Get payment data
-         const boost::optional<OptionPaymentData>& opd = option_.paymentData();
-         Date paymentDate = expiryDate_;
-         if (opd) {
-             if (opd->rulesBased()) {
-                 const Calendar& cal = opd->calendar();
-                 QL_REQUIRE(cal != Calendar(), "Need non-empty calendar for rules based payment date.");
-                 paymentDate = cal.advance(expiryDate_, opd->lag(), Days, opd->convention());
-             } else {
-                 const vector<Date>& dates = opd->dates();
-                 QL_REQUIRE(dates.size() == 1, "Need exactly one payment date for cash settled European option.");
-                 paymentDate = dates[0];
-             }
-             QL_REQUIRE(paymentDate >= expiryDate_, "Payment date must be greater than or equal to expiry date.");
-         }
-
-         if (paymentDate > expiryDate_) {
-             isEuropDeferredCS = true;
-             tradeTypeBuilder += "EuropeanCS";
-             // TODO: If support is needed/added, add logic from ored/portfolio/vanillaoption.cpp for updating of maturity date.
-             ELOG("Asian options do not support deferred cash settlement payments, "
-                  << "i.e. where payment date > maturity date.");
-             QL_FAIL("Asian options do not support deferred cash-settlement payments, i.e. where payment date > "
-                     "maturity date.");
-         }
-     }
-
-     // Create builder in advance to determine if continuous or discrete asian option.
-     Average::Type averageType = asianData_.averageType();
-     OptionAsianData::AsianType asianType = asianData_.asianType();
-     tradeTypeBuilder += to_string(averageType); // Add Arithmetic/Geometric
-     tradeTypeBuilder += to_string(asianType);   // Add Price/Strike
-     boost::shared_ptr<EngineBuilder> builder = engineFactory->builder(tradeTypeBuilder);
-     QL_REQUIRE(builder, "No builder found for " << tradeTypeBuilder);
-
-     boost::shared_ptr<AsianOptionEngineBuilder> asianOptionBuilder =
-         boost::dynamic_pointer_cast<AsianOptionEngineBuilder>(builder);
-     QL_REQUIRE(asianOptionBuilder, "engine builder is not an AsianOption engine builder" << tradeTypeBuilder);
-
-     std::string processType = asianOptionBuilder->processType();
-     QL_REQUIRE(processType != "", "ProcessType must be configured, this is unexpected");
-
-     if (!isEuropDeferredCS) {
-         // If the option is not a European deferred CS contract, i.e. the standard European physical/cash-settled ones.
-         if (processType == "Discrete") {
-             Schedule observationSchedule;
-             QL_REQUIRE(observationDates_.hasData(), "ObservationDates is missing data");
-             observationSchedule = makeSchedule(observationDates_);
-             std::vector<QuantLib::Date> observationDates = observationSchedule.dates();
-
-             // Sort for the engine's sake. Not needed - instrument also sorts...?
-             std::sort(observationDates.begin(), observationDates.end());
-
-             QL_REQUIRE(index_, "Asian option trade " << id() << " needs a valid index for historical fixings.");
-             // If index name has not been populated, use logic here to populate it from the index object.
-             string indexName = indexName_;
-             if (indexName.empty()) {
-                 indexName = index_->name();
-                 if (assetClassUnderlying_ == AssetClass::EQ)
-                     indexName = "EQ-" + indexName;
-             }
-
-             std::vector<Real> fixingValues;
-             for (const Date& observationDate : observationDates) {
-                 // TODO: Verify. Should today be read too? a enforcesTodaysHistoricFixings() be used? 
-                 if (observationDate <= today) {
-                     requiredFixings_.addFixingDate(observationDate, indexName);
-                     fixingValues.push_back(index_->fixing(observationDate));
-                 }
-             }
-
-             asian = boost::make_shared<QuantLib::DiscreteAveragingAsianOption>(averageType, observationDates, payoff,
-                                                                                exercise, fixingValues);
-         } else if (processType == "Continuous") {
-             asian = boost::make_shared<QuantLib::ContinuousAveragingAsianOption>(averageType, payoff, exercise);
-         } else {
-             QL_FAIL("unexpected ProcessType, valid options are Discrete/Continuous");
-         }
-     } else {
-         ELOG("Asian options do not support deferred cash settlement payments, "
-              << "i.e. where payment date > maturity date.");
-         QL_FAIL("Asian options do not support deferred cash-settlement payments, i.e. where payment date > "
-                 << "maturity date.");
-     }
-
-
-     // Only try to set an engine on the option instrument if it is not expired. This avoids errors in
-     // engine builders that rely on the expiry date being in the future.
-     string configuration = Market::defaultConfiguration;
-     if (!asian->isExpired()) {
-         asian->setPricingEngine(
-             asianOptionBuilder->engine(assetName_, ccy, expiryDate_));
-
-         configuration = asianOptionBuilder->configuration(MarketContext::pricing);
-     } else {
-         DLOG("No engine attached for option on trade " << id() << " with expiry date " << io::iso_date(expiryDate_)
-                                                        << " because it is expired.");
-     }
-
-     Position::Type positionType = parsePositionType(option_.longShort());
-     Real bsInd = (positionType == QuantLib::Position::Long ? 1.0 : -1.0);
-     Real mult = quantity_ * bsInd;
-
-     // If premium data is provided
-     // 1) build the fee trade and pass it to the instrument wrapper for pricing
-     // 2) add fee payment as additional trade leg for cash flow reporting
-     std::vector<boost::shared_ptr<Instrument>> additionalInstruments;
-     std::vector<Real> additionalMultipliers;
-     addPremiums(additionalInstruments, additionalMultipliers, 1.0, option_.premiumData(), 1.0, ccy,
-		 engineFactory, configuration);
-
-     // TODO: Use something like EuropeanOptionWrapper instead? After all, an asian option is not
-     // a vanilla instrument. However, the available European-/AmericanOptionWrapper is not directly
-     // applicable as it calls for both an instrument and an underlying instrument.
-     // Given how the asians are priced, though, we still manage fine using the VanillaInstrument wrapper
-     // for the time being.
-     instrument_ = boost::shared_ptr<InstrumentWrapper>(
-         new VanillaInstrument(asian, mult, additionalInstruments, additionalMultipliers));
-     //instrument_ = boost::shared_ptr<InstrumentWrapper>(
-     //    boost::make_shared<EuropeanOptionWrapper>(...));
-
-     npvCurrency_ = currency_;
-
-     // Notional - we really need todays spot to get the correct notional.
-     // But rather than having it move around we use strike * quantity
-     notional_ = strike_ * quantity_;
-     notionalCurrency_ = currency_;
- }
-
- void AsianOptionTrade::fromXML(XMLNode* node) { Trade::fromXML(node); }
-
- XMLNode* AsianOptionTrade::toXML(XMLDocument& doc) {
-     XMLNode* node = Trade::toXML(doc);
-     return node;
- }
-
- } // namespace data
- } // namespace ore
->>>>>>> 4c618e14
