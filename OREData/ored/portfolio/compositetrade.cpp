/*
  Copyright (C) 2019 Quaternion Risk Management Ltd
  All rights reserved.

  This file is part of ORE, a free-software/open-source library
  for transparent pricing and risk analysis - http://opensourcerisk.org
  ORE is free software: you can redistribute it and/or modify it
  under the terms of the Modified BSD License.  You should have received a
  copy of the license along with this program.
  The license is also available online at <http://opensourcerisk.org>
  This program is distributed on the basis that it will form a useful
  contribution to risk analytics and model standardisation, but WITHOUT
  ANY WARRANTY; without even the implied warranty of MERCHANTABILITY or
  FITNESS FOR A PARTICULAR PURPOSE. See the license for more details.
*/

#include <ored/portfolio/compositetrade.hpp>
#include <ored/portfolio/optionwrapper.hpp>
#include <ored/portfolio/structuredtradeerror.hpp>
#include <ored/portfolio/tradefactory.hpp>
#include <ored/utilities/log.hpp>
#include <ored/utilities/to_string.hpp>
#include <qle/instruments/multiccycompositeinstrument.hpp>

#include <boost/algorithm/string/case_conv.hpp>

using ore::data::XMLUtils;

namespace ore {
namespace data {
using QuantExt::MultiCcyCompositeInstrument;

void CompositeTrade::build(const QuantLib::ext::shared_ptr<EngineFactory>& engineFactory) {
    DLOG("Building Composite Trade: " << id());
    npvCurrency_ = currency_;
    QuantLib::ext::shared_ptr<MultiCcyCompositeInstrument> compositeInstrument =
	QuantLib::ext::make_shared<MultiCcyCompositeInstrument>();
    fxRates_.clear();
    fxRatesNotional_.clear();
    legs_.clear();

    populateFromReferenceData(engineFactory->referenceData());

    
    for (const boost::shared_ptr<Trade>& trade : trades_) {

	    trade->reset();
	    trade->build(engineFactory);
	    trade->validate();

        if (sensitivityTemplate_.empty())
            setSensitivityTemplate(trade->sensitivityTemplate());

        Handle<Quote> fx = Handle<Quote>(boost::make_shared<SimpleQuote>(1.0));
	    if (trade->npvCurrency() != npvCurrency_)
	        fx = engineFactory->market()->fxRate(trade->npvCurrency() + npvCurrency_);
	    fxRates_.push_back(fx);

        Handle<Quote> fxNotional = Handle<Quote>(QuantLib::ext::make_shared<SimpleQuote>(1.0));
        if (trade->notionalCurrency().empty()) {
            // trade is not guaranteed to provide a non-null notional, but if it does we require a notional currency
            if (trade->notional() != Null<Real>()) {
                StructuredTradeErrorMessage(
                    trade, "Error building composite trade '" + id() + "'",
                    "Component trade '" + trade->id() + "' does not provide notional currency for notional " +
                                                std::to_string(trade->notional()) + ". Assuming " + npvCurrency_ + ".")
                    .log();
            }
        } else if (trade->notionalCurrency() != npvCurrency_)
            fxNotional = engineFactory->market()->fxRate(trade->notionalCurrency() + npvCurrency_);
        fxRatesNotional_.push_back(fxNotional);

        QuantLib::ext::shared_ptr<InstrumentWrapper> instrumentWrapper = trade->instrument();
        Real effectiveMultiplier = instrumentWrapper->multiplier();
<<<<<<< HEAD
	    if (auto optionWrapper = boost::dynamic_pointer_cast<ore::data::OptionWrapper>(instrumentWrapper)) {
	        effectiveMultiplier *= optionWrapper->isLong() ? 1.0 : -1.0;
	    }

	    compositeInstrument->add(instrumentWrapper->qlInstrument(), effectiveMultiplier, fx);
	    for (Size i = 0; i < instrumentWrapper->additionalInstruments().size(); ++i) {
	        compositeInstrument->add(instrumentWrapper->additionalInstruments()[i],
				         instrumentWrapper->additionalMultipliers()[i]);
	    }

	    // For cashflows
	    legs_.insert(legs_.end(), trade->legs().begin(), trade->legs().end());
	    legPayers_.insert(legPayers_.end(), trade->legPayers().begin(), trade->legPayers().end());
	    legCurrencies_.insert(legCurrencies_.end(), trade->legCurrencies().begin(), trade->legCurrencies().end());

	    maturity_ = std::max(maturity_, trade->maturity());
=======
	if (auto optionWrapper = QuantLib::ext::dynamic_pointer_cast<ore::data::OptionWrapper>(instrumentWrapper)) {
	    effectiveMultiplier *= optionWrapper->isLong() ? 1.0 : -1.0;
	}

	compositeInstrument->add(instrumentWrapper->qlInstrument(), effectiveMultiplier, fx);
	for (Size i = 0; i < instrumentWrapper->additionalInstruments().size(); ++i) {
	    compositeInstrument->add(instrumentWrapper->additionalInstruments()[i],
				     instrumentWrapper->additionalMultipliers()[i]);
	}
    
    bool isDuplicate = false;
    try {
        if (instrumentWrapper->additionalResults().find("cashFlowResults") != trade->instrument()->additionalResults().end())
            isDuplicate = true;
    } catch (...) {}
    if (!isDuplicate) {
        // For cashflows
        legs_.insert(legs_.end(), trade->legs().begin(), trade->legs().end());
        legPayers_.insert(legPayers_.end(), trade->legPayers().begin(), trade->legPayers().end());
        legCurrencies_.insert(legCurrencies_.end(), trade->legCurrencies().begin(), trade->legCurrencies().end());
    }

	maturity_ = std::max(maturity_, trade->maturity());
>>>>>>> 53172fe4
    }
    instrument_ = QuantLib::ext::shared_ptr<InstrumentWrapper>(new VanillaInstrument(compositeInstrument));

    notionalCurrency_ = npvCurrency_;

    // set required fixings
    for (auto const& t : trades_)
        requiredFixings_.addData(t->requiredFixings());
}

QuantLib::Real CompositeTrade::notional() const {
    vector<Real> notionals;
    vector<Handle<Quote>> fxRates;
    // trade is not guaranteed to provide a non-null notional
    for (const QuantLib::ext::shared_ptr<Trade>& trade : trades_)
        notionals.push_back(trade->notional() != Null<Real>() ? trade->notional() : 0.0);

    // need to convert the component notionals to the composite currency.
    auto notionalConverter = [](const Real ntnl, const Handle<Quote>& fx) { return (ntnl * fx->value()); };
    std::transform(begin(notionals), end(notionals), begin(fxRates_), begin(notionals), notionalConverter);
    return calculateNotional(notionals);
}

void CompositeTrade::fromXML(XMLNode* node) {
    QL_REQUIRE("CompositeTrade" == XMLUtils::getChildValue(node, "TradeType", true),
               "Wrong trade type in composite trade builder.");
    Trade::fromXML(node);
    this->id() = XMLUtils::getAttribute(node, "id");
    // We read the data particular to composite trades
    XMLNode* compNode = XMLUtils::getChildNode(node, "CompositeTradeData");
    QL_REQUIRE(compNode, "Could not find CompositeTradeData node.");
    currency_ = XMLUtils::getChildValue(compNode, "Currency", true);
    // The notional logic is as follows:
    // If the notional override is specified then it is used, regardless of the "NotionalCalculation" field
    // Otherwise we calculate the notional as per the calculation specified
    if (XMLUtils::getChildNode(compNode, "NotionalOverride") != nullptr) {
        notionalOverride_ = XMLUtils::getChildValueAsDouble(compNode, "NotionalOverride");
        QL_REQUIRE(notionalOverride_ >= 0, "Non-negative notional expected.");
        DLOG("Using override notional of " << notionalOverride_);
        notionalCalculation_ = "Override";
    } else {
        // Convert everything to proper case to match xml schema
        notionalCalculation_ = boost::to_lower_copy(XMLUtils::getChildValue(compNode, "NotionalCalculation"));
        notionalCalculation_[0] = toupper(notionalCalculation_[0]);
        QL_REQUIRE(notionalCalculation_ != "Override", "Notional override value has not been provided.");
    }

    if (XMLUtils::getChildNode(compNode, "PortfolioBasket")) {
        portfolioBasket_ = XMLUtils::getChildValueAsBool(node, "PortfolioBasket", false);
    } else {
        portfolioBasket_ = false;
    }

    portfolioId_ = XMLUtils::getChildValue(compNode, "BasketName", false);

    XMLNode* tradesNode = XMLUtils::getChildNode(compNode, "Components");
    if (portfolioBasket_ && portfolioId_.empty()) {
        QL_REQUIRE(tradesNode, "Required a Portfolio Id or a Components Node.");
    }
    if ((portfolioBasket_ && portfolioId_.empty()) || (!portfolioBasket_)) {
    
        vector<XMLNode*> nodes = XMLUtils::getChildrenNodes(tradesNode, "Trade");
        for (Size i = 0; i < nodes.size(); i++) {
            string tradeType = XMLUtils::getChildValue(nodes[i], "TradeType", true);
            string id = XMLUtils::getAttribute(nodes[i], "id");
            if (id == "") {
                WLOG("Empty component trade id being overwritten in composite trade " << this->id() << ".");
            }
            id = this->id() + "_" + std::to_string(i);
            DLOG("Parsing composite trade " << this->id() << " node " << i << " with id: " << id);

            boost::shared_ptr<Trade> trade;
            try {
                trade = TradeFactory::instance().build(tradeType);
                trade->id() = id;
                Envelope componentEnvelope;
                if (XMLNode* envNode = XMLUtils::getChildNode(nodes[i], "Envelope")) {
                    componentEnvelope.fromXML(envNode);
                }
                Envelope env = this->envelope();
                // the component trade's envelope is the main trade's envelope with possibly overwritten add fields
                for (auto const& [k, v] : componentEnvelope.fullAdditionalFields()) {
                    env.setAdditionalField(k,v);
                }
                    
                trade->setEnvelope(env);
                trade->fromXML(nodes[i]);
                trades_.push_back(trade);
                DLOG("Added Trade " << id << " (" << trade->id() << ")"
                                    << " type:" << tradeType << " to composite trade " << this->id() << ".");
            } catch (const std::exception& e) {
                StructuredTradeErrorMessage(
                    id, this->tradeType(),
                    "Failed to build subtrade with id '" + id + "' inside composite trade: ", e.what())
                    .log();
            }
        }
        LOG("Finished Parsing XML doc");
    }
}

XMLNode* CompositeTrade::toXML(XMLDocument& doc) const {
    XMLNode* node = Trade::toXML(doc);
    XMLNode* compNode = doc.allocNode("CompositeTradeData");
    XMLUtils::appendNode(node, compNode);

    XMLUtils::addChild(doc, compNode, "Currency", currency_);
    if (notionalCalculation_ == "Override")
        XMLUtils::addChild(doc, compNode, "NotionalOverride", notionalOverride_);
    XMLUtils::addChild(doc, compNode, "NotionalCalculation", notionalCalculation_);

    XMLNode* tradesNode = doc.allocNode("Components");
    XMLUtils::appendNode(compNode, tradesNode);
    for (auto trade : trades_) {
        XMLNode* subTradeNode = trade->toXML(doc);
        XMLUtils::appendNode(tradesNode, subTradeNode);
    }
    return node;
}

Real CompositeTrade::calculateNotional(const vector<Real>& notionals) const {
    if (notionalCalculation_ == "Sum" || notionalCalculation_ == "")
        return std::accumulate(notionals.begin(), notionals.end(), 0.0);
    else if (notionalCalculation_ == "Mean" || notionalCalculation_ == "Average")
        return std::accumulate(notionals.begin(), notionals.end(), 0.0) / notionals.size();
    else if (notionalCalculation_ == "First")
        return notionals[0];
    else if (notionalCalculation_ == "Last")
        return notionals.back();
    else if (notionalCalculation_ == "Min")
        return *std::min_element(notionals.begin(), notionals.end());
    else if (notionalCalculation_ == "Max")
        return *std::min_element(notionals.begin(), notionals.end());
    else if (notionalCalculation_ == "Override")
        return notionalOverride_;
    else
        QL_FAIL("Unsupported notional calculation type.");
}

map<string, RequiredFixings::FixingDates> CompositeTrade::fixings(const Date& settlementDate) const {

    map<string, RequiredFixings::FixingDates>  result;
    for (const auto& t : trades_) {
        auto fixings = t->fixings(settlementDate);
        for (const auto& [indexName, fixingDates] : fixings) {
            result[indexName].addDates(fixingDates);
        }
    }
    return result;
}

std::map<AssetClass, std::set<std::string>>
CompositeTrade::underlyingIndices(const QuantLib::ext::shared_ptr<ReferenceDataManager>& referenceDataManager) const {
    
    map<AssetClass, std::set<std::string>> result;
    for (const auto& t : trades_) {
        auto underlyings = t->underlyingIndices(referenceDataManager);
        for (const auto& kv : underlyings) {
            result[kv.first].insert(kv.second.begin(), kv.second.end());
        }
    }
    return result;
}

const std::map<std::string, boost::any>& CompositeTrade::additionalData() const {
    additionalData_.clear();
    Size counter = 0;
    for (auto const& t : trades_) {
        for (auto const& d : t->additionalData()) {
            additionalData_[d.first + "_" + std::to_string(counter)] = d.second;
        }
        ++counter;
    }
    return additionalData_;
}

void CompositeTrade::populateFromReferenceData(const boost::shared_ptr<ReferenceDataManager>& referenceData) {

    if (!portfolioId_.empty() && (referenceData->hasData(PortfolioBasketReferenceDatum::TYPE, portfolioId_))) {
            auto ptfRefData = boost::dynamic_pointer_cast<PortfolioBasketReferenceDatum>(
                referenceData->getData(PortfolioBasketReferenceDatum::TYPE, portfolioId_));
            QL_REQUIRE(ptfRefData, "could not cast to PortfolioBasketReferenceDatum, this is unexpected");
            getTradesFromReferenceData(ptfRefData);
    } else {
        DLOG("Could not get PortfolioBasketReferenceDatum for Id " << portfolioId_ << " leave data in trade unchanged");
    }
   
}

void CompositeTrade::getTradesFromReferenceData(const boost::shared_ptr<PortfolioBasketReferenceDatum>& ptfReferenceDatum) {

    DLOG("populating portfolio basket data from reference data");
    QL_REQUIRE(ptfReferenceDatum, "populateFromReferenceData(): empty cbo reference datum given");

    auto refData = ptfReferenceDatum->getTrades();
    trades_.clear();
    for (Size i = 0; i < refData.size(); i++) {
        trades_.push_back(refData[i]);
    }
    LOG("Finished Parsing XML doc");

}

} // namespace data
} // namespace oreplus<|MERGE_RESOLUTION|>--- conflicted
+++ resolved
@@ -72,7 +72,6 @@
 
         QuantLib::ext::shared_ptr<InstrumentWrapper> instrumentWrapper = trade->instrument();
         Real effectiveMultiplier = instrumentWrapper->multiplier();
-<<<<<<< HEAD
 	    if (auto optionWrapper = boost::dynamic_pointer_cast<ore::data::OptionWrapper>(instrumentWrapper)) {
 	        effectiveMultiplier *= optionWrapper->isLong() ? 1.0 : -1.0;
 	    }
@@ -83,37 +82,19 @@
 				         instrumentWrapper->additionalMultipliers()[i]);
 	    }
 
-	    // For cashflows
-	    legs_.insert(legs_.end(), trade->legs().begin(), trade->legs().end());
-	    legPayers_.insert(legPayers_.end(), trade->legPayers().begin(), trade->legPayers().end());
-	    legCurrencies_.insert(legCurrencies_.end(), trade->legCurrencies().begin(), trade->legCurrencies().end());
+        bool isDuplicate = false;
+        try {
+            if (instrumentWrapper->additionalResults().find("cashFlowResults") != trade->instrument()->additionalResults().end())
+                isDuplicate = true;
+        } catch (...) {}
+        if (!isDuplicate) {
+            // For cashflows
+            legs_.insert(legs_.end(), trade->legs().begin(), trade->legs().end());
+            legPayers_.insert(legPayers_.end(), trade->legPayers().begin(), trade->legPayers().end());
+            legCurrencies_.insert(legCurrencies_.end(), trade->legCurrencies().begin(), trade->legCurrencies().end());
+        }
 
 	    maturity_ = std::max(maturity_, trade->maturity());
-=======
-	if (auto optionWrapper = QuantLib::ext::dynamic_pointer_cast<ore::data::OptionWrapper>(instrumentWrapper)) {
-	    effectiveMultiplier *= optionWrapper->isLong() ? 1.0 : -1.0;
-	}
-
-	compositeInstrument->add(instrumentWrapper->qlInstrument(), effectiveMultiplier, fx);
-	for (Size i = 0; i < instrumentWrapper->additionalInstruments().size(); ++i) {
-	    compositeInstrument->add(instrumentWrapper->additionalInstruments()[i],
-				     instrumentWrapper->additionalMultipliers()[i]);
-	}
-    
-    bool isDuplicate = false;
-    try {
-        if (instrumentWrapper->additionalResults().find("cashFlowResults") != trade->instrument()->additionalResults().end())
-            isDuplicate = true;
-    } catch (...) {}
-    if (!isDuplicate) {
-        // For cashflows
-        legs_.insert(legs_.end(), trade->legs().begin(), trade->legs().end());
-        legPayers_.insert(legPayers_.end(), trade->legPayers().begin(), trade->legPayers().end());
-        legCurrencies_.insert(legCurrencies_.end(), trade->legCurrencies().begin(), trade->legCurrencies().end());
-    }
-
-	maturity_ = std::max(maturity_, trade->maturity());
->>>>>>> 53172fe4
     }
     instrument_ = QuantLib::ext::shared_ptr<InstrumentWrapper>(new VanillaInstrument(compositeInstrument));
 
