/*
  Copyright (C) 2019 Quaternion Risk Management Ltd
  All rights reserved.

  This file is part of ORE, a free-software/open-source library
  for transparent pricing and risk analysis - http://opensourcerisk.org
  ORE is free software: you can redistribute it and/or modify it
  under the terms of the Modified BSD License.  You should have received a
  copy of the license along with this program.
  The license is also available online at <http://opensourcerisk.org>
  This program is distributed on the basis that it will form a useful
  contribution to risk analytics and model standardisation, but WITHOUT
  ANY WARRANTY; without even the implied warranty of MERCHANTABILITY or
  FITNESS FOR A PARTICULAR PURPOSE. See the license for more details.
*/

#include <ored/portfolio/compositetrade.hpp>
#include <ored/portfolio/optionwrapper.hpp>
#include <ored/portfolio/structuredtradeerror.hpp>
#include <ored/portfolio/tradefactory.hpp>
#include <ored/utilities/log.hpp>
#include <ored/utilities/to_string.hpp>
#include <qle/instruments/multiccycompositeinstrument.hpp>

#include <boost/algorithm/string/case_conv.hpp>

using ore::data::XMLUtils;

namespace ore {
namespace data {
using QuantExt::MultiCcyCompositeInstrument;

void CompositeTrade::build(const QuantLib::ext::shared_ptr<EngineFactory>& engineFactory) {
    DLOG("Building Composite Trade: " << id());
    npvCurrency_ = currency_;
    QuantLib::ext::shared_ptr<MultiCcyCompositeInstrument> compositeInstrument =
	QuantLib::ext::make_shared<MultiCcyCompositeInstrument>();
    fxRates_.clear();
    fxRatesNotional_.clear();
    legs_.clear();
<<<<<<< HEAD
    QL_REQUIRE(trades_.size() > 0, "Failed to build composite trade.");
    for (const boost::shared_ptr<Trade>& trade : trades_) {
=======
    for (const QuantLib::ext::shared_ptr<Trade>& trade : trades_) {
>>>>>>> 5c3503c2

	trade->reset();
	trade->build(engineFactory);
	trade->validate();

        if (sensitivityTemplate_.empty())
            setSensitivityTemplate(trade->sensitivityTemplate());

        Handle<Quote> fx = Handle<Quote>(QuantLib::ext::make_shared<SimpleQuote>(1.0));
	if (trade->npvCurrency() != npvCurrency_)
	    fx = engineFactory->market()->fxRate(trade->npvCurrency() + npvCurrency_);
	fxRates_.push_back(fx);

        Handle<Quote> fxNotional = Handle<Quote>(QuantLib::ext::make_shared<SimpleQuote>(1.0));
        if (trade->notionalCurrency().empty()) {
            // trade is not guaranteed to provide a non-null notional, but if it does we require a notional currency
            if (trade->notional() != Null<Real>()) {
                StructuredTradeErrorMessage(
                    trade, "Error building composite trade '" + id() + "'",
                    "Component trade '" + trade->id() + "' does not provide notional currency for notional " +
                                                std::to_string(trade->notional()) + ". Assuming " + npvCurrency_ + ".")
                    .log();
            }
        } else if (trade->notionalCurrency() != npvCurrency_)
            fxNotional = engineFactory->market()->fxRate(trade->notionalCurrency() + npvCurrency_);
        fxRatesNotional_.push_back(fxNotional);

        QuantLib::ext::shared_ptr<InstrumentWrapper> instrumentWrapper = trade->instrument();
        Real effectiveMultiplier = instrumentWrapper->multiplier();
	if (auto optionWrapper = QuantLib::ext::dynamic_pointer_cast<ore::data::OptionWrapper>(instrumentWrapper)) {
	    effectiveMultiplier *= optionWrapper->isLong() ? 1.0 : -1.0;
	}

	compositeInstrument->add(instrumentWrapper->qlInstrument(), effectiveMultiplier, fx);
	for (Size i = 0; i < instrumentWrapper->additionalInstruments().size(); ++i) {
	    compositeInstrument->add(instrumentWrapper->additionalInstruments()[i],
				     instrumentWrapper->additionalMultipliers()[i]);
	}

	// For cashflows
	legs_.insert(legs_.end(), trade->legs().begin(), trade->legs().end());
	legPayers_.insert(legPayers_.end(), trade->legPayers().begin(), trade->legPayers().end());
	legCurrencies_.insert(legCurrencies_.end(), trade->legCurrencies().begin(), trade->legCurrencies().end());

	maturity_ = std::max(maturity_, trade->maturity());
    }
    instrument_ = QuantLib::ext::shared_ptr<InstrumentWrapper>(new VanillaInstrument(compositeInstrument));

    notionalCurrency_ = npvCurrency_;

    // set required fixings
    for (auto const& t : trades_)
        requiredFixings_.addData(t->requiredFixings());
}

QuantLib::Real CompositeTrade::notional() const {
    vector<Real> notionals;
    vector<Handle<Quote>> fxRates;
    // trade is not guaranteed to provide a non-null notional
    for (const QuantLib::ext::shared_ptr<Trade>& trade : trades_)
        notionals.push_back(trade->notional() != Null<Real>() ? trade->notional() : 0.0);

    // need to convert the component notionals to the composite currency.
    auto notionalConverter = [](const Real ntnl, const Handle<Quote>& fx) { return (ntnl * fx->value()); };
    std::transform(begin(notionals), end(notionals), begin(fxRates_), begin(notionals), notionalConverter);
    return calculateNotional(notionals);
}

void CompositeTrade::fromXML(XMLNode* node) {
    QL_REQUIRE("CompositeTrade" == XMLUtils::getChildValue(node, "TradeType", true),
               "Wrong trade type in composite trade builder.");
    Trade::fromXML(node);
    this->id() = XMLUtils::getAttribute(node, "id");

    // We read the data particular to composite trades
    XMLNode* compNode = XMLUtils::getChildNode(node, "CompositeTradeData");
    QL_REQUIRE(compNode, "Could not find CompositeTradeData node.");
    currency_ = XMLUtils::getChildValue(compNode, "Currency", true);
    // The notional logic is as follows:
    // If the notional override is specified then it is used, regardless of the "NotionalCalculation" field
    // Otherwise we calculate the notional as per the calculation specified
    if (XMLUtils::getChildNode(compNode, "NotionalOverride") != nullptr) {
        notionalOverride_ = XMLUtils::getChildValueAsDouble(compNode, "NotionalOverride");
        QL_REQUIRE(notionalOverride_ >= 0, "Non-negative notional expected.");
        DLOG("Using override notional of " << notionalOverride_);
        notionalCalculation_ = "Override";
    } else {
        // Convert everything to proper case to match xml schema
        notionalCalculation_ = boost::to_lower_copy(XMLUtils::getChildValue(compNode, "NotionalCalculation"));
        notionalCalculation_[0] = toupper(notionalCalculation_[0]);
        QL_REQUIRE(notionalCalculation_ != "Override", "Notional override value has not been provided.");
    }

    XMLNode* tradesNode = XMLUtils::getChildNode(compNode, "Components");
    QL_REQUIRE(tradesNode, "Could not find Components node.");

    vector<XMLNode*> nodes = XMLUtils::getChildrenNodes(tradesNode, "Trade");
    for (Size i = 0; i < nodes.size(); i++) {
        string tradeType = XMLUtils::getChildValue(nodes[i], "TradeType", true);

        string id = XMLUtils::getAttribute(nodes[i], "id");
        if (id == "") {
            WLOG("Empty component trade id being overwritten in composite trade " << this->id() << ".");
        }
        id = this->id() + "_" + std::to_string(i);
        DLOG("Parsing composite trade " << this->id() << " node " << i << " with id: " << id);

        QuantLib::ext::shared_ptr<Trade> trade;
        try {
            trade = TradeFactory::instance().build(tradeType);
            trade->id() = id;
            Envelope componentEnvelope;
            if (XMLNode* envNode = XMLUtils::getChildNode(nodes[i], "Envelope")) {
                componentEnvelope.fromXML(envNode);
            }
            Envelope env = this->envelope();
            // the component trade's envelope is the main trade's envelope with possibly overwritten add fields
            for (auto const& [k, v] : componentEnvelope.fullAdditionalFields())
                env.setAdditionalField(k,v);
            trade->setEnvelope(env);
            trade->fromXML(nodes[i]);
            trades_.push_back(trade);
            DLOG("Added Trade " << id << " (" << trade->id() << ")"
                                << " type:" << tradeType << " to composite trade " << this->id() << ".");
        } catch (const std::exception& e) {
            StructuredTradeErrorMessage(
                id, this->tradeType(),
                "Failed to build subtrade with id '" + id + "' inside composite trade: ", e.what())
                .log();
        }
    }
    LOG("Finished Parsing XML doc");
}

XMLNode* CompositeTrade::toXML(XMLDocument& doc) const {
    XMLNode* node = Trade::toXML(doc);
    XMLNode* compNode = doc.allocNode("CompositeTradeData");
    XMLUtils::appendNode(node, compNode);

    XMLUtils::addChild(doc, compNode, "Currency", currency_);
    if (notionalCalculation_ == "Override")
        XMLUtils::addChild(doc, compNode, "NotionalOverride", notionalOverride_);
    XMLUtils::addChild(doc, compNode, "NotionalCalculation", notionalCalculation_);

    XMLNode* tradesNode = doc.allocNode("Components");
    XMLUtils::appendNode(compNode, tradesNode);
    for (auto trade : trades_) {
        XMLNode* subTradeNode = trade->toXML(doc);
        XMLUtils::appendNode(tradesNode, subTradeNode);
    }
    return node;
}

Real CompositeTrade::calculateNotional(const vector<Real>& notionals) const {
    if (notionalCalculation_ == "Sum" || notionalCalculation_ == "")
        return std::accumulate(notionals.begin(), notionals.end(), 0.0);
    else if (notionalCalculation_ == "Mean" || notionalCalculation_ == "Average")
        return std::accumulate(notionals.begin(), notionals.end(), 0.0) / notionals.size();
    else if (notionalCalculation_ == "First")
        return notionals[0];
    else if (notionalCalculation_ == "Last")
        return notionals.back();
    else if (notionalCalculation_ == "Min")
        return *std::min_element(notionals.begin(), notionals.end());
    else if (notionalCalculation_ == "Max")
        return *std::min_element(notionals.begin(), notionals.end());
    else if (notionalCalculation_ == "Override")
        return notionalOverride_;
    else
        QL_FAIL("Unsupported notional calculation type.");
}

map<string, RequiredFixings::FixingDates> CompositeTrade::fixings(const Date& settlementDate) const {

    map<string, RequiredFixings::FixingDates>  result;
    for (const auto& t : trades_) {
        auto fixings = t->fixings(settlementDate);
        for (const auto& [indexName, fixingDates] : fixings) {
            result[indexName].addDates(fixingDates);
        }
    }
    return result;
}

std::map<AssetClass, std::set<std::string>>
CompositeTrade::underlyingIndices(const QuantLib::ext::shared_ptr<ReferenceDataManager>& referenceDataManager) const {
    
    map<AssetClass, std::set<std::string>> result;
    for (const auto& t : trades_) {
        auto underlyings = t->underlyingIndices(referenceDataManager);
        for (const auto& kv : underlyings) {
            result[kv.first].insert(kv.second.begin(), kv.second.end());
        }
    }
    return result;
}

const std::map<std::string, boost::any>& CompositeTrade::additionalData() const {
    additionalData_.clear();
    Size counter = 0;
    for (auto const& t : trades_) {
        for (auto const& d : t->additionalData()) {
            additionalData_[d.first + "_" + std::to_string(counter)] = d.second;
        }
        ++counter;
    }
    return additionalData_;
}

} // namespace data
} // namespace oreplus<|MERGE_RESOLUTION|>--- conflicted
+++ resolved
@@ -38,12 +38,8 @@
     fxRates_.clear();
     fxRatesNotional_.clear();
     legs_.clear();
-<<<<<<< HEAD
     QL_REQUIRE(trades_.size() > 0, "Failed to build composite trade.");
-    for (const boost::shared_ptr<Trade>& trade : trades_) {
-=======
     for (const QuantLib::ext::shared_ptr<Trade>& trade : trades_) {
->>>>>>> 5c3503c2
 
 	trade->reset();
 	trade->build(engineFactory);
