--- conflicted
+++ resolved
@@ -53,7 +53,6 @@
     and a \c visit method implemented against it
 */
 class FixingDateGetter : public QuantLib::AcyclicVisitor,
-<<<<<<< HEAD
     public QuantLib::Visitor<QuantLib::CashFlow>,
     public QuantLib::Visitor<QuantLib::FloatingRateCoupon>,
     public QuantLib::Visitor<QuantLib::IborCoupon>,
@@ -68,23 +67,8 @@
     public QuantLib::Visitor<QuantExt::EquityCoupon>,
     public QuantLib::Visitor<QuantExt::FloatingRateFXLinkedNotionalCoupon>,
     public QuantLib::Visitor<QuantExt::FXLinkedCashFlow>,
-    public QuantLib::Visitor<QuantExt::SubPeriodsCoupon> {
-=======
-                         public QuantLib::Visitor<QuantLib::CashFlow>,
-                         public QuantLib::Visitor<QuantLib::FloatingRateCoupon>,
-                         public QuantLib::Visitor<QuantLib::IndexedCashFlow>,
-                         public QuantLib::Visitor<QuantLib::CPICashFlow>,
-                         public QuantLib::Visitor<QuantLib::CPICoupon>,
-                         public QuantLib::Visitor<QuantLib::YoYInflationCoupon>,
-                         public QuantLib::Visitor<QuantLib::OvernightIndexedCoupon>,
-                         public QuantLib::Visitor<QuantLib::AverageBMACoupon>,
-                         public QuantLib::Visitor<QuantExt::AverageONIndexedCoupon>,
-                         public QuantLib::Visitor<QuantExt::EquityCoupon>,
-                         public QuantLib::Visitor<QuantExt::FloatingRateFXLinkedNotionalCoupon>,
-                         public QuantLib::Visitor<QuantExt::FXLinkedCashFlow>,
-                         public QuantLib::Visitor<QuantExt::SubPeriodsCoupon>,
-                         public QuantLib::Visitor<QuantExt::IndexedCoupon> {
->>>>>>> d6be9bc4
+    public QuantLib::Visitor<QuantExt::SubPeriodsCoupon>,
+    public QuantLib::Visitor<QuantExt::IndexedCoupon> {
 
 public:
     //! Constructor
