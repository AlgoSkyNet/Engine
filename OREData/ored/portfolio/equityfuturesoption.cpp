--- conflicted
+++ resolved
@@ -28,11 +28,7 @@
 }
 
 void EquityFutureOption::build(const boost::shared_ptr<EngineFactory>& engineFactory) {
-<<<<<<< HEAD
-    QL_REQUIRE(quantity_ > 0, "Commodity option requires a positive quantity");
-=======
     QL_REQUIRE(quantity_ > 0, "Equity futures option requires a positive quantity");
->>>>>>> 6fe0140e
     assetName_ = name();
     // FIXME: use index once implemented
     // const boost::shared_ptr<Market>& market = engineFactory->market();
