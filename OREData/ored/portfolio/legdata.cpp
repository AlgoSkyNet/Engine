--- conflicted
+++ resolved
@@ -196,7 +196,7 @@
                  const string& paymentConvention, const bool notionalInitialExchange, const bool notionalFinalExchange,
                  const bool notionalAmortizingExchange, const bool isNotResetXCCY, const string& foreignCurrency,
                  const double foreignAmount, const string& fxIndex, int fixingDays,
-                 const AmortizationData& amortizationData)
+                 const std::vector<AmortizationData>& amortizationData)
     : concreteLegData_(concreteLegData), isPayer_(isPayer), currency_(currency), legType_(legType),
       schedule_(scheduleData), dayCounter_(dayCounter), notionals_(notionals), notionalDates_(notionalDates),
       paymentConvention_(paymentConvention), notionalInitialExchange_(notionalInitialExchange),
@@ -239,9 +239,12 @@
     }
 
     XMLNode* amortizationNode = XMLUtils::getChildNode(node, "AmortizationData");
-    if (amortizationNode) {
-        amortizationData_.fromXML(amortizationNode);
-    }
+    while (amortizationNode) {
+        amortizationData_.push_back(AmortizationData());
+        amortizationData_.back().fromXML(amortizationNode);
+        amortizationNode = XMLUtils::getNextSibling(amortizationNode, "AmortizationData");
+    }
+
     tmp = XMLUtils::getChildNode(node, "ScheduleData");
     if (tmp)
         schedule_.fromXML(tmp);
@@ -272,22 +275,9 @@
         concreteLegData_ = boost::make_shared<YoYLegData>();
         return true;
     } else if (legType_ == "CMS") {
-<<<<<<< HEAD
         legDataName_ = "CMSLegData";
         concreteLegData_ = boost::make_shared<CMSLegData>();
         return true;
-=======
-        cmsLegData_.fromXML(XMLUtils::getChildNode(node, "CMSLegData"));
-    } else {
-        QL_FAIL("Unknown legType :" << legType_);
-    }
-
-    XMLNode* amortizationNode = XMLUtils::getChildNode(node, "AmortizationData");
-    while (amortizationNode) {
-        amortizationData_.push_back(AmortizationData());
-        amortizationData_.back().fromXML(amortizationNode);
-        amortizationNode = XMLUtils::getNextSibling(amortizationNode, "AmortizationData");
->>>>>>> f5ec5eac
     }
     return false;
 }
@@ -320,30 +310,14 @@
     XMLUtils::appendNode(node, exchangeNode);
 
     XMLUtils::appendNode(node, schedule_.toXML(doc));
-<<<<<<< HEAD
-
-    if (amortizationData_.initialized()) {
-        XMLUtils::appendNode(node, amortizationData_.toXML(doc));
-    }
-
-    XMLUtils::appendNode(node, concreteLegData_->toXML(doc));
-=======
-    // to do: Add toXML for reset
-    if (legType_ == "Fixed") {
-        XMLUtils::appendNode(node, fixedLegData_.toXML(doc));
-    } else if (legType_ == "Floating") {
-        XMLUtils::appendNode(node, floatingLegData_.toXML(doc));
-    } else if (legType_ == "Cashflow") {
-        XMLUtils::appendNode(node, cashflowData_.toXML(doc));
-    } else {
-        QL_FAIL("Unkown legType :" << legType_);
-    }
+
     for (auto& amort : amortizationData_) {
         if (amort.initialized()) {
             XMLUtils::appendNode(node, amort.toXML(doc));
         }
     }
->>>>>>> f5ec5eac
+
+    XMLUtils::appendNode(node, concreteLegData_->toXML(doc));
     return node;
 }
 
