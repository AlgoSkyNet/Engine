/*
 Copyright (C) 2016 Quaternion Risk Management Ltd
 All rights reserved.

 This file is part of ORE, a free-software/open-source library
 for transparent pricing and risk analysis - http://opensourcerisk.org

 ORE is free software: you can redistribute it and/or modify it
 under the terms of the Modified BSD License.  You should have received a
 copy of the license along with this program.
 The license is also available online at <http://opensourcerisk.org>

 This program is distributed on the basis that it will form a useful
 contribution to risk analytics and model standardisation, but WITHOUT
 ANY WARRANTY; without even the implied warranty of MERCHANTABILITY or
 FITNESS FOR A PARTICULAR PURPOSE. See the license for more details.
*/

#include <ored/portfolio/bond.hpp>
#include <ored/portfolio/builders/capflooredaverageonindexedcouponleg.hpp>
#include <ored/portfolio/builders/capflooredcpileg.hpp>
#include <ored/portfolio/builders/capfloorediborleg.hpp>
#include <ored/portfolio/builders/capfloorednonstandardyoyleg.hpp>
#include <ored/portfolio/builders/capflooredovernightindexedcouponleg.hpp>
#include <ored/portfolio/builders/capflooredyoyleg.hpp>
#include <ored/portfolio/builders/cms.hpp>
#include <ored/portfolio/builders/cmsspread.hpp>
#include <ored/portfolio/legdata.hpp>
#include <ored/portfolio/referencedata.hpp>
#include <ored/utilities/currencycheck.hpp>
#include <ored/utilities/log.hpp>
#include <ored/utilities/marketdata.hpp>
#include <ored/utilities/to_string.hpp>
#include <ored/utilities/vectorutils.hpp>

#include <boost/make_shared.hpp>
#include <ql/cashflow.hpp>
#include <ql/cashflows/averagebmacoupon.hpp>
#include <ql/cashflows/capflooredcoupon.hpp>
#include <ql/cashflows/capflooredinflationcoupon.hpp>
#include <ql/cashflows/cpicoupon.hpp>
#include <ql/cashflows/cpicouponpricer.hpp>
#include <ql/cashflows/digitalcmscoupon.hpp>
#include <ql/cashflows/fixedratecoupon.hpp>
#include <ql/cashflows/iborcoupon.hpp>
#include <ql/cashflows/simplecashflow.hpp>
#include <ql/errors.hpp>
#include <ql/experimental/coupons/digitalcmsspreadcoupon.hpp>
#include <ql/experimental/coupons/strippedcapflooredcoupon.hpp>
#include <ql/version.hpp>
#include <ql/utilities/vectors.hpp>
#include <ql/cashflows/cashflowvectors.hpp>
#include <qle/cashflows/averageonindexedcoupon.hpp>
#include <qle/cashflows/averageonindexedcouponpricer.hpp>
#include <qle/cashflows/brlcdicouponpricer.hpp>
#include <qle/cashflows/couponpricer.hpp>
#include <qle/cashflows/cpicoupon.hpp>
#include <qle/cashflows/cpicouponpricer.hpp>
#include <qle/cashflows/equitycoupon.hpp>
#include <qle/cashflows/floatingannuitycoupon.hpp>
#include <qle/cashflows/floatingratefxlinkednotionalcoupon.hpp>
#include <qle/cashflows/indexedcoupon.hpp>

#include <qle/cashflows/nonstandardcapflooredyoyinflationcoupon.hpp>
#include <qle/cashflows/overnightindexedcoupon.hpp>
#include <qle/cashflows/strippedcapflooredcpicoupon.hpp>
#include <qle/cashflows/strippedcapflooredyoyinflationcoupon.hpp>
#include <qle/cashflows/subperiodscoupon.hpp>
#include <qle/cashflows/subperiodscouponpricer.hpp>
#include <qle/cashflows/yoyinflationcoupon.hpp>
#include <qle/indexes/bmaindexwrapper.hpp>

using namespace QuantLib;
using namespace QuantExt;

namespace ore {
namespace data {

bool lessThan(const string& s1, const string& s2) { return s1 < s2; }

LegDataRegister<CashflowData> CashflowData::reg_("Cashflow");

void CashflowData::fromXML(XMLNode* node) {
    XMLUtils::checkNode(node, legNodeName());
    amounts_ =
        XMLUtils::getChildrenValuesWithAttributes<Real>(node, "Cashflow", "Amount", "date", dates_, &parseReal, false);

    auto p = sort_permutation(dates_, lessThan);
    apply_permutation_in_place(dates_, p);
    apply_permutation_in_place(amounts_, p);
}

XMLNode* CashflowData::toXML(XMLDocument& doc) {
    XMLNode* node = doc.allocNode(legNodeName());
    XMLUtils::addChildrenWithOptionalAttributes(doc, node, "Cashflow", "Amount", amounts_, "date", dates_);
    return node;
}

LegDataRegister<FixedLegData> FixedLegData::reg_("Fixed");

void FixedLegData::fromXML(XMLNode* node) {
    XMLUtils::checkNode(node, legNodeName());
    rates_ = XMLUtils::getChildrenValuesWithAttributes<Real>(node, "Rates", "Rate", "startDate", rateDates_, parseReal,
                                                             true);
}

XMLNode* FixedLegData::toXML(XMLDocument& doc) {
    XMLNode* node = doc.allocNode(legNodeName());
    XMLUtils::addChildrenWithOptionalAttributes(doc, node, "Rates", "Rate", rates_, "startDate", rateDates_);
    return node;
}

LegDataRegister<ZeroCouponFixedLegData> ZeroCouponFixedLegData::reg_("ZeroCouponFixed");

void ZeroCouponFixedLegData::fromXML(XMLNode* node) {
    XMLUtils::checkNode(node, legNodeName());
    rates_ = XMLUtils::getChildrenValuesWithAttributes<Real>(node, "Rates", "Rate", "startDate", rateDates_, &parseReal,
                                                             true);
    XMLNode* compNode = XMLUtils::getChildNode(node, "Compounding");
    if (compNode)
        compounding_ = XMLUtils::getChildValue(node, "Compounding", true);
    else
        compounding_ = "Compounded";
    QL_REQUIRE(compounding_ == "Compounded" || compounding_ == "Simple",
               "Compounding method " << compounding_ << " not supported");
    XMLNode* subtractNotionalNode = XMLUtils::getChildNode(node, "SubtractNotional");
    if (subtractNotionalNode)
        subtractNotional_ = XMLUtils::getChildValueAsBool(node, "SubtractNotional", true);
    else
        subtractNotional_ = true;
}

XMLNode* ZeroCouponFixedLegData::toXML(XMLDocument& doc) {
    XMLNode* node = doc.allocNode(legNodeName());
    XMLUtils::addChildrenWithOptionalAttributes(doc, node, "Rates", "Rate", rates_, "startDate", rateDates_);
    XMLUtils::addChild(doc, node, "Compounding", compounding_);
    XMLUtils::addChild(doc, node, "SubtractNotional", subtractNotional_);
    return node;
}

LegDataRegister<FloatingLegData> FloatingLegData::reg_("Floating");

void FloatingLegData::fromXML(XMLNode* node) {
    XMLUtils::checkNode(node, legNodeName());
    index_ = internalIndexName(XMLUtils::getChildValue(node, "Index", true));
    indices_.insert(index_);
    // These are all optional
    spreads_ = XMLUtils::getChildrenValuesWithAttributes<Real>(node, "Spreads", "Spread", "startDate", spreadDates_,
                                                               &parseReal);
    isInArrears_ = boost::none;
    lastRecentPeriod_ = boost::none;
    isAveraged_ = hasSubPeriods_ = includeSpread_ = false;
    if (XMLNode* arrNode = XMLUtils::getChildNode(node, "IsInArrears"))
        isInArrears_ = parseBool(XMLUtils::getNodeValue(arrNode));
    if (XMLNode* lrNode = XMLUtils::getChildNode(node, "LastRecentPeriod"))
        lastRecentPeriod_ = parsePeriod(XMLUtils::getNodeValue(lrNode));
    lastRecentPeriodCalendar_ = XMLUtils::getChildValue(node, "LastRecentPeriodCalendar", false);
    if (XMLNode* avgNode = XMLUtils::getChildNode(node, "IsAveraged"))
        isAveraged_ = parseBool(XMLUtils::getNodeValue(avgNode));
    if (XMLNode* spNode = XMLUtils::getChildNode(node, "HasSubPeriods"))
        hasSubPeriods_ = parseBool(XMLUtils::getNodeValue(spNode));
    if (XMLNode* incSpNode = XMLUtils::getChildNode(node, "IncludeSpread"))
        includeSpread_ = parseBool(XMLUtils::getNodeValue(incSpNode));
    if (auto n = XMLUtils::getChildNode(node, "FixingDays"))
        fixingDays_ = parseInteger(XMLUtils::getNodeValue(n));
    else
        fixingDays_ = Null<Size>();
    if (auto n = XMLUtils::getChildNode(node, "Lookback"))
        lookback_ = parsePeriod(XMLUtils::getNodeValue(n));
    else
        lookback_ = 0 * Days;
    if (auto n = XMLUtils::getChildNode(node, "RateCutoff"))
        rateCutoff_ = parseInteger(XMLUtils::getNodeValue(n));
    else
        rateCutoff_ = Null<Size>();
    caps_ = XMLUtils::getChildrenValuesWithAttributes<Real>(node, "Caps", "Cap", "startDate", capDates_, &parseReal);
    floors_ =
        XMLUtils::getChildrenValuesWithAttributes<Real>(node, "Floors", "Floor", "startDate", floorDates_, &parseReal);
    gearings_ = XMLUtils::getChildrenValuesWithAttributes<Real>(node, "Gearings", "Gearing", "startDate", gearingDates_,
                                                                &parseReal, false);
    if (XMLUtils::getChildNode(node, "NakedOption"))
        nakedOption_ = XMLUtils::getChildValueAsBool(node, "NakedOption", false);
    else
        nakedOption_ = false;

    if (XMLUtils::getChildNode(node, "LocalCapFloor"))
        localCapFloor_ = XMLUtils::getChildValueAsBool(node, "LocalCapFloor", false);
    else
        localCapFloor_ = false;
}

XMLNode* FloatingLegData::toXML(XMLDocument& doc) {
    XMLNode* node = doc.allocNode(legNodeName());
    XMLUtils::addChild(doc, node, "Index", index_);
    if (isInArrears_)
        XMLUtils::addChild(doc, node, "IsInArrears", *isInArrears_);
    if (lastRecentPeriod_)
        XMLUtils::addChild(doc, node, "LastRecentPeriod", *lastRecentPeriod_);
    if (!lastRecentPeriodCalendar_.empty())
        XMLUtils::addChild(doc, node, "LastRecentPeriod", lastRecentPeriodCalendar_);
    XMLUtils::addChild(doc, node, "IsAveraged", isAveraged_);
    XMLUtils::addChild(doc, node, "HasSubPeriods", hasSubPeriods_);
    XMLUtils::addChild(doc, node, "IncludeSpread", includeSpread_);
    if (fixingDays_ != Null<Size>())
        XMLUtils::addChild(doc, node, "FixingDays", static_cast<int>(fixingDays_));
    if (lookback_ != 0 * Days)
        XMLUtils::addChild(doc, node, "Lookback", ore::data::to_string(lookback_));
    if (rateCutoff_ != Null<Size>())
        XMLUtils::addChild(doc, node, "RateCutoff", static_cast<int>(rateCutoff_));
    XMLUtils::addChildrenWithOptionalAttributes(doc, node, "Caps", "Cap", caps_, "startDate", capDates_);
    XMLUtils::addChildrenWithOptionalAttributes(doc, node, "Floors", "Floor", floors_, "startDate", floorDates_);
    XMLUtils::addChildrenWithOptionalAttributes(doc, node, "Gearings", "Gearing", gearings_, "startDate",
                                                gearingDates_);
    XMLUtils::addChildrenWithOptionalAttributes(doc, node, "Spreads", "Spread", spreads_, "startDate", spreadDates_);
    XMLUtils::addChild(doc, node, "NakedOption", nakedOption_);
    if (localCapFloor_)
        XMLUtils::addChild(doc, node, "LocalCapFloor", localCapFloor_);
    return node;
}

LegDataRegister<CPILegData> CPILegData::reg_("CPI");

void CPILegData::fromXML(XMLNode* node) {
    XMLUtils::checkNode(node, legNodeName());
    index_ = XMLUtils::getChildValue(node, "Index", true);
    startDate_ = XMLUtils::getChildValue(node, "StartDate", false);
    indices_.insert(index_);
    baseCPI_ = XMLUtils::getChildValueAsDouble(node, "BaseCPI", true);
    observationLag_ = XMLUtils::getChildValue(node, "ObservationLag", true);
    // for backwards compatibility only
    if (auto c = XMLUtils::getChildNode(node, "Interpolated")) {
        QL_REQUIRE(XMLUtils::getChildNode(node, "Interpolation") == nullptr,
                   "can not have both Interpolated and Interpolation node in CPILegData");
        interpolation_ = parseBool(XMLUtils::getNodeValue(c)) ? "Linear" : "Flat";
    } else {
        interpolation_ = XMLUtils::getChildValue(node, "Interpolation", true);
    }
    XMLNode* subNomNode = XMLUtils::getChildNode(node, "SubtractInflationNotional");
    if (subNomNode)
        subtractInflationNominal_ = XMLUtils::getChildValueAsBool(node, "SubtractInflationNotional", true);
    else
        subtractInflationNominal_ = false;
    
    XMLNode* subNomCpnsNode = XMLUtils::getChildNode(node, "SubtractInflationNotionalAllCoupons");
    if (subNomCpnsNode)
        subtractInflationNominalCoupons_ = XMLUtils::getChildValueAsBool(node, "SubtractInflationNotionalAllCoupons", true);
    else
        subtractInflationNominalCoupons_ = false;

    rates_ = XMLUtils::getChildrenValuesWithAttributes<Real>(node, "Rates", "Rate", "startDate", rateDates_, &parseReal,
                                                             true);
    caps_ = XMLUtils::getChildrenValuesWithAttributes<Real>(node, "Caps", "Cap", "startDate", capDates_, &parseReal);
    floors_ =
        XMLUtils::getChildrenValuesWithAttributes<Real>(node, "Floors", "Floor", "startDate", floorDates_, &parseReal);

    finalFlowCap_ = Null<Real>();
    if (auto n = XMLUtils::getChildNode(node, "FinalFlowCap")) {
        string v = XMLUtils::getNodeValue(n);
        if (!v.empty())
            finalFlowCap_ = parseReal(XMLUtils::getNodeValue(n));
    }

    finalFlowFloor_ = Null<Real>();
    if (auto n = XMLUtils::getChildNode(node, "FinalFlowFloor")) {
        string v = XMLUtils::getNodeValue(n);
        if (!v.empty())
            finalFlowFloor_ = parseReal(XMLUtils::getNodeValue(n));
    }

    if (XMLUtils::getChildNode(node, "NakedOption"))
        nakedOption_ = XMLUtils::getChildValueAsBool(node, "NakedOption", false);
    else
        nakedOption_ = false;
}

XMLNode* CPILegData::toXML(XMLDocument& doc) {
    XMLNode* node = doc.allocNode(legNodeName());
    XMLUtils::addChild(doc, node, "Index", index_);
    XMLUtils::addChildrenWithOptionalAttributes(doc, node, "Rates", "Rate", rates_, "startDate", rateDates_);
    XMLUtils::addChild(doc, node, "BaseCPI", baseCPI_);
    XMLUtils::addChild(doc, node, "StartDate", startDate_);
    XMLUtils::addChild(doc, node, "ObservationLag", observationLag_);
    XMLUtils::addChild(doc, node, "Interpolation", interpolation_);
    XMLUtils::addChild(doc, node, "SubtractInflationNotional", subtractInflationNominal_);
    XMLUtils::addChild(doc, node, "SubtractInflationNotionalAllCoupons", subtractInflationNominalCoupons_);
    XMLUtils::addChildrenWithOptionalAttributes(doc, node, "Caps", "Cap", caps_, "startDate", capDates_);
    XMLUtils::addChildrenWithOptionalAttributes(doc, node, "Floors", "Floor", floors_, "startDate", floorDates_);
    if (finalFlowCap_ != Null<Real>())
        XMLUtils::addChild(doc, node, "FinalFlowCap", finalFlowCap_);
    if (finalFlowFloor_ != Null<Real>())
        XMLUtils::addChild(doc, node, "FinalFlowFloor", finalFlowFloor_);
    XMLUtils::addChild(doc, node, "NakedOption", nakedOption_);
    return node;
}

LegDataRegister<YoYLegData> YoYLegData::reg_("YY");

void YoYLegData::fromXML(XMLNode* node) {
    XMLUtils::checkNode(node, legNodeName());
    index_ = XMLUtils::getChildValue(node, "Index", true);
    indices_.insert(index_);
    fixingDays_ = XMLUtils::getChildValueAsInt(node, "FixingDays", true);
    observationLag_ = XMLUtils::getChildValue(node, "ObservationLag", true);
    gearings_ = XMLUtils::getChildrenValuesWithAttributes<Real>(node, "Gearings", "Gearing", "startDate", gearingDates_,
                                                                &parseReal);
    spreads_ = XMLUtils::getChildrenValuesWithAttributes<Real>(node, "Spreads", "Spread", "startDate", spreadDates_,
                                                               &parseReal);
    caps_ = XMLUtils::getChildrenValuesWithAttributes<Real>(node, "Caps", "Cap", "startDate", capDates_, &parseReal);
    floors_ =
        XMLUtils::getChildrenValuesWithAttributes<Real>(node, "Floors", "Floor", "startDate", floorDates_, &parseReal);
    if (XMLUtils::getChildNode(node, "NakedOption"))
        nakedOption_ = XMLUtils::getChildValueAsBool(node, "NakedOption", false);
    else
        nakedOption_ = false;
    if (XMLUtils::getChildNode(node, "AddInflationNotional"))
        addInflationNotional_ = XMLUtils::getChildValueAsBool(node, "AddInflationNotional", false);
    else
        addInflationNotional_ = false;
    if (XMLUtils::getChildNode(node, "IrregularYoY"))
        irregularYoY_ = XMLUtils::getChildValueAsBool(node, "IrregularYoY", false);
    else
        irregularYoY_ = false;
}

XMLNode* YoYLegData::toXML(XMLDocument& doc) {
    XMLNode* node = doc.allocNode(legNodeName());
    XMLUtils::addChild(doc, node, "Index", index_);
    XMLUtils::addChild(doc, node, "ObservationLag", observationLag_);
    XMLUtils::addChild(doc, node, "FixingDays", static_cast<int>(fixingDays_));
    XMLUtils::addChildrenWithOptionalAttributes(doc, node, "Gearings", "Gearing", gearings_, "startDate",
                                                gearingDates_);
    XMLUtils::addChildrenWithOptionalAttributes(doc, node, "Spreads", "Spread", spreads_, "startDate", spreadDates_);
    XMLUtils::addChildrenWithOptionalAttributes(doc, node, "Caps", "Cap", caps_, "startDate", capDates_);
    XMLUtils::addChildrenWithOptionalAttributes(doc, node, "Floors", "Floor", floors_, "startDate", floorDates_);
    XMLUtils::addChild(doc, node, "NakedOption", nakedOption_);
    XMLUtils::addChild(doc, node, "AddInflationNotional", addInflationNotional_);
    XMLUtils::addChild(doc, node, "IrregularYoY", irregularYoY_);
    return node;
}

XMLNode* CMSLegData::toXML(XMLDocument& doc) {
    XMLNode* node = doc.allocNode(legNodeName());
    XMLUtils::addChild(doc, node, "Index", swapIndex_);
    XMLUtils::addChild(doc, node, "IsInArrears", isInArrears_);
    if (fixingDays_ != Null<Size>())
        XMLUtils::addChild(doc, node, "FixingDays", static_cast<int>(fixingDays_));
    XMLUtils::addChildrenWithOptionalAttributes(doc, node, "Caps", "Cap", caps_, "startDate", capDates_);
    XMLUtils::addChildrenWithOptionalAttributes(doc, node, "Floors", "Floor", floors_, "startDate", floorDates_);
    XMLUtils::addChildrenWithOptionalAttributes(doc, node, "Gearings", "Gearing", gearings_, "startDate",
                                                gearingDates_);
    XMLUtils::addChildrenWithOptionalAttributes(doc, node, "Spreads", "Spread", spreads_, "startDate", spreadDates_);
    XMLUtils::addChild(doc, node, "NakedOption", nakedOption_);
    return node;
}

LegDataRegister<CMSLegData> CMSLegData::reg_("CMS");

void CMSLegData::fromXML(XMLNode* node) {
    XMLUtils::checkNode(node, legNodeName());
    swapIndex_ = XMLUtils::getChildValue(node, "Index", true);
    indices_.insert(swapIndex_);
    // These are all optional
    spreads_ = XMLUtils::getChildrenValuesWithAttributes<Real>(node, "Spreads", "Spread", "startDate", spreadDates_,
                                                               &parseReal);
    XMLNode* arrNode = XMLUtils::getChildNode(node, "IsInArrears");
    if (arrNode)
        isInArrears_ = XMLUtils::getChildValueAsBool(node, "IsInArrears", true);
    else
        isInArrears_ = false; // default to fixing-in-advance
    if (auto n = XMLUtils::getChildNode(node, "FixingDays"))
        fixingDays_ = parseInteger(XMLUtils::getNodeValue(n));
    else
        fixingDays_ = Null<Size>();
    caps_ = XMLUtils::getChildrenValuesWithAttributes<Real>(node, "Caps", "Cap", "startDate", capDates_, &parseReal);
    floors_ =
        XMLUtils::getChildrenValuesWithAttributes<Real>(node, "Floors", "Floor", "startDate", floorDates_, &parseReal);
    gearings_ = XMLUtils::getChildrenValuesWithAttributes<Real>(node, "Gearings", "Gearing", "startDate", gearingDates_,
                                                                &parseReal);
    if (XMLUtils::getChildNode(node, "NakedOption"))
        nakedOption_ = XMLUtils::getChildValueAsBool(node, "NakedOption", false);
    else
        nakedOption_ = false;
}

XMLNode* DigitalCMSLegData::toXML(XMLDocument& doc) {
    XMLNode* node = doc.allocNode(legNodeName());
    XMLUtils::appendNode(node, underlying_->toXML(doc));

    if (callStrikes_.size() > 0) {
        XMLUtils::addChild(doc, node, "CallPosition", to_string(callPosition_));
        XMLUtils::addChild(doc, node, "IsCallATMIncluded", isCallATMIncluded_);
        XMLUtils::addChildren(doc, node, "CallStrikes", "Strike", callStrikes_);
        XMLUtils::addChildren(doc, node, "CallPayoffs", "Payoff", callPayoffs_);
    }

    if (putStrikes_.size() > 0) {
        XMLUtils::addChild(doc, node, "PutPosition", to_string(putPosition_));
        XMLUtils::addChild(doc, node, "IsPutATMIncluded", isPutATMIncluded_);
        XMLUtils::addChildren(doc, node, "PutStrikes", "Strike", putStrikes_);
        XMLUtils::addChildren(doc, node, "PutPayoffs", "Payoff", putPayoffs_);
    }

    return node;
}

LegDataRegister<DigitalCMSLegData> DigitalCMSLegData::reg_("DigitalCMS");

void DigitalCMSLegData::fromXML(XMLNode* node) {
    XMLUtils::checkNode(node, legNodeName());

    XMLNode* underlyingNode = XMLUtils::getChildNode(node, "CMSLegData");
    underlying_ = boost::make_shared<CMSLegData>();
    underlying_->fromXML(underlyingNode);
    indices_ = underlying_->indices();

    callStrikes_ = XMLUtils::getChildrenValuesWithAttributes<Real>(node, "CallStrikes", "Strike", "startDate",
                                                                   callStrikeDates_, &parseReal);
    if (callStrikes_.size() > 0) {
        string cp = XMLUtils::getChildValue(node, "CallPosition", true);
        callPosition_ = parsePositionType(cp);
        isCallATMIncluded_ = XMLUtils::getChildValueAsBool(node, "IsCallATMIncluded", true);
        callPayoffs_ = XMLUtils::getChildrenValuesWithAttributes<Real>(node, "CallPayoffs", "Payoff", "startDate",
                                                                       callPayoffDates_, &parseReal);
    }

    putStrikes_ = XMLUtils::getChildrenValuesWithAttributes<Real>(node, "PutStrikes", "Strike", "startDate",
                                                                  putStrikeDates_, &parseReal);
    if (putStrikes_.size() > 0) {
        string pp = XMLUtils::getChildValue(node, "PutPosition", true);
        putPosition_ = parsePositionType(pp);
        isPutATMIncluded_ = XMLUtils::getChildValueAsBool(node, "IsPutATMIncluded", true);
        putPayoffs_ = XMLUtils::getChildrenValuesWithAttributes<Real>(node, "PutPayoffs", "Payoff", "startDate",
                                                                      putPayoffDates_, &parseReal);
    }
}

XMLNode* CMSSpreadLegData::toXML(XMLDocument& doc) {
    XMLNode* node = doc.allocNode(legNodeName());
    XMLUtils::addChild(doc, node, "Index1", swapIndex1_);
    XMLUtils::addChild(doc, node, "Index2", swapIndex2_);
    XMLUtils::addChild(doc, node, "IsInArrears", isInArrears_);
    if (fixingDays_ != Null<Size>())
        XMLUtils::addChild(doc, node, "FixingDays", static_cast<int>(fixingDays_));
    XMLUtils::addChildrenWithOptionalAttributes(doc, node, "Spreads", "Spread", spreads_, "startDate", spreadDates_);
    XMLUtils::addChildrenWithOptionalAttributes(doc, node, "Caps", "Cap", caps_, "startDate", capDates_);
    XMLUtils::addChildrenWithOptionalAttributes(doc, node, "Floors", "Floor", floors_, "startDate", floorDates_);
    XMLUtils::addChildrenWithOptionalAttributes(doc, node, "Gearings", "Gearing", gearings_, "startDate",
                                                gearingDates_);
    XMLUtils::addChild(doc, node, "NakedOption", nakedOption_);
    return node;
}

LegDataRegister<CMSSpreadLegData> CMSSpreadLegData::reg_("CMSSpread");

void CMSSpreadLegData::fromXML(XMLNode* node) {
    XMLUtils::checkNode(node, legNodeName());
    swapIndex1_ = XMLUtils::getChildValue(node, "Index1", true);
    swapIndex2_ = XMLUtils::getChildValue(node, "Index2", true);
    indices_.insert(swapIndex1_);
    indices_.insert(swapIndex2_);
    // These are all optional
    spreads_ = XMLUtils::getChildrenValuesWithAttributes<Real>(node, "Spreads", "Spread", "startDate", spreadDates_,
                                                               &parseReal);
    XMLNode* arrNode = XMLUtils::getChildNode(node, "IsInArrears");
    if (arrNode)
        isInArrears_ = XMLUtils::getChildValueAsBool(node, "IsInArrears", true);
    else
        isInArrears_ = false; // default to fixing-in-advance
    if (auto n = XMLUtils::getChildNode(node, "FixingDays"))
        fixingDays_ = parseInteger(XMLUtils::getNodeValue(n));
    else
        fixingDays_ = Null<Size>();
    caps_ = XMLUtils::getChildrenValuesWithAttributes<Real>(node, "Caps", "Cap", "startDate", capDates_, &parseReal);
    floors_ =
        XMLUtils::getChildrenValuesWithAttributes<Real>(node, "Floors", "Floor", "startDate", floorDates_, &parseReal);
    gearings_ = XMLUtils::getChildrenValuesWithAttributes<Real>(node, "Gearings", "Gearing", "startDate", gearingDates_,
                                                                &parseReal);
    if (XMLUtils::getChildNode(node, "NakedOption"))
        nakedOption_ = XMLUtils::getChildValueAsBool(node, "NakedOption", false);
    else
        nakedOption_ = false;
}

XMLNode* DigitalCMSSpreadLegData::toXML(XMLDocument& doc) {
    XMLNode* node = doc.allocNode(legNodeName());
    XMLUtils::appendNode(node, underlying_->toXML(doc));

    if (callStrikes_.size() > 0) {
        XMLUtils::addChild(doc, node, "CallPosition", to_string(callPosition_));
        XMLUtils::addChild(doc, node, "IsCallATMIncluded", isCallATMIncluded_);
        XMLUtils::addChildren(doc, node, "CallStrikes", "Strike", callStrikes_);
        XMLUtils::addChildren(doc, node, "CallPayoffs", "Payoff", callPayoffs_);
    }

    if (putStrikes_.size() > 0) {
        XMLUtils::addChild(doc, node, "PutPosition", to_string(putPosition_));
        XMLUtils::addChild(doc, node, "IsPutATMIncluded", isPutATMIncluded_);
        XMLUtils::addChildren(doc, node, "PutStrikes", "Strike", putStrikes_);
        XMLUtils::addChildren(doc, node, "PutPayoffs", "Payoff", putPayoffs_);
    }

    return node;
}

LegDataRegister<DigitalCMSSpreadLegData> DigitalCMSSpreadLegData::reg_("DigitalCMSSpread");

void DigitalCMSSpreadLegData::fromXML(XMLNode* node) {
    XMLUtils::checkNode(node, legNodeName());

    XMLNode* underlyingNode = XMLUtils::getChildNode(node, "CMSSpreadLegData");
    underlying_ = boost::make_shared<CMSSpreadLegData>();
    underlying_->fromXML(underlyingNode);
    indices_ = underlying_->indices();

    callStrikes_ = XMLUtils::getChildrenValuesWithAttributes<Real>(node, "CallStrikes", "Strike", "startDate",
                                                                   callStrikeDates_, &parseReal);
    if (callStrikes_.size() > 0) {
        string cp = XMLUtils::getChildValue(node, "CallPosition", true);
        callPosition_ = parsePositionType(cp);
        isCallATMIncluded_ = XMLUtils::getChildValueAsBool(node, "IsCallATMIncluded", true);
        callPayoffs_ = XMLUtils::getChildrenValuesWithAttributes<Real>(node, "CallPayoffs", "Payoff", "startDate",
                                                                       callPayoffDates_, &parseReal);
    }

    putStrikes_ = XMLUtils::getChildrenValuesWithAttributes<Real>(node, "PutStrikes", "Strike", "startDate",
                                                                  putStrikeDates_, &parseReal);
    if (putStrikes_.size() > 0) {
        string pp = XMLUtils::getChildValue(node, "PutPosition", true);
        putPosition_ = parsePositionType(pp);
        isPutATMIncluded_ = XMLUtils::getChildValueAsBool(node, "IsPutATMIncluded", true);
        putPayoffs_ = XMLUtils::getChildrenValuesWithAttributes<Real>(node, "PutPayoffs", "Payoff", "startDate",
                                                                      putPayoffDates_, &parseReal);
    }
}

LegDataRegister<EquityLegData> EquityLegData::reg_("Equity");

void EquityLegData::fromXML(XMLNode* node) {
    XMLUtils::checkNode(node, legNodeName());
    returnType_ = XMLUtils::getChildValue(node, "ReturnType");
    if (returnType_ == "Total" && XMLUtils::getChildNode(node, "DividendFactor"))
        dividendFactor_ = XMLUtils::getChildValueAsDouble(node, "DividendFactor", true);
    else
        dividendFactor_ = 1.0;
    XMLNode* utmp = XMLUtils::getChildNode(node, "Underlying");
    if (!utmp)
        utmp = XMLUtils::getChildNode(node, "Name");
    equityUnderlying_.fromXML(utmp);
    indices_.insert("EQ-" + eqName());
    if (XMLUtils::getChildNode(node, "InitialPrice"))
        initialPrice_ = XMLUtils::getChildValueAsDouble(node, "InitialPrice");
    else
        initialPrice_ = Null<Real>();
    initialPriceCurrency_ = XMLUtils::getChildValue(node, "InitialPriceCurrency", false);
    fixingDays_ = XMLUtils::getChildValueAsInt(node, "FixingDays");
    XMLNode* tmp = XMLUtils::getChildNode(node, "ValuationSchedule");
    if (tmp)
        valuationSchedule_.fromXML(tmp);
    if (XMLUtils::getChildNode(node, "NotionalReset"))
        notionalReset_ = XMLUtils::getChildValueAsBool(node, "NotionalReset");
    else
        notionalReset_ = true;

    XMLNode* fxt = XMLUtils::getChildNode(node, "FXTerms");
    if (fxt) {
        eqCurrency_ = XMLUtils::getChildValue(fxt, "EquityCurrency", true);
        fxIndex_ = XMLUtils::getChildValue(fxt, "FXIndex", true);
        fxIndexFixingDays_ = XMLUtils::getChildValueAsInt(fxt, "FXIndexFixingDays");
        fxIndexCalendar_ = XMLUtils::getChildValue(fxt, "FXIndexCalendar");
        indices_.insert(fxIndex_);
    }

    if (XMLNode* qty = XMLUtils::getChildNode(node, "Quantity")) {
        quantity_ = parseReal(XMLUtils::getNodeValue(qty));
    } else {
        quantity_ = Null<Real>();
    }
}

XMLNode* EquityLegData::toXML(XMLDocument& doc) {
    XMLNode* node = doc.allocNode(legNodeName());
    if (quantity_ != Null<Real>()) {
        XMLUtils::addChild(doc, node, "Quantity", quantity_);
    }
    XMLUtils::addChild(doc, node, "ReturnType", returnType_);
    if (returnType_ == "Total") {
        XMLUtils::addChild(doc, node, "DividendFactor", dividendFactor_);
    }
    XMLUtils::appendNode(node, equityUnderlying_.toXML(doc));
    if (initialPrice_ != Null<Real>())
        XMLUtils::addChild(doc, node, "InitialPrice", initialPrice_);
    if (!initialPriceCurrency_.empty())
        XMLUtils::addChild(doc, node, "InitialPriceCurrency", initialPriceCurrency_);
    XMLUtils::addChild(doc, node, "NotionalReset", notionalReset_);

    if (valuationSchedule_.hasData()) {
        XMLNode* schedNode = valuationSchedule_.toXML(doc);
        XMLUtils::setNodeName(doc, schedNode, "ValuationSchedule");
        XMLUtils::appendNode(node, schedNode);
    } else {
        XMLUtils::addChild(doc, node, "FixingDays", static_cast<Integer>(fixingDays_));
    }

    if (fxIndex_ != "") {
        XMLNode* fxNode = doc.allocNode("FXTerms");
        XMLUtils::addChild(doc, fxNode, "EquityCurrency", eqCurrency_);
        XMLUtils::addChild(doc, fxNode, "FXIndex", fxIndex_);
        if (fxIndexFixingDays_)
            XMLUtils::addChild(doc, fxNode, "FXIndexFixingDays", static_cast<Integer>(fxIndexFixingDays_));
        if (fxIndexCalendar_ != "")
            XMLUtils::addChild(doc, fxNode, "FXIndexCalendar", fxIndexCalendar_);
        XMLUtils::appendNode(node, fxNode);
    }
    return node;
}

void AmortizationData::fromXML(XMLNode* node) {
    XMLUtils::checkNode(node, "AmortizationData");
    type_ = XMLUtils::getChildValue(node, "Type");
    value_ = XMLUtils::getChildValueAsDouble(node, "Value");
    startDate_ = XMLUtils::getChildValue(node, "StartDate");
    endDate_ = XMLUtils::getChildValue(node, "EndDate", false);     // optional
    frequency_ = XMLUtils::getChildValue(node, "Frequency", false); // optional
    underflow_ = XMLUtils::getChildValueAsBool(node, "Underflow");
    initialized_ = true;
}

XMLNode* AmortizationData::toXML(XMLDocument& doc) {
    XMLNode* node = doc.allocNode("AmortizationData");
    XMLUtils::addChild(doc, node, "Type", type_);
    XMLUtils::addChild(doc, node, "Value", value_);
    XMLUtils::addChild(doc, node, "StartDate", startDate_);
    if (endDate_ != "")
        XMLUtils::addChild(doc, node, "EndDate", endDate_);
    if (frequency_ != "")
        XMLUtils::addChild(doc, node, "Frequency", frequency_);
    XMLUtils::addChild(doc, node, "Underflow", underflow_);
    return node;
}

LegData::LegData(const boost::shared_ptr<LegAdditionalData>& concreteLegData, bool isPayer, const string& currency,
                 const ScheduleData& scheduleData, const string& dayCounter, const std::vector<double>& notionals,
                 const std::vector<string>& notionalDates, const string& paymentConvention,
                 const bool notionalInitialExchange, const bool notionalFinalExchange,
                 const bool notionalAmortizingExchange, const bool isNotResetXCCY, const string& foreignCurrency,
                 const double foreignAmount, const string& fxIndex, int fixingDays, const string& fixingCalendar,
                 const std::vector<AmortizationData>& amortizationData, const int paymentLag,
                 const string& paymentCalendar, const vector<string>& paymentDates,
                 const std::vector<Indexing>& indexing, const bool indexingFromAssetLeg,
                 const string& lastPeriodDayCounter)
    : concreteLegData_(concreteLegData), isPayer_(isPayer), currency_(currency), schedule_(scheduleData),
      dayCounter_(dayCounter), notionals_(notionals), notionalDates_(notionalDates),
      paymentConvention_(paymentConvention), notionalInitialExchange_(notionalInitialExchange),
      notionalFinalExchange_(notionalFinalExchange), notionalAmortizingExchange_(notionalAmortizingExchange),
      isNotResetXCCY_(isNotResetXCCY), foreignCurrency_(foreignCurrency), foreignAmount_(foreignAmount),
      fxIndex_(fxIndex), fixingDays_(fixingDays), fixingCalendar_(fixingCalendar), amortizationData_(amortizationData),
      paymentLag_(paymentLag), paymentCalendar_(paymentCalendar), paymentDates_(paymentDates), indexing_(indexing),
      indexingFromAssetLeg_(indexingFromAssetLeg), lastPeriodDayCounter_(lastPeriodDayCounter) {

    indices_ = concreteLegData_->indices();

    if (!fxIndex_.empty())
        indices_.insert(fxIndex_);

    for (auto const& i : indexing)
        if (i.hasData())
            indices_.insert(i.index());
}

void LegData::fromXML(XMLNode* node) {
    XMLUtils::checkNode(node, "LegData");
    string legType = XMLUtils::getChildValue(node, "LegType", true);
    isPayer_ = XMLUtils::getChildValueAsBool(node, "Payer");
    currency_ = XMLUtils::getChildValue(node, "Currency", true);
    dayCounter_ = XMLUtils::getChildValue(node, "DayCounter"); // optional
    paymentConvention_ = XMLUtils::getChildValue(node, "PaymentConvention");
    paymentLag_ = XMLUtils::getChildValueAsInt(node, "PaymentLag");
    paymentCalendar_ = XMLUtils::getChildValue(node, "PaymentCalendar", false);
    // if not given, default of getChildValueAsBool is true, which fits our needs here
    notionals_ = XMLUtils::getChildrenValuesWithAttributes<Real>(node, "Notionals", "Notional", "startDate",
                                                                 notionalDates_, &parseReal);
    XMLNode* tmp = XMLUtils::getChildNode(node, "Notionals");
    isNotResetXCCY_ = true;
    notionalInitialExchange_ = false;
    notionalFinalExchange_ = false;
    notionalAmortizingExchange_ = false;
    if (tmp) {
        XMLNode* fxResetNode = XMLUtils::getChildNode(tmp, "FXReset");
        if (fxResetNode) {
            isNotResetXCCY_ = false;
            foreignCurrency_ = XMLUtils::getChildValue(fxResetNode, "ForeignCurrency", true);
            foreignAmount_ = XMLUtils::getChildValueAsDouble(fxResetNode, "ForeignAmount", true);
            fxIndex_ = XMLUtils::getChildValue(fxResetNode, "FXIndex", true);
            indices_.insert(fxIndex_);
            fixingDays_ = XMLUtils::getChildValueAsInt(fxResetNode, "FixingDays");
            fixingCalendar_ = XMLUtils::getChildValue(fxResetNode, "FixingCalendar"); // may be empty string
            // TODO add schedule
        }
        XMLNode* exchangeNode = XMLUtils::getChildNode(tmp, "Exchanges");
        if (exchangeNode) {

            notionalInitialExchange_ = XMLUtils::getChildValueAsBool(exchangeNode, "NotionalInitialExchange");
            notionalFinalExchange_ = XMLUtils::getChildValueAsBool(exchangeNode, "NotionalFinalExchange");
            if (XMLUtils::getChildNode(exchangeNode, "NotionalAmortizingExchange"))
                notionalAmortizingExchange_ = XMLUtils::getChildValueAsBool(exchangeNode, "NotionalAmortizingExchange");
        }
    }

    XMLNode* amortizationParentNode = XMLUtils::getChildNode(node, "Amortizations");
    if (amortizationParentNode) {
        auto adNodes = XMLUtils::getChildrenNodes(amortizationParentNode, "AmortizationData");
        for (auto const& a : adNodes) {
            amortizationData_.push_back(AmortizationData());
            amortizationData_.back().fromXML(a);
        }
    }

    tmp = XMLUtils::getChildNode(node, "ScheduleData");
    if (tmp)
        schedule_.fromXML(tmp);

    paymentDates_ = XMLUtils::getChildrenValues(node, "PaymentDates", "PaymentDate", false);

    tmp = XMLUtils::getChildNode(node, "Indexings");
    if (tmp) {
        if (auto n = XMLUtils::getChildNode(tmp, "FromAssetLeg")) {
            indexingFromAssetLeg_ = parseBool(XMLUtils::getNodeValue(n));
        } else {
            indexingFromAssetLeg_ = false;
        }
        auto indexings = XMLUtils::getChildrenNodes(tmp, "Indexing");
        for (auto const& i : indexings) {
            indexing_.push_back(Indexing());
            indexing_.back().fromXML(i);
        }
    }

    lastPeriodDayCounter_ = XMLUtils::getChildValue(node, "LastPeriodDayCounter", false);

    concreteLegData_ = initialiseConcreteLegData(legType);
    concreteLegData_->fromXML(XMLUtils::getChildNode(node, concreteLegData_->legNodeName()));

    indices_.insert(concreteLegData_->indices().begin(), concreteLegData_->indices().end());
}

boost::shared_ptr<LegAdditionalData> LegData::initialiseConcreteLegData(const string& legType) {
    auto legData = LegDataFactory::instance().build(legType);
    QL_REQUIRE(legData, "Leg type " << legType << " has not been registered with the leg data factory.");
    return legData;
}

XMLNode* LegData::toXML(XMLDocument& doc) {
    XMLNode* node = doc.allocNode("LegData");
    QL_REQUIRE(node, "Failed to create LegData node");
    XMLUtils::addChild(doc, node, "LegType", legType());
    XMLUtils::addChild(doc, node, "Payer", isPayer_);
    XMLUtils::addChild(doc, node, "Currency", currency_);
    if (paymentConvention_ != "")
        XMLUtils::addChild(doc, node, "PaymentConvention", paymentConvention_);
    if (paymentLag_ != 0)
        XMLUtils::addChild(doc, node, "PaymentLag", paymentLag_);
    if (!paymentCalendar_.empty())
        XMLUtils::addChild(doc, node, "PaymentCalendar", paymentCalendar_);
    if (dayCounter_ != "")
        XMLUtils::addChild(doc, node, "DayCounter", dayCounter_);
    XMLUtils::addChildrenWithOptionalAttributes(doc, node, "Notionals", "Notional", notionals_, "startDate",
                                                notionalDates_);
    XMLNode* notionalsNodePtr = XMLUtils::getChildNode(node, "Notionals");

    if (!isNotResetXCCY_) {
        XMLNode* resetNode = doc.allocNode("FXReset");
        XMLUtils::addChild(doc, resetNode, "ForeignCurrency", foreignCurrency_);
        XMLUtils::addChild(doc, resetNode, "ForeignAmount", foreignAmount_);
        XMLUtils::addChild(doc, resetNode, "FXIndex", fxIndex_);
        XMLUtils::addChild(doc, resetNode, "FixingDays", fixingDays_);
        XMLUtils::addChild(doc, resetNode, "FixingCalendar", fixingCalendar_);
        XMLUtils::appendNode(notionalsNodePtr, resetNode);
    }

    XMLNode* exchangeNode = doc.allocNode("Exchanges");
    XMLUtils::addChild(doc, exchangeNode, "NotionalInitialExchange", notionalInitialExchange_);
    XMLUtils::addChild(doc, exchangeNode, "NotionalFinalExchange", notionalFinalExchange_);
    XMLUtils::addChild(doc, exchangeNode, "NotionalAmortizingExchange", notionalAmortizingExchange_);
    XMLUtils::appendNode(notionalsNodePtr, exchangeNode);

    XMLUtils::appendNode(node, schedule_.toXML(doc));

    if (!paymentDates_.empty())
        XMLUtils::addChildren(doc, node, "PaymentDates", "PaymentDate", paymentDates_);

    if (!amortizationData_.empty()) {
        XMLNode* amortisationsParentNode = doc.allocNode("Amortizations");
        for (auto& amort : amortizationData_) {
            if (amort.initialized()) {
                XMLUtils::appendNode(amortisationsParentNode, amort.toXML(doc));
            }
        }
        XMLUtils::appendNode(node, amortisationsParentNode);
    }

    if (!indexing_.empty() || indexingFromAssetLeg_) {
        XMLNode* indexingsNode = doc.allocNode("Indexings");
        if (indexingFromAssetLeg_)
            XMLUtils::addChild(doc, indexingsNode, "FromAssetLeg", indexingFromAssetLeg_);
        for (auto& i : indexing_) {
            if (i.hasData())
                XMLUtils::appendNode(indexingsNode, i.toXML(doc));
        }
        XMLUtils::appendNode(node, indexingsNode);
    }

    if (!lastPeriodDayCounter_.empty())
        XMLUtils::addChild(doc, node, "LastPeriodDayCounter", lastPeriodDayCounter_);

    XMLUtils::appendNode(node, concreteLegData_->toXML(doc));
    return node;
}

// Functions
Leg makeSimpleLeg(const LegData& data) {
    boost::shared_ptr<CashflowData> cashflowData = boost::dynamic_pointer_cast<CashflowData>(data.concreteLegData());
    QL_REQUIRE(cashflowData, "Wrong LegType, expected CashFlow, got " << data.legType());

    const vector<double>& amounts = cashflowData->amounts();
    const vector<string>& dates = cashflowData->dates();
    QL_REQUIRE(amounts.size() == dates.size(), "Amounts / Date size mismatch in makeSimpleLeg."
                                                   << "Amounts:" << amounts.size() << ", Dates:" << dates.size());
    Leg leg;
    for (Size i = 0; i < dates.size(); i++) {
        Date d = parseDate(dates[i]);
        leg.push_back(boost::shared_ptr<CashFlow>(new SimpleCashFlow(amounts[i], d)));
    }
    return leg;
}

Leg makeFixedLeg(const LegData& data, const QuantLib::Date& openEndDateReplacement) {
    boost::shared_ptr<FixedLegData> fixedLegData = boost::dynamic_pointer_cast<FixedLegData>(data.concreteLegData());
    QL_REQUIRE(fixedLegData, "Wrong LegType, expected Fixed, got " << data.legType());

    Schedule schedule = makeSchedule(data.schedule(), openEndDateReplacement);
    DayCounter dc = parseDayCounter(data.dayCounter());
    BusinessDayConvention bdc = parseBusinessDayConvention(data.paymentConvention());
    Calendar paymentCalendar = schedule.calendar();
    vector<double> rates = buildScheduledVector(fixedLegData->rates(), fixedLegData->rateDates(), schedule);
    vector<double> notionals = buildScheduledVector(data.notionals(), data.notionalDates(), schedule);
    Natural paymentLag = data.paymentLag();
    applyAmortization(notionals, data, schedule, true, rates);
    Leg leg = FixedRateLeg(schedule)
                  .withNotionals(notionals)
                  .withCouponRates(rates, dc)
                  .withPaymentAdjustment(bdc)
                  .withPaymentLag(paymentLag)
                  .withPaymentCalendar(paymentCalendar);
    return leg;
}

Leg makeZCFixedLeg(const LegData& data, const QuantLib::Date& openEndDateReplacement) {
    boost::shared_ptr<ZeroCouponFixedLegData> zcFixedLegData =
        boost::dynamic_pointer_cast<ZeroCouponFixedLegData>(data.concreteLegData());
    QL_REQUIRE(zcFixedLegData, "Wrong LegType, expected Zero Coupon Fixed, got " << data.legType());

    Schedule schedule = makeSchedule(data.schedule(), openEndDateReplacement);
    DayCounter dc = parseDayCounter(data.dayCounter());
    BusinessDayConvention bdc = parseBusinessDayConvention(data.paymentConvention());
    // check we have a single notional and two dates in the schedule
    Size numNotionals = data.notionals().size();
    Size numRates = zcFixedLegData->rates().size();
    Size numDates = schedule.size();
    QL_REQUIRE(numDates >= 2, "Incorrect number of schedule dates entered, expected at least 2, got " << numDates);
    QL_REQUIRE(numNotionals >= 1, "Incorrect number of notional values entered, expected at least1, got " << numNotionals);
    QL_REQUIRE(numRates >= 1, "Incorrect number of rate values entered, expected at least 1, got " << numRates);


    vector<Date> dates = schedule.dates();

    vector<double> rates = buildScheduledVector(zcFixedLegData->rates(), zcFixedLegData->rateDates(), schedule);
    vector<double> notionals = buildScheduledVector(data.notionals(), data.notionalDates(), schedule);

    Compounding comp = parseCompounding(zcFixedLegData->compounding());
    QL_REQUIRE(comp == QuantLib::Compounded || comp == QuantLib::Simple,
               "Compounding method " << zcFixedLegData->compounding() << " not supported");

    // we loop over the dates in the schedule, computing the compound factor.
    // For the Compounded rule:
    // (1+r)^dcf_0 *  (1+r)^dcf_1 * ... = (1+r)^(dcf_0 + dcf_1 + ...)
    // So we compute the sum of all DayCountFractions in the loop.
    // For the Simple rule:
    // (1 + r * dcf_0) * (1 + r * dcf_1)...
    double totalDCF = 0;
    double compoundFactor = 1;
    Leg leg;
    for (Size i = 0; i < numDates - 1; i++) {
        double dcf = dc.yearFraction(dates[i], dates[i + 1]);
        double fixedAmount = i < notionals.size() ? notionals[i] : notionals.back();
        double fixedRate = i < rates.size() ? rates[i] : rates.back();
        if (comp == QuantLib::Simple)
            compoundFactor *= (1 + fixedRate * dcf);
        else
            totalDCF += dcf;
        if (comp == QuantLib::Compounded)
            compoundFactor = pow(1.0 + fixedRate, totalDCF);
        if (zcFixedLegData->subtractNotional())
            fixedAmount *= (compoundFactor - 1);
        else
            fixedAmount *= compoundFactor;
        Date fixedPayDate = schedule.calendar().adjust(dates[i + 1], bdc);
        leg.push_back(boost::shared_ptr<CashFlow>(new SimpleCashFlow(fixedAmount, fixedPayDate)));
    }
    return leg;
}

Leg makeIborLeg(const LegData& data, const boost::shared_ptr<IborIndex>& index,
                const boost::shared_ptr<EngineFactory>& engineFactory, const bool attachPricer,
                const QuantLib::Date& openEndDateReplacement) {
    boost::shared_ptr<FloatingLegData> floatData = boost::dynamic_pointer_cast<FloatingLegData>(data.concreteLegData());
    QL_REQUIRE(floatData, "Wrong LegType, expected Floating, got " << data.legType());

    Schedule schedule = makeSchedule(data.schedule(), openEndDateReplacement);
    DayCounter dc = parseDayCounter(data.dayCounter());
    BusinessDayConvention bdc = parseBusinessDayConvention(data.paymentConvention());

    bool hasCapsFloors = floatData->caps().size() > 0 || floatData->floors().size() > 0;
    vector<double> notionals = buildScheduledVectorNormalised(data.notionals(), data.notionalDates(), schedule, 0.0);
    vector<double> spreads =
        buildScheduledVectorNormalised(floatData->spreads(), floatData->spreadDates(), schedule, 0.0);
    vector<double> gearings =
        buildScheduledVectorNormalised(floatData->gearings(), floatData->gearingDates(), schedule, 1.0);
    Size fixingDays = floatData->fixingDays() == Null<Size>() ? index->fixingDays() : floatData->fixingDays();
    bool isInArrears = floatData->isInArrears() ? *floatData->isInArrears() : false;

    applyAmortization(notionals, data, schedule, true);
    // handle float annuity, which is not done in applyAmortization, for this we can only have one block
    if (!data.amortizationData().empty()) {
        AmortizationType amortizationType = parseAmortizationType(data.amortizationData().front().type());
        if (amortizationType == AmortizationType::Annuity) {
            LOG("Build floating annuity notional schedule");
            QL_REQUIRE(!hasCapsFloors, "Caps/Floors not supported in floating annuity coupons");
            QL_REQUIRE(floatData->gearings().size() == 0, "Gearings not supported in floating annuity coupons");
            DayCounter dc = index->dayCounter();
            Date startDate = parseDate(data.amortizationData().front().startDate());
            double annuity = data.amortizationData().front().value();
            bool underflow = data.amortizationData().front().underflow();
            vector<boost::shared_ptr<Coupon>> coupons;
            for (Size i = 0; i < schedule.size() - 1; i++) {
                Date paymentDate = schedule.calendar().adjust(schedule[i + 1], bdc);
                if (schedule[i] < startDate || i == 0) {
                    boost::shared_ptr<FloatingRateCoupon> coupon;
                    if (!floatData->hasSubPeriods()) {
                        coupon = boost::make_shared<IborCoupon>(paymentDate, notionals[i], schedule[i], schedule[i + 1],
                                                                fixingDays, index, gearings[i], spreads[i], Date(),
                                                                Date(), dc, isInArrears);
                        coupon->setPricer(boost::make_shared<BlackIborCouponPricer>());
                    } else {
                        coupon = boost::make_shared<SubPeriodsCoupon>(
                            paymentDate, notionals[i], schedule[i], schedule[i + 1], index,
                            floatData->isAveraged() ? SubPeriodsCoupon::Averaging : SubPeriodsCoupon::Compounding,
                            index->businessDayConvention(), spreads[i], dc, floatData->includeSpread(), gearings[i]);
                        coupon->setPricer(boost::make_shared<SubPeriodsCouponPricer>());
                    }
                    coupons.push_back(coupon);
                    LOG("FloatingAnnuityCoupon: " << i << " " << coupon->nominal() << " " << coupon->amount());
                } else {
                    QL_REQUIRE(coupons.size() > 0,
                               "FloatingAnnuityCoupon needs at least one predecessor, e.g. a plain IborCoupon");
                    LOG("FloatingAnnuityCoupon, previous nominal/coupon: " << i << " " << coupons.back()->nominal()
                                                                           << " " << coupons.back()->amount());
                    boost::shared_ptr<QuantExt::FloatingAnnuityCoupon> coupon =
                        boost::make_shared<QuantExt::FloatingAnnuityCoupon>(
                            annuity, underflow, coupons.back(), paymentDate, schedule[i], schedule[i + 1], fixingDays,
                            index, gearings[i], spreads[i], Date(), Date(), dc, isInArrears);
                    coupons.push_back(coupon);
                    LOG("FloatingAnnuityCoupon: " << i << " " << coupon->nominal() << " " << coupon->amount());
                }
            }
            Leg leg;
            for (Size i = 0; i < coupons.size(); i++)
                leg.push_back(coupons[i]);
            LOG("Floating annuity notional schedule done");
            return leg;
        }
    }

    if (floatData->hasSubPeriods()) {
        QL_REQUIRE(floatData->caps().empty() && floatData->floors().empty(),
                   "SubPeriodsLegs does not support caps or floors");
        QL_REQUIRE(!isInArrears, "SubPeriodLegs do not support in aarears fixings");
        Leg leg = SubPeriodsLeg(schedule, index)
                      .withNotionals(notionals)
                      .withPaymentDayCounter(dc)
                      .withPaymentAdjustment(bdc)
                      .withGearings(gearings)
                      .withSpreads(spreads)
                      .withType(floatData->isAveraged() ? SubPeriodsCoupon::Averaging : SubPeriodsCoupon::Compounding)
                      .includeSpread(floatData->includeSpread());
        QuantExt::setCouponPricer(leg, boost::make_shared<SubPeriodsCouponPricer>());
        return leg;
    }

    IborLeg iborLeg = IborLeg(schedule, index)
                          .withNotionals(notionals)
                          .withSpreads(spreads)
                          .withPaymentDayCounter(dc)
                          .withPaymentAdjustment(bdc)
                          .withFixingDays(fixingDays)
                          .inArrears(isInArrears)
                          .withGearings(gearings)
                          .withPaymentLag(data.paymentLag());

    // If no caps or floors or in arrears fixing, return the leg
    if (!hasCapsFloors && !isInArrears)
        return iborLeg;

    // If there are caps or floors or in arrears fixing, add them and set pricer
    if (floatData->caps().size() > 0)
        iborLeg.withCaps(buildScheduledVector(floatData->caps(), floatData->capDates(), schedule));

    if (floatData->floors().size() > 0)
        iborLeg.withFloors(buildScheduledVector(floatData->floors(), floatData->floorDates(), schedule));

    if (!attachPricer)
        return iborLeg;

    // Get a coupon pricer for the leg
    boost::shared_ptr<EngineBuilder> builder = engineFactory->builder("CapFlooredIborLeg");
    QL_REQUIRE(builder, "No builder found for CapFlooredIborLeg");
    boost::shared_ptr<CapFlooredIborLegEngineBuilder> cappedFlooredIborBuilder =
        boost::dynamic_pointer_cast<CapFlooredIborLegEngineBuilder>(builder);
    boost::shared_ptr<FloatingRateCouponPricer> couponPricer = cappedFlooredIborBuilder->engine(index->currency());

    // Loop over the coupons in the leg and set pricer
    Leg tmpLeg = iborLeg;
    QuantLib::setCouponPricer(tmpLeg, couponPricer);

    // build naked option leg if required
    if (floatData->nakedOption()) {
        tmpLeg = StrippedCappedFlooredCouponLeg(tmpLeg);
        // fix for missing registration in ql 1.13
        for (auto const& t : tmpLeg) {
            auto s = boost::dynamic_pointer_cast<StrippedCappedFlooredCoupon>(t);
            if (s != nullptr)
                s->registerWith(s->underlying());
        }
    }
    return tmpLeg;
}

Leg makeOISLeg(const LegData& data, const boost::shared_ptr<OvernightIndex>& index,
               const boost::shared_ptr<EngineFactory>& engineFactory, const bool attachPricer,
               const QuantLib::Date& openEndDateReplacement) {
    boost::shared_ptr<FloatingLegData> floatData = boost::dynamic_pointer_cast<FloatingLegData>(data.concreteLegData());
    QL_REQUIRE(floatData, "Wrong LegType, expected Floating, got " << data.legType());

    Schedule schedule = makeSchedule(data.schedule(), openEndDateReplacement);
    DayCounter dc = parseDayCounter(data.dayCounter());
    BusinessDayConvention bdc = parseBusinessDayConvention(data.paymentConvention());
    Natural paymentLag = data.paymentLag();
    Calendar paymentCalendar = index->fixingCalendar();
    vector<double> notionals = buildScheduledVector(data.notionals(), data.notionalDates(), schedule);
    vector<double> spreads =
        buildScheduledVectorNormalised(floatData->spreads(), floatData->spreadDates(), schedule, 0.0);
    vector<double> gearings =
        buildScheduledVectorNormalised(floatData->gearings(), floatData->gearingDates(), schedule, 1.0);
    bool isInArrears = floatData->isInArrears() ? *floatData->isInArrears() : true;

    applyAmortization(notionals, data, schedule, false);

    if (floatData->isAveraged()) {

        boost::shared_ptr<QuantExt::AverageONIndexedCouponPricer> couponPricer =
            boost::make_shared<QuantExt::AverageONIndexedCouponPricer>();

        boost::shared_ptr<QuantExt::CapFlooredAverageONIndexedCouponPricer> cfCouponPricer;
        if (attachPricer && (floatData->caps().size() > 0 || floatData->floors().size() > 0)) {
            auto builder = boost::dynamic_pointer_cast<CapFlooredAverageONIndexedCouponLegEngineBuilder>(
                engineFactory->builder("CapFlooredAverageONIndexedCouponLeg"));
            QL_REQUIRE(builder, "No builder found for CapFlooredAverageONIndexedCouponLeg");
            cfCouponPricer =
                boost::dynamic_pointer_cast<CapFlooredAverageONIndexedCouponPricer>(builder->engine(index->currency()));
            QL_REQUIRE(cfCouponPricer, "internal error, could not cast to CapFlooredAverageONIndexedCouponPricer");
        }

        QuantExt::AverageONLeg leg =
            QuantExt::AverageONLeg(schedule, index)
                .withNotionals(notionals)
                .withSpreads(spreads)
                .withGearings(gearings)
                .withPaymentDayCounter(dc)
                .withPaymentAdjustment(bdc)
                .withPaymentLag(paymentLag)
                .withInArrears(isInArrears)
                .withLastRecentPeriod(floatData->lastRecentPeriod())
                .withLastRecentPeriodCalendar(floatData->lastRecentPeriodCalendar().empty()
                                                  ? Calendar()
                                                  : parseCalendar(floatData->lastRecentPeriodCalendar()))
                .withLookback(floatData->lookback())
                .withRateCutoff(floatData->rateCutoff() == Null<Size>() ? 0 : floatData->rateCutoff())
                .withFixingDays(floatData->fixingDays())
                .withCaps(buildScheduledVectorNormalised<Real>(floatData->caps(), floatData->capDates(), schedule,
                                                               Null<Real>()))
                .withFloors(buildScheduledVectorNormalised<Real>(floatData->floors(), floatData->capDates(), schedule,
                                                                 Null<Real>()))
                .withNakedOption(floatData->nakedOption())
                .includeSpreadInCapFloors(floatData->includeSpread())
                .withLocalCapFloor(floatData->localCapFloor())
                .withAverageONIndexedCouponPricer(couponPricer)
                .withCapFlooredAverageONIndexedCouponPricer(cfCouponPricer);
        return leg;

    } else {
        Leg leg = QuantExt::OvernightLeg(schedule, index)
                      .withNotionals(notionals)
                      .withSpreads(spreads)
                      .withPaymentDayCounter(dc)
                      .withPaymentAdjustment(bdc)
                      .withPaymentCalendar(paymentCalendar)
                      .withPaymentLag(paymentLag)
                      .withGearings(gearings)
                      .withInArrears(isInArrears)
                      .withLastRecentPeriod(floatData->lastRecentPeriod())
                      .withLastRecentPeriodCalendar(floatData->lastRecentPeriodCalendar().empty()
                                                        ? Calendar()
                                                        : parseCalendar(floatData->lastRecentPeriodCalendar()))
                      .includeSpread(floatData->includeSpread())
                      .withLookback(floatData->lookback())
                      .withFixingDays(floatData->fixingDays())
                      .withRateCutoff(floatData->rateCutoff() == Null<Size>() ? 0 : floatData->rateCutoff())
                      .withCaps(buildScheduledVectorNormalised<Real>(floatData->caps(), floatData->capDates(), schedule,
                                                                     Null<Real>()))
                      .withFloors(buildScheduledVectorNormalised<Real>(floatData->floors(), floatData->capDates(),
                                                                       schedule, Null<Real>()))
                      .withNakedOption(floatData->nakedOption())
                      .withLocalCapFloor(floatData->localCapFloor());

        // If the overnight index is BRL CDI, we need a special coupon pricer
        boost::shared_ptr<BRLCdi> brlCdiIndex = boost::dynamic_pointer_cast<BRLCdi>(index);
        if (brlCdiIndex)
            QuantExt::setCouponPricer(leg, boost::make_shared<BRLCdiCouponPricer>());

        // if we have caps / floors, we need a pricer for that
        if (attachPricer && (floatData->caps().size() > 0 || floatData->floors().size() > 0)) {
            auto builder = boost::dynamic_pointer_cast<CapFlooredOvernightIndexedCouponLegEngineBuilder>(
                engineFactory->builder("CapFlooredOvernightIndexedCouponLeg"));
            QL_REQUIRE(builder, "No builder found for CapFlooredOvernightIndexedCouponLeg");
            auto pricer = builder->engine(index->currency());
            QuantExt::setCouponPricer(leg, pricer);
        }

        return leg;
    }
}

Leg makeBMALeg(const LegData& data, const boost::shared_ptr<QuantExt::BMAIndexWrapper>& indexWrapper,
               const QuantLib::Date& openEndDateReplacement) {
    boost::shared_ptr<FloatingLegData> floatData = boost::dynamic_pointer_cast<FloatingLegData>(data.concreteLegData());
    QL_REQUIRE(floatData, "Wrong LegType, expected Floating, got " << data.legType());
    boost::shared_ptr<BMAIndex> index = indexWrapper->bma();

    if (floatData->caps().size() > 0 || floatData->floors().size() > 0)
        QL_FAIL("Caps and floors are not supported for BMA legs");

    Schedule schedule = makeSchedule(data.schedule(), openEndDateReplacement);
    DayCounter dc = parseDayCounter(data.dayCounter());
    BusinessDayConvention bdc = parseBusinessDayConvention(data.paymentConvention());

    vector<Real> notionals = buildScheduledVector(data.notionals(), data.notionalDates(), schedule);
    vector<Real> spreads = buildScheduledVector(floatData->spreads(), floatData->spreadDates(), schedule);
    vector<Real> gearings = buildScheduledVector(floatData->gearings(), floatData->gearingDates(), schedule);

    applyAmortization(notionals, data, schedule, false);

    AverageBMALeg leg = AverageBMALeg(schedule, index)
                            .withNotionals(notionals)
                            .withSpreads(spreads)
                            .withPaymentDayCounter(dc)
                            .withPaymentAdjustment(bdc)
                            .withGearings(gearings);

    return leg;
}

Leg makeNotionalLeg(const Leg& refLeg, const bool initNomFlow, const bool finalNomFlow, const bool amortNomFlow,
                    const BusinessDayConvention paymentConvention, const Calendar paymentCalendar) {

    // Assumption - Cashflows on Input Leg are all coupons
    // This is the Leg to be populated
    Leg leg;

    // Initial Flow Amount
    if (initNomFlow) {
        auto coupon = boost::dynamic_pointer_cast<QuantLib::Coupon>(refLeg[0]);
        QL_REQUIRE(coupon, "makeNotionalLeg does not support non-coupon legs");
        double initFlowAmt = coupon->nominal();
        Date initDate = coupon->accrualStartDate();
        initDate = paymentCalendar.adjust(initDate, paymentConvention);
        if (initFlowAmt != 0)
            leg.push_back(boost::shared_ptr<CashFlow>(new SimpleCashFlow(-initFlowAmt, initDate)));
    }

    // Amortization Flows
    if (amortNomFlow) {
        for (Size i = 1; i < refLeg.size(); i++) {
            auto coupon = boost::dynamic_pointer_cast<QuantLib::Coupon>(refLeg[i]);
            QL_REQUIRE(coupon, "makeNotionalLeg does not support non-coupon legs");
            auto coupon2 = boost::dynamic_pointer_cast<QuantLib::Coupon>(refLeg[i - 1]);
            QL_REQUIRE(coupon, "makeNotionalLeg does not support non-coupon legs");
            Date flowDate = coupon->accrualStartDate();
            flowDate = paymentCalendar.adjust(flowDate, paymentConvention);
            Real initNom = coupon2->nominal();
            Real newNom = coupon->nominal();
            Real flow = initNom - newNom;
            if (flow != 0)
                leg.push_back(boost::shared_ptr<CashFlow>(new SimpleCashFlow(flow, flowDate)));
        }
    }

    // Final Nominal Return at Maturity
    if (finalNomFlow) {
        // boost::shared_ptr<QuantLib::Coupon> coupon = boost::dynamic_pointer_cast<QuantLib::Coupon>(refLeg.back());
        // if (coupon) {
        //     double finalNomFlow = coupon->nominal();
        //     Date finalDate = boost::dynamic_pointer_cast<QuantLib::Coupon>(refLeg.back())->date();
        //     if (finalNomFlow != 0)
        //         leg.push_back(boost::shared_ptr<CashFlow>(new SimpleCashFlow(finalNomFlow, finalDate)));
        // } else {
        //     ALOG("The reference leg's last cash flow is not a coupon, we cannot create a final exchange flow");
        // }
        auto coupon = boost::dynamic_pointer_cast<QuantLib::Coupon>(refLeg.back());
        QL_REQUIRE(coupon, "makeNotionalLeg does not support non-coupon legs");
        double finalNomFlow = coupon->nominal();
        Date finalDate = coupon->accrualEndDate();
        finalDate = paymentCalendar.adjust(finalDate, paymentConvention);
        if (finalNomFlow != 0)
            leg.push_back(boost::shared_ptr<CashFlow>(new SimpleCashFlow(finalNomFlow, finalDate)));
    }

    return leg;
}

Leg makeCPILeg(const LegData& data, const boost::shared_ptr<ZeroInflationIndex>& index,
               const boost::shared_ptr<EngineFactory>& engineFactory, const QuantLib::Date& openEndDateReplacement) {
    

    boost::shared_ptr<CPILegData> cpiLegData = boost::dynamic_pointer_cast<CPILegData>(data.concreteLegData());
    QL_REQUIRE(cpiLegData, "Wrong LegType, expected CPI, got " << data.legType());

    Schedule schedule = makeSchedule(data.schedule(), openEndDateReplacement);
    DayCounter dc = parseDayCounter(data.dayCounter());
    BusinessDayConvention bdc = parseBusinessDayConvention(data.paymentConvention());
    Period observationLag = parsePeriod(cpiLegData->observationLag());
    CPI::InterpolationType interpolationMethod = parseObservationInterpolation(cpiLegData->interpolation());
    vector<double> rates = buildScheduledVector(cpiLegData->rates(), cpiLegData->rateDates(), schedule);
    vector<double> notionals = buildScheduledVector(data.notionals(), data.notionalDates(), schedule);
    bool couponCap = cpiLegData->caps().size() > 0;
    bool couponFloor = cpiLegData->floors().size() > 0;
    bool couponCapFloor = cpiLegData->caps().size() > 0 || cpiLegData->floors().size() > 0;
    bool finalFlowCapFloor = cpiLegData->finalFlowCap() != Null<Real>() || cpiLegData->finalFlowFloor() != Null<Real>();

    applyAmortization(notionals, data, schedule, false);
   
    QuantExt::CPILeg cpiLeg = QuantExt::CPILeg(schedule, index, cpiLegData->baseCPI(), observationLag)
                                    .withNotionals(notionals)
                                    .withPaymentDayCounter(dc)
                                    .withPaymentAdjustment(bdc)
                                    .withPaymentCalendar(schedule.calendar())
                                    .withFixedRates(rates)
                                    .withObservationInterpolation(interpolationMethod)
                                    .withSubtractInflationNominal(cpiLegData->subtractInflationNominal())
                                    .withSubtractInflationNominalAllCoupons(cpiLegData->subtractInflationNominalCoupons());

    // the cpi leg uses the first schedule date as the start date, which only makes sense if there are at least
    // two dates in the schedule, otherwise the only date in the schedule is the pay date of the cf and a a separate
    // start date is expected; if both the separate start date and a schedule with more than one date is given
    const string& start = cpiLegData->startDate();
    if (schedule.size() < 2) {
        QL_REQUIRE(!start.empty(), "makeCPILeg(): only one schedule date, a 'StartDate' must be given.");
        cpiLeg.withStartDate(parseDate(start));
    } else if (!start.empty()) {
        DLOG("Schedule with more than 2 dates was provided. The first schedule date "
                << io::iso_date(schedule.dates().front()) << " is used as the start date. The 'StartDate' of " << start
                << " is not used.");
    }
    if (couponCap)
        cpiLeg.withCaps(buildScheduledVector(cpiLegData->caps(), cpiLegData->capDates(), schedule));

    if (couponFloor)
        cpiLeg.withFloors(buildScheduledVector(cpiLegData->floors(), cpiLegData->floorDates(), schedule));

       

    if (cpiLegData->finalFlowCap() != Null<Real>())
        cpiLeg.withFinalFlowCap(cpiLegData->finalFlowCap());

    if (cpiLegData->finalFlowFloor() != Null<Real>())
        cpiLeg.withFinalFlowFloor(cpiLegData->finalFlowFloor());

    Leg leg = cpiLeg.operator Leg();
    Size n = leg.size();
    QL_REQUIRE(n > 0, "Empty CPI Leg");

    if (couponCapFloor || finalFlowCapFloor) {

        string indexName = index->name();
        // remove blanks (FIXME)
        indexName.replace(indexName.find(" ", 0), 1, "");

        // get a coupon pricer for the leg
        boost::shared_ptr<EngineBuilder> cpBuilder = engineFactory->builder("CappedFlooredCpiLegCoupons");
        QL_REQUIRE(cpBuilder, "No builder found for CappedFlooredCpiLegCoupons");
        boost::shared_ptr<CapFlooredCpiLegCouponEngineBuilder> cappedFlooredCpiCouponBuilder =
            boost::dynamic_pointer_cast<CapFlooredCpiLegCouponEngineBuilder>(cpBuilder);
        boost::shared_ptr<InflationCouponPricer> couponPricer = cappedFlooredCpiCouponBuilder->engine(indexName);

        // get a cash flow pricer for the leg
        boost::shared_ptr<EngineBuilder> cfBuilder = engineFactory->builder("CappedFlooredCpiLegCashFlows");
        QL_REQUIRE(cfBuilder, "No builder found for CappedFlooredCpiLegCashFLows");
        boost::shared_ptr<CapFlooredCpiLegCashFlowEngineBuilder> cappedFlooredCpiCashFlowBuilder =
            boost::dynamic_pointer_cast<CapFlooredCpiLegCashFlowEngineBuilder>(cfBuilder);
        boost::shared_ptr<InflationCashFlowPricer> cashFlowPricer = cappedFlooredCpiCashFlowBuilder->engine(indexName);

        // set coupon pricer for the leg
        for (Size i = 0; i < leg.size(); i++) {
            // nothing to do for the plain CPI Coupon, because the pricer is already set when the leg bilder is called
            // nothing to do for the plain CPI CashFlow either, because it does not require a pricer

            boost::shared_ptr<CappedFlooredCPICoupon> cfCpiCoupon =
                boost::dynamic_pointer_cast<CappedFlooredCPICoupon>(leg[i]);
            if (cfCpiCoupon && couponCapFloor) {
                cfCpiCoupon->setPricer(couponPricer);
            }

            boost::shared_ptr<CappedFlooredCPICashFlow> cfCpiCashFlow =
                boost::dynamic_pointer_cast<CappedFlooredCPICashFlow>(leg[i]);
            if (cfCpiCashFlow && finalFlowCapFloor && i == (leg.size()-1)) {
                cfCpiCashFlow->setPricer(cashFlowPricer);
            }
        }
    }

    // QuantLib CPILeg automatically adds a Notional Cashflow at maturity date on a CPI swap
    // If Notional Exchange set to false, remove the final cashflow.
    if (!data.notionalFinalExchange()) {
        // QL_REQUIRE(n > 1, "Cannot have Notional Final Exchange with just a single cashflow");
        // boost::shared_ptr<CPICashFlow> cpicf = boost::dynamic_pointer_cast<CPICashFlow>(leg[n - 1]);
        // We do not need this check that the last coupon payment date matches the final CPI cash flow date, this is
        // identical by construction, see QuantLib::CPILeg or QuantExt::CPILeg.
        // Moreover, we may have no coupons and just a single fow at the end so that leg[n - 2] causes a problem.
        // boost::shared_ptr<Coupon> coupon = boost::dynamic_pointer_cast<Coupon>(leg[n - 2]);
        // if (cpicf && (cpicf->date() == coupon->date()))
        //   leg.pop_back();
        leg.pop_back();
    }

    // build naked option leg if required and we have at least one cap/floor present in the coupon or the final flow
    if ((couponCapFloor || finalFlowCapFloor) && cpiLegData->nakedOption()) {
        leg = StrippedCappedFlooredCPICouponLeg(leg);
    }

    return leg;
}

<<<<<<< HEAD
Leg makeYoYLeg(const LegData& data, const boost::shared_ptr<InflationIndex>& index,
=======


Leg makeYoYLeg(const LegData& data, const boost::shared_ptr<YoYInflationIndex>& index,
>>>>>>> 145a255a
               const boost::shared_ptr<EngineFactory>& engineFactory, const QuantLib::Date& openEndDateReplacement) {
    boost::shared_ptr<YoYLegData> yoyLegData = boost::dynamic_pointer_cast<YoYLegData>(data.concreteLegData());
    QL_REQUIRE(yoyLegData, "Wrong LegType, expected YoY, got " << data.legType());

    Schedule schedule = makeSchedule(data.schedule(), openEndDateReplacement);
    DayCounter dc = parseDayCounter(data.dayCounter());
    BusinessDayConvention bdc = parseBusinessDayConvention(data.paymentConvention());
    Period observationLag = parsePeriod(yoyLegData->observationLag());
    vector<double> gearings =
        buildScheduledVectorNormalised(yoyLegData->gearings(), yoyLegData->gearingDates(), schedule, 1.0);
    vector<double> spreads =
        buildScheduledVectorNormalised(yoyLegData->spreads(), yoyLegData->spreadDates(), schedule, 0.0);
    vector<double> notionals = buildScheduledVector(data.notionals(), data.notionalDates(), schedule);

    bool irregularYoY = yoyLegData->irregularYoY();
    bool couponCap = yoyLegData->caps().size() > 0;
    bool couponFloor = yoyLegData->floors().size() > 0;
    bool couponCapFloor = yoyLegData->caps().size() > 0 || yoyLegData->floors().size() > 0;
    bool addInflationNotional = yoyLegData->addInflationNotional();

    applyAmortization(notionals, data, schedule, false);
    Leg leg;
    if (!irregularYoY) {
        auto yoyIndex = boost::dynamic_pointer_cast<YoYInflationIndex>(index);
        QL_REQUIRE(yoyIndex, "Need a YoY Inflation Index");
        QuantExt::yoyInflationLeg yoyLeg =
            QuantExt::yoyInflationLeg(schedule, schedule.calendar(), yoyIndex, observationLag)
                .withNotionals(notionals)
                .withPaymentDayCounter(dc)
                .withPaymentAdjustment(bdc)
                .withFixingDays(yoyLegData->fixingDays())
                .withGearings(gearings)
                .withSpreads(spreads)
                .withInflationNotional(addInflationNotional);

        if (couponCap)
            yoyLeg.withCaps(buildScheduledVector(yoyLegData->caps(), yoyLegData->capDates(), schedule));

        if (couponFloor)
            yoyLeg.withFloors(buildScheduledVector(yoyLegData->floors(), yoyLegData->floorDates(), schedule));

        leg = yoyLeg.operator Leg();

        if (couponCapFloor) {
            // get a coupon pricer for the leg
            boost::shared_ptr<EngineBuilder> builder = engineFactory->builder("CapFlooredYYLeg");
            QL_REQUIRE(builder, "No builder found for CapFlooredYYLeg");
            boost::shared_ptr<CapFlooredYoYLegEngineBuilder> cappedFlooredYoYBuilder =
                boost::dynamic_pointer_cast<CapFlooredYoYLegEngineBuilder>(builder);
            string indexname = yoyIndex->name();
            boost::shared_ptr<InflationCouponPricer> couponPricer =
                cappedFlooredYoYBuilder->engine(indexname.replace(indexname.find(" ", 0), 1, ""));

            // set coupon pricer for the leg

            for (Size i = 0; i < leg.size(); i++) {
                boost::dynamic_pointer_cast<QuantExt::CappedFlooredYoYInflationCoupon>(leg[i])->setPricer(
                    boost::dynamic_pointer_cast<QuantLib::YoYInflationCouponPricer>(couponPricer));
            }

            // build naked option leg if required
            if (yoyLegData->nakedOption()) {
                leg = StrippedCappedFlooredYoYInflationCouponLeg(leg);
                for (auto const& t : leg) {
                    auto s = boost::dynamic_pointer_cast<StrippedCappedFlooredYoYInflationCoupon>(t);
                }
            }
        }
    } else {

        auto zcIndex = boost::dynamic_pointer_cast<ZeroInflationIndex>(index);
        QL_REQUIRE(zcIndex, "Need a Zero Coupon Inflation Index");
        QuantExt::NonStandardYoYInflationLeg yoyLeg =
            QuantExt::NonStandardYoYInflationLeg(schedule, schedule.calendar(), zcIndex, observationLag)
                .withNotionals(notionals)
                .withPaymentDayCounter(dc)
                .withPaymentAdjustment(bdc)
                .withFixingDays(yoyLegData->fixingDays())
                .withGearings(gearings)
                .withSpreads(spreads)
                .withInflationNotional(addInflationNotional);

        if (couponCap)
            yoyLeg.withCaps(buildScheduledVector(yoyLegData->caps(), yoyLegData->capDates(), schedule));

        if (couponFloor)
            yoyLeg.withFloors(buildScheduledVector(yoyLegData->floors(), yoyLegData->floorDates(), schedule));

        leg = yoyLeg.operator Leg();

        if (couponCapFloor) {
            // get a coupon pricer for the leg
            boost::shared_ptr<EngineBuilder> builder = engineFactory->builder("CapFlooredNonStdYYLeg");
            QL_REQUIRE(builder, "No builder found for CapFlooredNonStdYYLeg");
            boost::shared_ptr<CapFlooredNonStandardYoYLegEngineBuilder> cappedFlooredYoYBuilder =
                boost::dynamic_pointer_cast<CapFlooredNonStandardYoYLegEngineBuilder>(builder);
            string indexname = zcIndex->name();
            boost::shared_ptr<InflationCouponPricer> couponPricer =
                cappedFlooredYoYBuilder->engine(indexname.replace(indexname.find(" ", 0), 1, ""));

            // set coupon pricer for the leg

            for (Size i = 0; i < leg.size(); i++) {
                boost::dynamic_pointer_cast<QuantExt::NonStandardCappedFlooredYoYInflationCoupon>(leg[i])->setPricer(
                    boost::dynamic_pointer_cast<QuantExt::NonStandardYoYInflationCouponPricer>(couponPricer));
            }

            // build naked option leg if required
            if (yoyLegData->nakedOption()) {
                leg = StrippedCappedFlooredYoYInflationCouponLeg(leg);
                for (auto const& t : leg) {
                    auto s = boost::dynamic_pointer_cast<StrippedCappedFlooredYoYInflationCoupon>(t);
                }
            }
        }
    }
    return leg;
}

Leg makeCMSLeg(const LegData& data, const boost::shared_ptr<QuantLib::SwapIndex>& swapIndex,
               const boost::shared_ptr<EngineFactory>& engineFactory, const vector<double>& caps,
               const vector<double>& floors, const bool attachPricer, const QuantLib::Date& openEndDateReplacement) {
    boost::shared_ptr<CMSLegData> cmsData = boost::dynamic_pointer_cast<CMSLegData>(data.concreteLegData());
    QL_REQUIRE(cmsData, "Wrong LegType, expected CMS, got " << data.legType());

    Schedule schedule = makeSchedule(data.schedule(), openEndDateReplacement);
    DayCounter dc = parseDayCounter(data.dayCounter());
    BusinessDayConvention bdc = parseBusinessDayConvention(data.paymentConvention());
    bool couponCapFloor = cmsData->caps().size() > 0 || cmsData->floors().size() > 0;
    bool nakedCapFloor = caps.size() > 0 || floors.size() > 0;

    vector<double> spreads =
        ore::data::buildScheduledVectorNormalised(cmsData->spreads(), cmsData->spreadDates(), schedule, 0.0);
    vector<double> gearings =
        ore::data::buildScheduledVectorNormalised(cmsData->gearings(), cmsData->gearingDates(), schedule, 1.0);
    vector<double> notionals = buildScheduledVector(data.notionals(), data.notionalDates(), schedule);
    Size fixingDays = cmsData->fixingDays() == Null<Size>() ? swapIndex->fixingDays() : cmsData->fixingDays();

    applyAmortization(notionals, data, schedule, false);

    CmsLeg cmsLeg = CmsLeg(schedule, swapIndex)
                        .withNotionals(notionals)
                        .withSpreads(spreads)
                        .withGearings(gearings)
                        .withPaymentDayCounter(dc)
                        .withPaymentAdjustment(bdc)
                        .withFixingDays(fixingDays)
                        .inArrears(cmsData->isInArrears());

    if (nakedCapFloor) {
        vector<string> capFloorDates;

        if (caps.size() > 0)
            cmsLeg.withCaps(buildScheduledVector(caps, capFloorDates, schedule));

        if (floors.size() > 0)
            cmsLeg.withFloors(buildScheduledVector(floors, capFloorDates, schedule));
    } else if (couponCapFloor) {
        if (cmsData->caps().size() > 0)
            cmsLeg.withCaps(buildScheduledVector(cmsData->caps(), cmsData->capDates(), schedule));

        if (cmsData->floors().size() > 0)
            cmsLeg.withFloors(buildScheduledVector(cmsData->floors(), cmsData->floorDates(), schedule));
    }

    if (!attachPricer)
        return cmsLeg;

    // Get a coupon pricer for the leg
    boost::shared_ptr<EngineBuilder> builder = engineFactory->builder("CMS");
    QL_REQUIRE(builder, "No builder found for CmsLeg");
    boost::shared_ptr<CmsCouponPricerBuilder> cmsSwapBuilder =
        boost::dynamic_pointer_cast<CmsCouponPricerBuilder>(builder);
    boost::shared_ptr<FloatingRateCouponPricer> couponPricer = cmsSwapBuilder->engine(swapIndex->currency());

    // Loop over the coupons in the leg and set pricer
    Leg tmpLeg = cmsLeg;
    QuantLib::setCouponPricer(tmpLeg, couponPricer);

    // build naked option leg if required
    if (cmsData->nakedOption()) {
        tmpLeg = StrippedCappedFlooredCouponLeg(tmpLeg);
        // fix for missing registration in ql 1.13
        for (auto const& t : tmpLeg) {
            auto s = boost::dynamic_pointer_cast<StrippedCappedFlooredCoupon>(t);
            if (s != nullptr)
                s->registerWith(s->underlying());
        }
    }
    return tmpLeg;
}

Leg makeDigitalCMSLeg(const LegData& data, const boost::shared_ptr<QuantLib::SwapIndex>& swapIndex,
                      const boost::shared_ptr<EngineFactory>& engineFactory, const bool attachPricer,
                      const QuantLib::Date& openEndDateReplacement) {
    auto digitalCmsData = boost::dynamic_pointer_cast<DigitalCMSLegData>(data.concreteLegData());
    QL_REQUIRE(digitalCmsData, "Wrong LegType, expected DigitalCMS");

    auto cmsData = boost::dynamic_pointer_cast<CMSLegData>(digitalCmsData->underlying());
    QL_REQUIRE(cmsData, "Incomplete DigitalCms Leg, expected CMS data");

    Schedule schedule = makeSchedule(data.schedule(), openEndDateReplacement);
    DayCounter dc = parseDayCounter(data.dayCounter());
    BusinessDayConvention bdc = parseBusinessDayConvention(data.paymentConvention());
    vector<double> spreads =
        ore::data::buildScheduledVectorNormalised(cmsData->spreads(), cmsData->spreadDates(), schedule, 0.0);
    vector<double> gearings =
        ore::data::buildScheduledVectorNormalised(cmsData->gearings(), cmsData->gearingDates(), schedule, 1.0);
    vector<double> notionals = buildScheduledVector(data.notionals(), data.notionalDates(), schedule);

    double eps = 1e-4;
    vector<double> callStrikes =
        ore::data::buildScheduledVector(digitalCmsData->callStrikes(), digitalCmsData->callStrikeDates(), schedule);

    for (Size i = 0; i < callStrikes.size(); i++) {
        if (std::fabs(callStrikes[i]) < eps / 2) {
            callStrikes[i] = eps / 2;
        }
    }

    vector<double> callPayoffs =
        ore::data::buildScheduledVector(digitalCmsData->callPayoffs(), digitalCmsData->callPayoffDates(), schedule);

    vector<double> putStrikes =
        ore::data::buildScheduledVector(digitalCmsData->putStrikes(), digitalCmsData->putStrikeDates(), schedule);
    vector<double> putPayoffs =
        ore::data::buildScheduledVector(digitalCmsData->putPayoffs(), digitalCmsData->putPayoffDates(), schedule);

    Size fixingDays = cmsData->fixingDays() == Null<Size>() ? swapIndex->fixingDays() : cmsData->fixingDays();

    applyAmortization(notionals, data, schedule, false);

    DigitalCmsLeg digitalCmsLeg = DigitalCmsLeg(schedule, swapIndex)
                                      .withNotionals(notionals)
                                      .withSpreads(spreads)
                                      .withGearings(gearings)
                                      .withPaymentDayCounter(dc)
                                      .withPaymentAdjustment(bdc)
                                      .withFixingDays(fixingDays)
                                      .inArrears(cmsData->isInArrears())
                                      .withCallStrikes(callStrikes)
                                      .withLongCallOption(digitalCmsData->callPosition())
                                      .withCallATM(digitalCmsData->isCallATMIncluded())
                                      .withCallPayoffs(callPayoffs)
                                      .withPutStrikes(putStrikes)
                                      .withLongPutOption(digitalCmsData->putPosition())
                                      .withPutATM(digitalCmsData->isPutATMIncluded())
                                      .withPutPayoffs(putPayoffs)
                                      .withReplication(boost::make_shared<DigitalReplication>())
                                      .withNakedOption(cmsData->nakedOption());

    if (cmsData->caps().size() > 0 || cmsData->floors().size() > 0)
        QL_FAIL("caps/floors not supported in DigitalCMSOptions");

    if (!attachPricer)
        return digitalCmsLeg;

    // Get a coupon pricer for the leg
    boost::shared_ptr<EngineBuilder> builder = engineFactory->builder("CMS");
    QL_REQUIRE(builder, "No CMS builder found for CmsLeg");
    boost::shared_ptr<CmsCouponPricerBuilder> cmsBuilder = boost::dynamic_pointer_cast<CmsCouponPricerBuilder>(builder);
    auto cmsPricer = boost::dynamic_pointer_cast<CmsCouponPricer>(cmsBuilder->engine(swapIndex->currency()));
    QL_REQUIRE(cmsPricer, "Expected CMS Pricer");

    // Loop over the coupons in the leg and set pricer
    Leg tmpLeg = digitalCmsLeg;
    QuantLib::setCouponPricer(tmpLeg, cmsPricer);

    return tmpLeg;
}

Leg makeCMSSpreadLeg(const LegData& data, const boost::shared_ptr<QuantLib::SwapSpreadIndex>& swapSpreadIndex,
                     const boost::shared_ptr<EngineFactory>& engineFactory, const bool attachPricer,
                     const QuantLib::Date& openEndDateReplacement) {
#if QL_HEX_VERSION < 0x011300f0
    WLOG("The CMS Spread implementation in older QL versions has issues (found "
         << QL_VERSION << "), consider upgrading to at least 1.13")
#endif
    boost::shared_ptr<CMSSpreadLegData> cmsSpreadData =
        boost::dynamic_pointer_cast<CMSSpreadLegData>(data.concreteLegData());
    QL_REQUIRE(cmsSpreadData, "Wrong LegType, expected CMSSpread, got " << data.legType());

    Schedule schedule = makeSchedule(data.schedule(), openEndDateReplacement);
    DayCounter dc = parseDayCounter(data.dayCounter());
    BusinessDayConvention bdc = parseBusinessDayConvention(data.paymentConvention());
    vector<double> spreads = ore::data::buildScheduledVectorNormalised(cmsSpreadData->spreads(),
                                                                       cmsSpreadData->spreadDates(), schedule, 0.0);
    vector<double> gearings = ore::data::buildScheduledVectorNormalised(cmsSpreadData->gearings(),
                                                                        cmsSpreadData->gearingDates(), schedule, 1.0);
    vector<double> notionals = buildScheduledVector(data.notionals(), data.notionalDates(), schedule);
    Size fixingDays =
        cmsSpreadData->fixingDays() == Null<Size>() ? swapSpreadIndex->fixingDays() : cmsSpreadData->fixingDays();

    applyAmortization(notionals, data, schedule, false);

    CmsSpreadLeg cmsSpreadLeg = CmsSpreadLeg(schedule, swapSpreadIndex)
                                    .withNotionals(notionals)
                                    .withSpreads(spreads)
                                    .withGearings(gearings)
                                    .withPaymentDayCounter(dc)
                                    .withPaymentAdjustment(bdc)
                                    .withFixingDays(fixingDays)
                                    .inArrears(cmsSpreadData->isInArrears());

    if (cmsSpreadData->caps().size() > 0)
        cmsSpreadLeg.withCaps(buildScheduledVector(cmsSpreadData->caps(), cmsSpreadData->capDates(), schedule));

    if (cmsSpreadData->floors().size() > 0)
        cmsSpreadLeg.withFloors(buildScheduledVector(cmsSpreadData->floors(), cmsSpreadData->floorDates(), schedule));

    if (!attachPricer)
        return cmsSpreadLeg;

    // Get a coupon pricer for the leg
    auto builder1 = engineFactory->builder("CMS");
    QL_REQUIRE(builder1, "No CMS builder found for CmsSpreadLeg");
    auto cmsBuilder = boost::dynamic_pointer_cast<CmsCouponPricerBuilder>(builder1);
    auto cmsPricer = boost::dynamic_pointer_cast<CmsCouponPricer>(cmsBuilder->engine(swapSpreadIndex->currency()));
    QL_REQUIRE(cmsPricer, "Expected CMS Pricer");
    auto builder2 = engineFactory->builder("CMSSpread");
    QL_REQUIRE(builder2, "No CMS Spread builder found for CmsSpreadLeg");
    auto cmsSpreadBuilder = boost::dynamic_pointer_cast<CmsSpreadCouponPricerBuilder>(builder2);
    auto cmsSpreadPricer = cmsSpreadBuilder->engine(swapSpreadIndex->currency(), cmsSpreadData->swapIndex1(),
                                                    cmsSpreadData->swapIndex2(), cmsPricer);
    QL_REQUIRE(cmsSpreadPricer, "Expected CMS Spread Pricer");

    // Loop over the coupons in the leg and set pricer
    Leg tmpLeg = cmsSpreadLeg;
    QuantLib::setCouponPricer(tmpLeg, cmsSpreadPricer);

    // build naked option leg if required
    if (cmsSpreadData->nakedOption()) {
        tmpLeg = StrippedCappedFlooredCouponLeg(tmpLeg);
        // fix for missing registration in ql 1.13
        for (auto const& t : tmpLeg) {
            auto s = boost::dynamic_pointer_cast<StrippedCappedFlooredCoupon>(t);
            if (s != nullptr)
                s->registerWith(s->underlying());
        }
    }
    return tmpLeg;
}

Leg makeDigitalCMSSpreadLeg(const LegData& data, const boost::shared_ptr<QuantLib::SwapSpreadIndex>& swapSpreadIndex,
                            const boost::shared_ptr<EngineFactory>& engineFactory,
                            const QuantLib::Date& openEndDateReplacement) {
#if QL_HEX_VERSION < 0x011300f0
    WLOG("The CMS Spread implementation in older QL versions has issues (found "
         << QL_VERSION << "), consider upgrading to at least 1.13")
#endif
    auto digitalCmsSpreadData = boost::dynamic_pointer_cast<DigitalCMSSpreadLegData>(data.concreteLegData());
    QL_REQUIRE(digitalCmsSpreadData, "Wrong LegType, expected DigitalCMSSpread");

    auto cmsSpreadData = boost::dynamic_pointer_cast<CMSSpreadLegData>(digitalCmsSpreadData->underlying());
    QL_REQUIRE(cmsSpreadData, "Incomplete DigitalCmsSpread Leg, expected CMSSpread data");

    Schedule schedule = makeSchedule(data.schedule(), openEndDateReplacement);
    DayCounter dc = parseDayCounter(data.dayCounter());
    BusinessDayConvention bdc = parseBusinessDayConvention(data.paymentConvention());
    vector<double> spreads = ore::data::buildScheduledVectorNormalised(cmsSpreadData->spreads(),
                                                                       cmsSpreadData->spreadDates(), schedule, 0.0);
    vector<double> gearings = ore::data::buildScheduledVectorNormalised(cmsSpreadData->gearings(),
                                                                        cmsSpreadData->gearingDates(), schedule, 1.0);
    vector<double> notionals = buildScheduledVector(data.notionals(), data.notionalDates(), schedule);

    double eps = 1e-4;
    vector<double> callStrikes = ore::data::buildScheduledVector(digitalCmsSpreadData->callStrikes(),
                                                                 digitalCmsSpreadData->callStrikeDates(), schedule);

    for (Size i = 0; i < callStrikes.size(); i++) {
        if (std::fabs(callStrikes[i]) < eps / 2) {
            callStrikes[i] = eps / 2;
        }
    }

    vector<double> callPayoffs = ore::data::buildScheduledVector(digitalCmsSpreadData->callPayoffs(),
                                                                 digitalCmsSpreadData->callPayoffDates(), schedule);

    vector<double> putStrikes = ore::data::buildScheduledVector(digitalCmsSpreadData->putStrikes(),
                                                                digitalCmsSpreadData->putStrikeDates(), schedule);
    vector<double> putPayoffs = ore::data::buildScheduledVector(digitalCmsSpreadData->putPayoffs(),
                                                                digitalCmsSpreadData->putPayoffDates(), schedule);

    Size fixingDays =
        cmsSpreadData->fixingDays() == Null<Size>() ? swapSpreadIndex->fixingDays() : cmsSpreadData->fixingDays();

    applyAmortization(notionals, data, schedule, false);

    DigitalCmsSpreadLeg digitalCmsSpreadLeg = DigitalCmsSpreadLeg(schedule, swapSpreadIndex)
                                                  .withNotionals(notionals)
                                                  .withSpreads(spreads)
                                                  .withGearings(gearings)
                                                  .withPaymentDayCounter(dc)
                                                  .withPaymentAdjustment(bdc)
                                                  .withFixingDays(fixingDays)
                                                  .inArrears(cmsSpreadData->isInArrears())
                                                  .withCallStrikes(callStrikes)
                                                  .withLongCallOption(digitalCmsSpreadData->callPosition())
                                                  .withCallATM(digitalCmsSpreadData->isCallATMIncluded())
                                                  .withCallPayoffs(callPayoffs)
                                                  .withPutStrikes(putStrikes)
                                                  .withLongPutOption(digitalCmsSpreadData->putPosition())
                                                  .withPutATM(digitalCmsSpreadData->isPutATMIncluded())
                                                  .withPutPayoffs(putPayoffs)
                                                  .withReplication(boost::make_shared<DigitalReplication>())
                                                  .withNakedOption(cmsSpreadData->nakedOption());

    if (cmsSpreadData->caps().size() > 0 || cmsSpreadData->floors().size() > 0)
        QL_FAIL("caps/floors not supported in DigitalCMSSpreadOptions");

    // Get a coupon pricer for the leg
    auto builder1 = engineFactory->builder("CMS");
    QL_REQUIRE(builder1, "No CMS builder found for CmsSpreadLeg");
    auto cmsBuilder = boost::dynamic_pointer_cast<CmsCouponPricerBuilder>(builder1);
    auto cmsPricer = boost::dynamic_pointer_cast<CmsCouponPricer>(cmsBuilder->engine(swapSpreadIndex->currency()));
    QL_REQUIRE(cmsPricer, "Expected CMS Pricer");
    auto builder2 = engineFactory->builder("CMSSpread");
    QL_REQUIRE(builder2, "No CMS Spread builder found for CmsSpreadLeg");
    auto cmsSpreadBuilder = boost::dynamic_pointer_cast<CmsSpreadCouponPricerBuilder>(builder2);
    auto cmsSpreadPricer = cmsSpreadBuilder->engine(swapSpreadIndex->currency(), cmsSpreadData->swapIndex1(),
                                                    cmsSpreadData->swapIndex2(), cmsPricer);
    QL_REQUIRE(cmsSpreadPricer, "Expected CMS Spread Pricer");

    // Loop over the coupons in the leg and set pricer
    Leg tmpLeg = digitalCmsSpreadLeg;
    QuantLib::setCouponPricer(tmpLeg, cmsSpreadPricer);

    return tmpLeg;
}

Leg makeEquityLeg(const LegData& data, const boost::shared_ptr<EquityIndex>& equityCurve,
                  const boost::shared_ptr<QuantExt::FxIndex>& fxIndex, const QuantLib::Date& openEndDateReplacement) {
    boost::shared_ptr<EquityLegData> eqLegData = boost::dynamic_pointer_cast<EquityLegData>(data.concreteLegData());
    QL_REQUIRE(eqLegData, "Wrong LegType, expected Equity, got " << data.legType());

    Schedule schedule = makeSchedule(data.schedule(), openEndDateReplacement);
    DayCounter dc = parseDayCounter(data.dayCounter());
    BusinessDayConvention bdc = parseBusinessDayConvention(data.paymentConvention());
    bool isTotalReturn = eqLegData->returnType() == "Total";
    bool isAbsoluteReturn = eqLegData->returnType() == "Absolute";
    Real dividendFactor = eqLegData->dividendFactor();
    Real initialPrice = eqLegData->initialPrice();
    bool initialPriceIsInTargetCcy = false;

    if (!eqLegData->initialPriceCurrency().empty()) {
        // parse currencies to handle minor currencies
        Currency initialPriceCurrency = parseCurrencyWithMinors(eqLegData->initialPriceCurrency());
        Currency dataCurrency = parseCurrencyWithMinors(data.currency());
        Currency eqCurrency;
        // set equity currency
        if (!eqLegData->eqCurrency().empty())
            eqCurrency = parseCurrencyWithMinors(eqLegData->eqCurrency());
        else if (!equityCurve->currency().empty())
            eqCurrency = equityCurve->currency();
        else
            TLOG("Cannot find currency for equity " << equityCurve->name());

        // initial price currency must match leg or equity currency
        QL_REQUIRE(initialPriceCurrency == dataCurrency || initialPriceCurrency == eqCurrency || eqCurrency.empty(),
                   "initial price ccy (" << initialPriceCurrency << ") must match either leg ccy (" << dataCurrency
                                         << ") or equity ccy (if given, got '" << eqCurrency << "')");
        initialPriceIsInTargetCcy = initialPriceCurrency == dataCurrency;
        // adjust for minor currency
        initialPrice = convertMinorToMajorCurrency(eqLegData->initialPriceCurrency(), initialPrice);
    }
    bool notionalReset = eqLegData->notionalReset();
    Natural fixingDays = eqLegData->fixingDays();
    Natural paymentLag = data.paymentLag();
    ScheduleData valuationData = eqLegData->valuationSchedule();
    Schedule valuationSchedule;
    if (valuationData.hasData())
        valuationSchedule = makeSchedule(valuationData, openEndDateReplacement);
    vector<double> notionals = buildScheduledVector(data.notionals(), data.notionalDates(), schedule);

    applyAmortization(notionals, data, schedule, false);
    Leg leg = EquityLeg(schedule, equityCurve, fxIndex)
                  .withNotionals(notionals)
                  .withQuantity(eqLegData->quantity())
                  .withPaymentDayCounter(dc)
                  .withPaymentAdjustment(bdc)
                  .withPaymentLag(paymentLag)
                  .withTotalReturn(isTotalReturn)
                  .withAbsoluteReturn(isAbsoluteReturn)
                  .withDividendFactor(dividendFactor)
                  .withInitialPrice(initialPrice)
                  .withInitialPriceIsInTargetCcy(initialPriceIsInTargetCcy)
                  .withNotionalReset(notionalReset)
                  .withFixingDays(fixingDays)
                  .withValuationSchedule(valuationSchedule);

    QL_REQUIRE(leg.size() > 0, "Empty Equity Leg");

    return leg;
}

Real currentNotional(const Leg& leg) {
    Date today = Settings::instance().evaluationDate();
    // assume the leg is sorted
    // We just take the first coupon::nominal we find, otherwise return 0
    for (auto cf : leg) {
        if (cf->date() > today) {
            boost::shared_ptr<Coupon> coupon = boost::dynamic_pointer_cast<QuantLib::Coupon>(cf);
            if (coupon)
                return coupon->nominal();
        }
    }
    return 0;
}

vector<double> buildAmortizationScheduleFixedAmount(const vector<double>& notionals, const Schedule& schedule,
                                                    const AmortizationData& data) {
    LOG("Build fixed amortization notional schedule");
    vector<double> nominals = normaliseToSchedule(notionals, schedule, (Real)Null<Real>());
    Date startDate = parseDate(data.startDate());
    Date endDate = data.endDate() == "" ? Date::maxDate() : parseDate(data.endDate());
    bool underflow = data.underflow();
    Period amortPeriod = parsePeriod(data.frequency());
    double amort = data.value();
    Date lastAmortDate = Date::minDate();
    for (Size i = 0; i < schedule.size() - 1; i++) {
        if (i > 0 && schedule[i] > lastAmortDate + amortPeriod - 4 * Days && schedule[i] >= startDate &&
            schedule[i] < endDate) { // FIXME: tolerance
            nominals[i] = nominals[i - 1] - amort;
            lastAmortDate = schedule[i];
        } else if (i > 0 && lastAmortDate > Date::minDate()) {
            nominals[i] = nominals[i - 1];
        }
        if (amort > nominals[i] && underflow == false)
            amort = std::max(nominals[i], 0.0);
    }
    LOG("Fixed amortization notional schedule done");
    return nominals;
}

vector<double> buildAmortizationScheduleRelativeToInitialNotional(const vector<double>& notionals,
                                                                  const Schedule& schedule,
                                                                  const AmortizationData& data) {
    LOG("Build notional schedule with amortizations expressed as percentages of initial notional");
    vector<double> nominals = normaliseToSchedule(notionals, schedule, (Real)Null<Real>());
    Date startDate = parseDate(data.startDate());
    Date endDate = data.endDate() == "" ? Date::maxDate() : parseDate(data.endDate());
    bool underflow = data.underflow();
    Period amortPeriod = parsePeriod(data.frequency());
    double fraction = data.value(); // first difference to "FixedAmount"
    QL_REQUIRE(fraction >= 0.0 && fraction <= 1.0,
               "amortization fraction " << fraction << " out of range"); // second difference to "FixedAmount"
    double amort = fraction * nominals.front();                          // third difference to "FixedAmount"
    Date lastAmortDate = Date::minDate();
    for (Size i = 0; i < schedule.size() - 1; i++) {
        if (i > 0 && schedule[i] > lastAmortDate + amortPeriod - 4 * Days && schedule[i] >= startDate &&
            schedule[i] < endDate) { // FIXME: tolerance
            nominals[i] = nominals[i - 1] - amort;
            lastAmortDate = schedule[i];
        } else if (i > 0 && lastAmortDate > Date::minDate())
            nominals[i] = nominals[i - 1];
        if (amort > nominals[i] && underflow == false) {
            amort = std::max(nominals[i], 0.0);
        }
    }
    LOG("Fixed amortization notional schedule done");
    return nominals;
}

vector<double> buildAmortizationScheduleRelativeToPreviousNotional(const vector<double>& notionals,
                                                                   const Schedule& schedule,
                                                                   const AmortizationData& data) {
    LOG("Build notional schedule with amortizations expressed as percentages of previous notionals");
    vector<double> nominals = normaliseToSchedule(notionals, schedule, (Real)Null<Real>());
    Date startDate = parseDate(data.startDate());
    Date endDate = data.endDate() == "" ? Date::maxDate() : parseDate(data.endDate());
    Period amortPeriod = parsePeriod(data.frequency());
    double fraction = data.value();
    QL_REQUIRE(fraction >= 0.0 && fraction <= 1.0, "amortization fraction " << fraction << " out of range");
    Date lastAmortDate = Date::minDate();
    for (Size i = 0; i < schedule.size() - 1; i++) {
        if (i > 0 && schedule[i] > lastAmortDate + amortPeriod - 4 * Days && schedule[i] >= startDate &&
            schedule[i] < endDate) { // FIXME: tolerance
            nominals[i] = nominals[i - 1] * (1.0 - fraction);
            lastAmortDate = schedule[i];
        } else if (i > 0 && lastAmortDate > Date::minDate())
            nominals[i] = nominals[i - 1];
    }
    LOG("Fixed amortization notional schedule done");
    return nominals;
}

vector<double> buildAmortizationScheduleFixedAnnuity(const vector<double>& notionals, const vector<double>& rates,
                                                     const Schedule& schedule, const AmortizationData& data,
                                                     const DayCounter& dc) {
    LOG("Build fixed annuity notional schedule");
    vector<double> nominals = normaliseToSchedule(notionals, schedule, (Real)Null<Real>());
    Date startDate = parseDate(data.startDate());
    Date endDate = data.endDate() == "" ? Date::maxDate() : parseDate(data.endDate());
    bool underflow = data.underflow();
    double annuity = data.value();
    Real amort = 0.0;
    Date lastAmortDate = Date::minDate();
    for (Size i = 0; i < schedule.size() - 1; i++) {
        if (i > 0 && schedule[i] >= startDate && schedule[i] < endDate) {
            nominals[i] = nominals[i - 1] - amort;
            lastAmortDate = schedule[i];
        } else if (i > 0 && lastAmortDate > Date::minDate())
            nominals[i] = nominals[i - 1];
        Real dcf = dc.yearFraction(schedule[i], schedule[i + 1]);
        Real rate = i < rates.size() ? rates[i] : rates.back();
        amort = annuity - rate * nominals[i] * dcf;
        if (amort > nominals[i] && underflow == false) {
            amort = std::max(nominals[i], 0.0);
        }
    }
    LOG("Fixed Annuity notional schedule done");
    return nominals;
}

void applyAmortization(std::vector<Real>& notionals, const LegData& data, const Schedule& schedule,
                       const bool annuityAllowed, const std::vector<Real>& rates) {
    Date lastEndDate = Date::minDate();
    for (auto const& amort : data.amortizationData()) {
        if (!amort.initialized())
            continue;
        Date startDate = parseDate(amort.startDate());
        QL_REQUIRE(startDate >= lastEndDate, "Amortization start date ("
                                                 << startDate << ") is earlier than last end date (" << lastEndDate
                                                 << ")");
        lastEndDate = parseDate(amort.endDate());
        AmortizationType amortizationType = parseAmortizationType(amort.type());
        if (amortizationType == AmortizationType::FixedAmount)
            notionals = buildAmortizationScheduleFixedAmount(notionals, schedule, amort);
        else if (amortizationType == AmortizationType::RelativeToInitialNotional)
            notionals = buildAmortizationScheduleRelativeToInitialNotional(notionals, schedule, amort);
        else if (amortizationType == AmortizationType::RelativeToPreviousNotional)
            notionals = buildAmortizationScheduleRelativeToPreviousNotional(notionals, schedule, amort);
        else if (amortizationType == AmortizationType::Annuity) {
            QL_REQUIRE(annuityAllowed, "Amortization type Annuity not allowed for leg type " << data.legType());
            if (!rates.empty())
                notionals = buildAmortizationScheduleFixedAnnuity(notionals, rates, schedule, amort,
                                                                  parseDayCounter(data.dayCounter()));
        } else
            QL_FAIL("AmortizationType " << amort.type() << " not supported");
        // check that for a floating leg we only have one amortization block, if the type is annuity
        // we recognise a floating leg by an empty (fixed) rates vector
        if (rates.empty() && amortizationType == AmortizationType::Annuity) {
            QL_REQUIRE(data.amortizationData().size() == 1,
                       "Floating Leg supports only one amortisation block of type Annuity");
        }
    }
}

void applyIndexing(Leg& leg, const LegData& data, const boost::shared_ptr<EngineFactory>& engineFactory,
                   std::map<std::string, std::string>& qlToOREIndexNames, RequiredFixings& requiredFixings,
                   const QuantLib::Date& openEndDateReplacement) {
    for (auto const& indexing : data.indexing()) {
        if (indexing.hasData()) {
            DLOG("apply indexing (index='" << indexing.index() << "') to leg of type " << data.legType());
            QL_REQUIRE(engineFactory, "applyIndexing: engineFactory required");

            // we allow indexing by equity, commodity and FX indices (technically any QuantLib::Index
            // will work, so the list of index types can be extended here if required)
            boost::shared_ptr<Index> index;
            string config = engineFactory->configuration(MarketContext::pricing);
            if (boost::starts_with(indexing.index(), "EQ-")) {
                string eqName = indexing.index().substr(3);
                index = *engineFactory->market()->equityCurve(eqName, config);
            } else if (boost::starts_with(indexing.index(), "FX-")) {
                auto tmp = parseFxIndex(indexing.index());
                Currency ccy1 = tmp->targetCurrency();
                Currency ccy2 = tmp->sourceCurrency();
                QL_REQUIRE(ccy1.code() == data.currency() || ccy2.code() == data.currency(),
                           "applyIndexing: fx index '" << indexing.index() << "' ccys do not match leg ccy ("
                                                       << data.currency() << ")");
                std::string domestic = data.currency();
                std::string foreign = ccy1.code() == domestic ? ccy2.code() : ccy1.code();
                index = buildFxIndex(indexing.index(), domestic, foreign, engineFactory->market(),
                                     engineFactory->configuration(MarketContext::pricing),
                                     indexing.indexFixingCalendar(), indexing.indexFixingDays());
            } else if (boost::starts_with(indexing.index(), "COMM-")) {
                auto tmp = parseCommodityIndex(indexing.index());
                index =
                    parseCommodityIndex(indexing.index(), true, tmp->fixingCalendar(),
                                        engineFactory->market()->commodityPriceCurve(tmp->underlyingName(), config));
            } else if (boost::starts_with(indexing.index(), "BOND-")) {
                // if we build a bond index, we add the required fixings for the bond underlying
                boost::shared_ptr<BondIndex> bi = parseBondIndex(indexing.index());
                QL_REQUIRE(!(boost::dynamic_pointer_cast<BondFuturesIndex>(bi)),
                           "BondFuture Legs are not yet supported");
                BondData bondData(bi->securityName(), 1.0);
                index = buildBondIndex(bondData, indexing.indexIsDirty(), indexing.indexIsRelative(),
                                       parseCalendar(indexing.indexFixingCalendar()),
                                       indexing.indexIsConditionalOnSurvival(), engineFactory, requiredFixings);
            } else {
                QL_FAIL("invalid index '" << indexing.index()
                                          << "' in indexing data, expected EQ-, FX-, COMM-, BOND- index");
            }

            QL_REQUIRE(index, "applyIndexing(): index is null, this is unexpected");

            // apply the indexing
            IndexedCouponLeg indLeg(leg, indexing.quantity(), index);
            indLeg.withInitialFixing(indexing.initialFixing());
            indLeg.withFixingDays(indexing.fixingDays());
            indLeg.inArrearsFixing(indexing.inArrearsFixing());
            if (indexing.valuationSchedule().hasData())
                indLeg.withValuationSchedule(makeSchedule(indexing.valuationSchedule(), openEndDateReplacement));
            if (!indexing.fixingCalendar().empty())
                indLeg.withFixingCalendar(parseCalendar(indexing.fixingCalendar()));
            if (!indexing.fixingConvention().empty())
                indLeg.withFixingConvention(parseBusinessDayConvention(indexing.fixingConvention()));
            leg = indLeg;

            // add to the qlToOREIndexNames map
            qlToOREIndexNames[index->name()] = indexing.index();
        }
    }
}

boost::shared_ptr<QuantExt::FxIndex> buildFxIndex(const string& fxIndex, const string& domestic, const string& foreign,
                                                  const boost::shared_ptr<Market>& market, const string& configuration,
                                                  const string& calendar, Size fixingDays, bool useXbsCurves) {
    // 1. Parse the index we have with no term structures
    boost::shared_ptr<QuantExt::FxIndex> fxIndexBase = parseFxIndex(fxIndex);

    // get market data objects - we set up the index using source/target, fixing days
    // and calendar from legData_[i].fxIndex()
    string source = fxIndexBase->sourceCurrency().code();
    string target = fxIndexBase->targetCurrency().code();

    // If useXbsCurves is true, try to link the FX index to xccy based curves. There will be none if source or target
    // is equal to the base currency of the run so we must use the try/catch.
    Handle<YieldTermStructure> sorTS;
    Handle<YieldTermStructure> tarTS;
    if (useXbsCurves) {
        sorTS = xccyYieldCurve(market, source, configuration);
        tarTS = xccyYieldCurve(market, target, configuration);
    } else {
        sorTS = market->discountCurve(source, configuration);
        tarTS = market->discountCurve(target, configuration);
    }

    Handle<Quote> spot = market->fxSpot(source + target);
    Calendar cal = parseCalendar(calendar);

    // Now check the ccy and foreignCcy from the legdata, work out if we need to invert or not
    bool invertFxIndex = false;
    if (domestic == target && foreign == source) {
        invertFxIndex = false;
    } else if (domestic == source && foreign == target) {
        invertFxIndex = true;
    } else {
        QL_FAIL("Cannot combine FX Index " << fxIndex << " with reset ccy " << domestic << " and reset foreignCurrency "
                                           << foreign);
    }

    auto fxi = boost::make_shared<FxIndex>(fxIndexBase->familyName(), fixingDays, fxIndexBase->sourceCurrency(),
                                           fxIndexBase->targetCurrency(), cal, spot, sorTS, tarTS, invertFxIndex);

    QL_REQUIRE(fxi, "Failed to build FXIndex " << fxIndex);

    return fxi;
}

boost::shared_ptr<QuantExt::BondIndex> buildBondIndex(const BondData& securityData, const bool dirty,
                                                      const bool relative, const Calendar& fixingCalendar,
                                                      const bool conditionalOnSurvival,
                                                      const boost::shared_ptr<EngineFactory>& engineFactory,
                                                      RequiredFixings& requiredFixings) {

    // build the bond, we would not need a full build with a pricing engine attached, but this is the easiest

    BondData data = securityData;
    data.populateFromBondReferenceData(engineFactory->referenceData());
    Bond bond(Envelope(), data);
    bond.build(engineFactory);

    RequiredFixings bondRequiredFixings = bond.requiredFixings();
    if (dirty) {
        // dirty prices require accrueds on past dates
        bondRequiredFixings.unsetPayDates();
    }
    requiredFixings.addData(bondRequiredFixings);

    auto qlBond = boost::dynamic_pointer_cast<QuantLib::Bond>(bond.instrument()->qlInstrument());
    QL_REQUIRE(qlBond, "buildBondIndex(): could not cast to QuantLib::Bond, this is unexpected");

    // get the curves

    string securityId = data.securityId();

    Handle<YieldTermStructure> discountCurve = engineFactory->market()->yieldCurve(
        data.referenceCurveId(), engineFactory->configuration(MarketContext::pricing));

    Handle<DefaultProbabilityTermStructure> defaultCurve;
    if (!data.creditCurveId().empty())
        defaultCurve = engineFactory->market()->defaultCurve(data.creditCurveId(),
                                                             engineFactory->configuration(MarketContext::pricing));

    Handle<YieldTermStructure> incomeCurve;
    if (!data.incomeCurveId().empty())
        incomeCurve = engineFactory->market()->yieldCurve(data.incomeCurveId(),
                                                          engineFactory->configuration(MarketContext::pricing));

    Handle<Quote> recovery;
    try {
        recovery =
            engineFactory->market()->recoveryRate(securityId, engineFactory->configuration(MarketContext::pricing));
    } catch (...) {
        WLOG("security specific recovery rate not found for security ID "
             << securityId << ", falling back on the recovery rate for credit curve Id " << data.creditCurveId());
        if (!data.creditCurveId().empty())
            recovery = engineFactory->market()->recoveryRate(data.creditCurveId(),
                                                             engineFactory->configuration(MarketContext::pricing));
    }

    Handle<Quote> spread(boost::make_shared<SimpleQuote>(0.0));
    try {
        spread =
            engineFactory->market()->securitySpread(securityId, engineFactory->configuration(MarketContext::pricing));
    } catch (...) {
    }

    // build and return the index

    return boost::make_shared<QuantExt::BondIndex>(securityId, dirty, relative, fixingCalendar, qlBond, discountCurve,
                                                   defaultCurve, recovery, spread, incomeCurve, conditionalOnSurvival);
}

Leg joinLegs(const std::vector<Leg>& legs) {
    Leg masterLeg;
    Size lastLeg = Null<Size>();
    for (Size i = 0; i < legs.size(); ++i) {
        // skip empty legs
        if (legs[i].empty())
            continue;
        // check if the periods of adjacent legs are consistent
        if (lastLeg != Null<Size>()) {
            auto lcpn = boost::dynamic_pointer_cast<Coupon>(legs[lastLeg].back());
            auto fcpn = boost::dynamic_pointer_cast<Coupon>(legs[i].front());
            QL_REQUIRE(lcpn, "joinLegs: expected coupon as last cashflow in leg #" << lastLeg);
            QL_REQUIRE(fcpn, "joinLegs: expected coupon as first cashflow in leg #" << i);
            QL_REQUIRE(lcpn->accrualEndDate() == fcpn->accrualStartDate(),
                       "joinLegs: accrual end date of last coupon in leg #"
                           << lastLeg << " (" << lcpn->accrualEndDate()
                           << ") is not equal to accrual start date of first coupon in leg #" << i << " ("
                           << fcpn->accrualStartDate() << ")");
            lastLeg = i;
        }
        // copy legs together
        masterLeg.insert(masterLeg.end(), legs[i].begin(), legs[i].end());
    }
    return masterLeg;
}

Leg buildNotionalLeg(const LegData& data, const Leg& leg, RequiredFixings& requiredFixings,
                     const boost::shared_ptr<Market>& market, const std::string& configuration) {

    if (!data.isNotResetXCCY()) {
        // If we have an FX resetting leg, add the notional amount at the start and end of each coupon period.
        DLOG("Building Resetting XCCY Notional leg");
        Real foreignNotional = data.foreignAmount();

        QL_REQUIRE(!data.fxIndex().empty(), "buildNotionalLeg(): need fx index for fx resetting leg");
        auto fxIndex = buildFxIndex(data.fxIndex(), data.currency(), data.foreignCurrency(), market, configuration,
                                    data.fixingCalendar(), data.fixingDays(), true);

        Leg resettingLeg;
        for (Size j = 0; j < leg.size(); j++) {

            boost::shared_ptr<Coupon> c = boost::dynamic_pointer_cast<Coupon>(leg[j]);
            QL_REQUIRE(c, "Expected each cashflow in FX resetting leg to be of type Coupon");

            // Build a pair of notional flows, one at the start and one at the end of the accrual period.
            // They both have the same FX fixing date => same amount in this leg's currency.
            boost::shared_ptr<CashFlow> outCf;
            boost::shared_ptr<CashFlow> inCf;
            Date fixingDate;
            if (j == 0) {
                // Two possibilities for first coupon:
                // 1. we have not been given a domestic notional so it is an FX linked coupon
                // 2. we have been given an explicit domestic notional so it is a simple cashflow
                if (data.notionals().size() == 0) {
                    fixingDate = fxIndex->fixingDate(c->accrualStartDate());
                    if (data.notionalInitialExchange()) {
                        outCf = boost::make_shared<FXLinkedCashFlow>(c->accrualStartDate(), fixingDate,
                                                                     -foreignNotional, fxIndex);
                    }
                    // if there is only one period we generate the cash flow at the period end
                    // only if there is a final notional exchange
                    if (leg.size() > 1 || data.notionalFinalExchange()) {
                        inCf = boost::make_shared<FXLinkedCashFlow>(c->accrualEndDate(), fixingDate, foreignNotional,
                                                                    fxIndex);
                    }
                } else {
                    if (data.notionalInitialExchange()) {
                        outCf = boost::make_shared<SimpleCashFlow>(-c->nominal(), c->accrualStartDate());
                    }
                    if (leg.size() > 1 || data.notionalFinalExchange()) {
                        inCf = boost::make_shared<SimpleCashFlow>(c->nominal(), c->accrualEndDate());
                    }
                }
            } else {
                fixingDate = fxIndex->fixingDate(c->accrualStartDate());
                outCf =
                    boost::make_shared<FXLinkedCashFlow>(c->accrualStartDate(), fixingDate, -foreignNotional, fxIndex);
                // we don't want a final one, unless there is notional exchange
                if (j < leg.size() - 1 || data.notionalFinalExchange()) {
                    inCf =
                        boost::make_shared<FXLinkedCashFlow>(c->accrualEndDate(), fixingDate, foreignNotional, fxIndex);
                }
            }

            // Add the cashflows to the notional leg if they have been populated
            if (outCf) {
                resettingLeg.push_back(outCf);
                if (fixingDate != Date())
                    requiredFixings.addFixingDate(fixingDate, data.fxIndex(), outCf->date());
            }
            if (inCf) {
                resettingLeg.push_back(inCf);
                if (fixingDate != Date())
                    requiredFixings.addFixingDate(fixingDate, data.fxIndex(), inCf->date());
            }
        }

        if (data.notionalAmortizingExchange()) {
            QL_FAIL("Cannot have an amoritizing notional with FX reset");
        }

        return resettingLeg;

    } else if ((data.notionalInitialExchange() || data.notionalFinalExchange() || data.notionalAmortizingExchange()) &&
               (data.legType() != "CPI")) {

        // check for notional exchanges on non FX reseting trades

        return makeNotionalLeg(leg, data.notionalInitialExchange(), data.notionalFinalExchange(),
                               data.notionalAmortizingExchange(), parseBusinessDayConvention(data.paymentConvention()),
                               parseCalendar(data.paymentCalendar()));
    } else {
        return Leg();
    }
}

} // namespace data
} // namespace ore<|MERGE_RESOLUTION|>--- conflicted
+++ resolved
@@ -1358,13 +1358,7 @@
     return leg;
 }
 
-<<<<<<< HEAD
-Leg makeYoYLeg(const LegData& data, const boost::shared_ptr<InflationIndex>& index,
-=======
-
-
 Leg makeYoYLeg(const LegData& data, const boost::shared_ptr<YoYInflationIndex>& index,
->>>>>>> 145a255a
                const boost::shared_ptr<EngineFactory>& engineFactory, const QuantLib::Date& openEndDateReplacement) {
     boost::shared_ptr<YoYLegData> yoyLegData = boost::dynamic_pointer_cast<YoYLegData>(data.concreteLegData());
     QL_REQUIRE(yoyLegData, "Wrong LegType, expected YoY, got " << data.legType());
