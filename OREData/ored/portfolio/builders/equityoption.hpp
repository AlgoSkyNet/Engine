/*
 Copyright (C) 2016 Quaternion Risk Management Ltd
 All rights reserved.

 This file is part of ORE, a free-software/open-source library
 for transparent pricing and risk analysis - http://opensourcerisk.org

 ORE is free software: you can redistribute it and/or modify it
 under the terms of the Modified BSD License.  You should have received a
 copy of the license along with this program.
 The license is also available online at <http://opensourcerisk.org>

 This program is distributed on the basis that it will form a useful
 contribution to risk analytics and model standardisation, but WITHOUT
 ANY WARRANTY; without even the implied warranty of MERCHANTABILITY or
 FITNESS FOR A PARTICULAR PURPOSE. See the license for more details.
*/

/*! \file portfolio/builders/equityoption.hpp
    \brief
    \ingroup portfolio
*/

#pragma once

#include <boost/make_shared.hpp>
#include <ored/portfolio/builders/cachingenginebuilder.hpp>
#include <ored/portfolio/enginefactory.hpp>
#include <ql/pricingengines/vanilla/analyticeuropeanengine.hpp>
#include <ql/processes/blackscholesprocess.hpp>
<<<<<<< HEAD
=======
#include <ql/version.hpp>
>>>>>>> db433aa7
#include <ored/utilities/log.hpp>

namespace ore {
namespace data {

//! Engine Builder for European Equity Options
/*! Pricing engines are cached by equity/currency

    \ingroup portfolio
 */
class EquityOptionEngineBuilder : public CachingPricingEngineBuilder<string, const string&, const Currency&> {
public:
    EquityOptionEngineBuilder() : CachingEngineBuilder("BlackScholesMerton", "AnalyticEuropeanEngine") {}

protected:
    virtual string keyImpl(const string& equityName, const Currency& ccy) override {
        return equityName + "/" + ccy.code();
    }

    virtual boost::shared_ptr<PricingEngine> engineImpl(const string& equityName, const Currency& ccy) override {
        string key = keyImpl(equityName, ccy);
        
        boost::shared_ptr<GeneralizedBlackScholesProcess> gbsp = boost::make_shared<GeneralizedBlackScholesProcess>(
            market_->equitySpot(equityName, configuration(MarketContext::pricing)),
            market_->equityDividendCurve(equityName,
                                         configuration(MarketContext::pricing)), // dividend yield ~ foreign yield
            market_->equityForecastCurve(equityName,configuration(MarketContext::pricing)),
            market_->equityVol(equityName, configuration(MarketContext::pricing)));
        // separate IR curves required for "discounting" and "forward price estimation"
        Handle<YieldTermStructure> discountCurve =
            market_->discountCurve(ccy.code(), configuration(MarketContext::pricing));
<<<<<<< HEAD
        
        return boost::make_shared<QuantLib::AnalyticEuropeanEngine>(gbsp, discountCurve);
=======

#if QL_HEX_VERSION < 0x011000f0
        //The analyticEuropean engine in earlier QL versions does not support a seperate discount curve
        QL_FAIL("ORE does not support EquityOptions with QL 1.8 or 1.9. Please upgrade to 1.10");
#else
        return boost::make_shared<QuantLib::AnalyticEuropeanEngine>(gbsp, discountCurve);
#endif
        
>>>>>>> db433aa7
    }
};

} // namespace data
} // namespace ore<|MERGE_RESOLUTION|>--- conflicted
+++ resolved
@@ -28,10 +28,7 @@
 #include <ored/portfolio/enginefactory.hpp>
 #include <ql/pricingengines/vanilla/analyticeuropeanengine.hpp>
 #include <ql/processes/blackscholesprocess.hpp>
-<<<<<<< HEAD
-=======
 #include <ql/version.hpp>
->>>>>>> db433aa7
 #include <ored/utilities/log.hpp>
 
 namespace ore {
@@ -53,7 +50,6 @@
 
     virtual boost::shared_ptr<PricingEngine> engineImpl(const string& equityName, const Currency& ccy) override {
         string key = keyImpl(equityName, ccy);
-        
         boost::shared_ptr<GeneralizedBlackScholesProcess> gbsp = boost::make_shared<GeneralizedBlackScholesProcess>(
             market_->equitySpot(equityName, configuration(MarketContext::pricing)),
             market_->equityDividendCurve(equityName,
@@ -63,10 +59,6 @@
         // separate IR curves required for "discounting" and "forward price estimation"
         Handle<YieldTermStructure> discountCurve =
             market_->discountCurve(ccy.code(), configuration(MarketContext::pricing));
-<<<<<<< HEAD
-        
-        return boost::make_shared<QuantLib::AnalyticEuropeanEngine>(gbsp, discountCurve);
-=======
 
 #if QL_HEX_VERSION < 0x011000f0
         //The analyticEuropean engine in earlier QL versions does not support a seperate discount curve
@@ -75,7 +67,6 @@
         return boost::make_shared<QuantLib::AnalyticEuropeanEngine>(gbsp, discountCurve);
 #endif
         
->>>>>>> db433aa7
     }
 };
 
