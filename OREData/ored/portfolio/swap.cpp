--- conflicted
+++ resolved
@@ -143,7 +143,6 @@
             } else {
                 legs_[i] = makeIborLeg(legData_[i], index, engineFactory);
             }
-<<<<<<< HEAD
         } else if (legData_[i].legType() == "CPI") {
             string inflationIndexName = legData_[i].cpiLegData().index();
             bool inflationIndexInterpolated = legData_[i].cpiLegData().interpolated();
@@ -161,10 +160,8 @@
             legs_[i] = makeYoYLeg(legData_[i], index);
             // legTypes[i] = Inflation;
             // legTypes_[i] = "INFLATION_YOY";
-=======
         } else if (legData_[i].legType() == "Cashflow") {
             legs_[i] = makeSimpleLeg(legData_[i]);
->>>>>>> 9b2dfc37
         } else {
             QL_FAIL("Unknown leg type " << legData_[i].legType());
         }
