/*
 Copyright (C) 2016 Quaternion Risk Management Ltd
 All rights reserved.

 This file is part of ORE, a free-software/open-source library
 for transparent pricing and risk analysis - http://opensourcerisk.org

 ORE is free software: you can redistribute it and/or modify it
 under the terms of the Modified BSD License.  You should have received a
 copy of the license along with this program.
 The license is also available online at <http://opensourcerisk.org>

 This program is distributed on the basis that it will form a useful
 contribution to risk analytics and model standardisation, but WITHOUT
 ANY WARRANTY; without even the implied warranty of MERCHANTABILITY or
 FITNESS FOR A PARTICULAR PURPOSE. See the license for more details.
*/

/*! \file ored/configuration/equitycurveconfig.hpp
    \brief Equity curve configuration classes
    \ingroup configuration
*/

#pragma once

#include <ored/configuration/curveconfig.hpp>
#include <ql/time/calendar.hpp>
#include <ql/time/daycounter.hpp>
#include <ql/time/period.hpp>
#include <ql/types.hpp>

using std::string;
using std::vector;
using ore::data::XMLNode;
using ore::data::XMLDocument;
using QuantLib::Period;
using QuantLib::DayCounter;
using QuantLib::Calendar;
using QuantLib::BusinessDayConvention;

namespace ore {
namespace data {

//! Equity curve configuration
/*!
  \ingroup configuration
*/
class EquityCurveConfig : public CurveConfig {
public:
    //! Supported equity curve types
    enum class Type { DividendYield, ForwardPrice };
    //! \name Constructors/Destructors
    //@{
    //! Detailed constructor
    EquityCurveConfig(const string& curveID, const string& curveDescription, const string& forecastingCurve, const string& currency, const Type& type,
                      const string& equitySpotQuote, const vector<string>& quotes, const string& dayCountID = "",
                      bool extrapolation = true);
    //! Default constructor
    EquityCurveConfig() {}
    //! Default destructor
    virtual ~EquityCurveConfig() {}
    //@}

    //! \name Serialisation
    //@{
    virtual void fromXML(XMLNode* node);
    virtual XMLNode* toXML(XMLDocument& doc);
    //@}

    //! \name Inspectors
    //@{
<<<<<<< HEAD
    const string& curveID() const { return curveID_; }
    const string& curveDescription() const { return curveDescription_; }
    const string& forecastingCurve() const { return forecastingCurve_; }
=======
>>>>>>> d3c6b810
    const string& currency() const { return currency_; }
    const Type& type() const { return type_; }
    const string& equitySpotQuoteID() const { return equitySpotQuoteID_; }
    const string& dayCountID() const { return dayCountID_; }
    const vector<string>& quotes() const { return quotes_; }
    bool extrapolation() const { return extrapolation_; }
    //@}

    //! \name Setters
    //@{
<<<<<<< HEAD
    string& curveID() { return curveID_; }
    string& curveDescription() { return curveDescription_; }
    string& forecastingCurve() { return forecastingCurve_; }
=======
>>>>>>> d3c6b810
    string& currency() { return currency_; }
    Type& type() { return type_; }
    string& equitySpotQuoteID() { return equitySpotQuoteID_; }
    string& dayCountID() { return dayCountID_; }
    vector<string>& quotes() { return quotes_; }
    bool& extrapolation() { return extrapolation_; }
    //@}

private:
<<<<<<< HEAD
    string curveID_;
    string curveDescription_;
    string forecastingCurve_;
=======
>>>>>>> d3c6b810
    string currency_;
    Type type_;
    string equitySpotQuoteID_;
    vector<string> quotes_;
    string dayCountID_;
    bool extrapolation_;
};
} // namespace data
} // namespace ore<|MERGE_RESOLUTION|>--- conflicted
+++ resolved
@@ -69,12 +69,7 @@
 
     //! \name Inspectors
     //@{
-<<<<<<< HEAD
-    const string& curveID() const { return curveID_; }
-    const string& curveDescription() const { return curveDescription_; }
     const string& forecastingCurve() const { return forecastingCurve_; }
-=======
->>>>>>> d3c6b810
     const string& currency() const { return currency_; }
     const Type& type() const { return type_; }
     const string& equitySpotQuoteID() const { return equitySpotQuoteID_; }
@@ -85,12 +80,7 @@
 
     //! \name Setters
     //@{
-<<<<<<< HEAD
-    string& curveID() { return curveID_; }
-    string& curveDescription() { return curveDescription_; }
     string& forecastingCurve() { return forecastingCurve_; }
-=======
->>>>>>> d3c6b810
     string& currency() { return currency_; }
     Type& type() { return type_; }
     string& equitySpotQuoteID() { return equitySpotQuoteID_; }
@@ -100,12 +90,7 @@
     //@}
 
 private:
-<<<<<<< HEAD
-    string curveID_;
-    string curveDescription_;
     string forecastingCurve_;
-=======
->>>>>>> d3c6b810
     string currency_;
     Type type_;
     string equitySpotQuoteID_;
