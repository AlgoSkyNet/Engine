/*
 Copyright (C) 2016 Quaternion Risk Management Ltd
 All rights reserved.

 This file is part of ORE, a free-software/open-source library
 for transparent pricing and risk analysis - http://opensourcerisk.org

 ORE is free software: you can redistribute it and/or modify it
 under the terms of the Modified BSD License.  You should have received a
 copy of the license along with this program.
 The license is also available online at <http://opensourcerisk.org>

 This program is distributed on the basis that it will form a useful
 contribution to risk analytics and model standardisation, but WITHOUT
 ANY WARRANTY; without even the implied warranty of MERCHANTABILITY or
 FITNESS FOR A PARTICULAR PURPOSE. See the license for more details.
*/

/*! \file ored/marketdata/marketimpl.hpp
    \brief An implementation of the Market class that stores the required objects in maps
    \ingroup curves
*/

#pragma once

#include <ored/marketdata/market.hpp>
#include <ored/marketdata/fxtriangulation.hpp>
#include <ored/marketdata/marketimpl.hpp>
#include <ored/configuration/conventions.hpp>

#include <map>

using namespace QuantLib;
using ore::data::Convention;
using ore::data::Conventions;
using std::string;
using std::map;
using std::pair;

namespace ore {
namespace data {

// TODO: rename class
//! Market Implementation
/*!
  The MarketImpl class differs from the Market base class in that it contains concrete maps
  of term structures, and it implements the interface.

  \ingroup curves
 */
class MarketImpl : public Market {
public:
    //! Default constructor
    MarketImpl() {}
    MarketImpl(const Conventions& conventions) : conventions_(conventions) {
        // if no fx spots are defined we still need an empty triangulation
        fxSpots_[Market::defaultConfiguration] = FXTriangulation();
    }

    //! \name Market interface
    //@{
    //! Get the asof Date
    Date asofDate() const { return asof_; }

    //! Yield Curves
    Handle<YieldTermStructure> discountCurve(const string& ccy,
                                             const string& configuration = Market::defaultConfiguration) const;
    Handle<YieldTermStructure> yieldCurve(const string& name,
                                          const string& configuration = Market::defaultConfiguration) const;
    Handle<IborIndex> iborIndex(const string& indexName,
                                const string& configuration = Market::defaultConfiguration) const;
    Handle<SwapIndex> swapIndex(const string& indexName,
                                const string& configuration = Market::defaultConfiguration) const;

    //! Swaptions
    Handle<QuantLib::SwaptionVolatilityStructure>
    swaptionVol(const string& ccy, const string& configuration = Market::defaultConfiguration) const;
    const string shortSwapIndexBase(const string& ccy,
                                    const string& configuration = Market::defaultConfiguration) const;
    const string swapIndexBase(const string& ccy, const string& configuration = Market::defaultConfiguration) const;

    //! FX
    Handle<Quote> fxSpot(const string& ccypair, const string& configuration = Market::defaultConfiguration) const;
    Handle<BlackVolTermStructure> fxVol(const string& ccypair,
                                        const string& configuration = Market::defaultConfiguration) const;

    //! Default Curves and Recovery Rates
    Handle<DefaultProbabilityTermStructure>
    defaultCurve(const string&, const string& configuration = Market::defaultConfiguration) const;
    Handle<Quote> recoveryRate(const string&, const string& configuration = Market::defaultConfiguration) const;

    //! CapFloor volatilities
    Handle<OptionletVolatilityStructure> capFloorVol(const string& ccy,
                                                     const string& configuration = Market::defaultConfiguration) const;

    //! Equity curves
    Handle<Quote> equitySpot(const string& eqName, const string& configuration = Market::defaultConfiguration) const;
    Handle<YieldTermStructure> equityDividendCurve(const string& eqName, const string& configuration = Market::defaultConfiguration) const;
<<<<<<< HEAD
    Handle<YieldTermStructure> equityInterestRateCurve(const string& eqName, const string& configuration = Market::defaultConfiguration) const;
=======
>>>>>>> cc236f9a

    //! Equity volatilities
    Handle<BlackVolTermStructure> equityVol(const string& eqName, const string& configuration = Market::defaultConfiguration) const;
    //@}

    //! \name Disable copying
    //@{
    MarketImpl(const MarketImpl&) = delete;
    MarketImpl& operator=(const MarketImpl&) = delete;
    //@}

    //! Send an explicit update() call to all term structures
    void refresh(const string& configuration = Market::defaultConfiguration);

protected:
    Date asof_;
    // maps (configuration, key) => term structure
    map<pair<string, string>, Handle<YieldTermStructure>> discountCurves_;
    map<pair<string, string>, Handle<YieldTermStructure>> yieldCurves_;
    map<pair<string, string>, Handle<IborIndex>> iborIndices_;
    map<pair<string, string>, Handle<SwapIndex>> swapIndices_;
    map<pair<string, string>, Handle<QuantLib::SwaptionVolatilityStructure>> swaptionCurves_;
    map<pair<string, string>, pair<string, string>> swaptionIndexBases_;
    map<string, FXTriangulation> fxSpots_;
    mutable map<pair<string, string>, Handle<BlackVolTermStructure>> fxVols_;
    map<pair<string, string>, Handle<DefaultProbabilityTermStructure>> defaultCurves_;
    map<pair<string, string>, Handle<Quote>> recoveryRates_;
    map<pair<string, string>, Handle<OptionletVolatilityStructure>> capFloorCurves_;
    map<pair<string, string>, Handle<Quote>> equitySpots_;
<<<<<<< HEAD
    map<pair<string, string>, Handle<YieldTermStructure>> equityInterestRateCurves_;
=======
>>>>>>> cc236f9a
    map<pair<string, string>, Handle<YieldTermStructure>> equityDividendCurves_;
    map<pair<string, string>, Handle<BlackVolTermStructure>> equityVols_;
    
    Conventions conventions_;

    //! add a swap index to the market
    void addSwapIndex(const string& swapindex, const string& discountIndex,
                      const string& configuration = Market::defaultConfiguration);

    // set of term structure pointers for refresh (per configuration)
    map<string, std::set<boost::shared_ptr<TermStructure>>> refreshTs_;
};
} // namespace data
} // namespace ore<|MERGE_RESOLUTION|>--- conflicted
+++ resolved
@@ -96,10 +96,6 @@
     //! Equity curves
     Handle<Quote> equitySpot(const string& eqName, const string& configuration = Market::defaultConfiguration) const;
     Handle<YieldTermStructure> equityDividendCurve(const string& eqName, const string& configuration = Market::defaultConfiguration) const;
-<<<<<<< HEAD
-    Handle<YieldTermStructure> equityInterestRateCurve(const string& eqName, const string& configuration = Market::defaultConfiguration) const;
-=======
->>>>>>> cc236f9a
 
     //! Equity volatilities
     Handle<BlackVolTermStructure> equityVol(const string& eqName, const string& configuration = Market::defaultConfiguration) const;
@@ -129,10 +125,6 @@
     map<pair<string, string>, Handle<Quote>> recoveryRates_;
     map<pair<string, string>, Handle<OptionletVolatilityStructure>> capFloorCurves_;
     map<pair<string, string>, Handle<Quote>> equitySpots_;
-<<<<<<< HEAD
-    map<pair<string, string>, Handle<YieldTermStructure>> equityInterestRateCurves_;
-=======
->>>>>>> cc236f9a
     map<pair<string, string>, Handle<YieldTermStructure>> equityDividendCurves_;
     map<pair<string, string>, Handle<BlackVolTermStructure>> equityVols_;
     
