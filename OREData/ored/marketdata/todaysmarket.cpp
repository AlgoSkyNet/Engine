/*
 Copyright (C) 2016 Quaternion Risk Management Ltd
 All rights reserved.

 This file is part of ORE, a free-software/open-source library
 for transparent pricing and risk analysis - http://opensourcerisk.org

 ORE is free software: you can redistribute it and/or modify it
 under the terms of the Modified BSD License.  You should have received a
 copy of the license along with this program.
 The license is also available online at <http://opensourcerisk.org>

 This program is distributed on the basis that it will form a useful
 contribution to risk analytics and model standardisation, but WITHOUT
 ANY WARRANTY; without even the implied warranty of MERCHANTABILITY or
 FITNESS FOR A PARTICULAR PURPOSE. See the license for more details.
*/

/*! \file ored/marketdata/todaysmarket.cpp
    \brief An concerte implementation of the Market class that loads todays market and builds the required curves
    \ingroup
*/

#include <ored/marketdata/capfloorvolcurve.hpp>
#include <ored/marketdata/curveloader.hpp>
#include <ored/marketdata/curvespecparser.hpp>
#include <ored/marketdata/defaultcurve.hpp>
#include <ored/marketdata/fxspot.hpp>
#include <ored/marketdata/fxvolcurve.hpp>
#include <ored/marketdata/inflationcapfloorpricesurface.hpp>
#include <ored/marketdata/inflationcurve.hpp>
#include <ored/marketdata/swaptionvolcurve.hpp>
#include <ored/marketdata/todaysmarket.hpp>
#include <ored/marketdata/yieldcurve.hpp>
<<<<<<< HEAD
#include <ored/utilities/indexparser.hpp>
#include <ored/utilities/log.hpp>

#include <qle/indexes/inflationindexwrapper.hpp>
=======
#include <ored/marketdata/securityspread.hpp>
#include <ored/marketdata/curveloader.hpp>
#include <ored/utilities/log.hpp>
#include <ored/utilities/indexparser.hpp>
#include <ored/marketdata/capfloorvolcurve.hpp>
#include <ored/marketdata/equitycurve.hpp>
#include <ored/marketdata/equityvolcurve.hpp>
>>>>>>> 9b2dfc37

using namespace std;
using namespace QuantLib;

namespace ore {
namespace data {

TodaysMarket::TodaysMarket(const Date& asof, const TodaysMarketParameters& params, const Loader& loader,
                           const CurveConfigurations& curveConfigs, const Conventions& conventions)
    : MarketImpl(conventions) {

    // Fixings
    // Apply them now in case a curve builder needs them
    LOG("Todays Market Loading Fixings");
    applyFixings(loader.loadFixings());
    LOG("Todays Market Loading Fixing done.");

    // store all curves built, since they might appear in several configurations
    // and might therefore be reused
    map<string, boost::shared_ptr<YieldCurve>> requiredYieldCurves;
    map<string, boost::shared_ptr<FXSpot>> requiredFxSpots;
    map<string, boost::shared_ptr<FXVolCurve>> requiredFxVolCurves;
    map<string, boost::shared_ptr<SwaptionVolCurve>> requiredSwaptionVolCurves;
    map<string, boost::shared_ptr<CapFloorVolCurve>> requiredCapFloorVolCurves;
    map<string, boost::shared_ptr<DefaultCurve>> requiredDefaultCurves;
<<<<<<< HEAD
    map<string, boost::shared_ptr<InflationCurve>> requiredInflationCurves;
    map<string, boost::shared_ptr<InflationCapFloorPriceSurface>> requiredInflationCapFloorPriceSurfaces;
=======
    map<string, boost::shared_ptr<EquityCurve>> requiredEquityCurves;
    map<string, boost::shared_ptr<EquityVolCurve>> requiredEquityVolCurves;
    map<string, boost::shared_ptr<SecuritySpread>> requiredSecuritySpreads;
>>>>>>> 9b2dfc37

    for (const auto& configuration : params.configurations()) {

        LOG("Build objects in TodaysMarket configuration " << configuration.first);

        asof_ = asof;

        Size count = 0;

        // Build the curve specs
        vector<boost::shared_ptr<CurveSpec>> specs;
        for (const auto& it : params.curveSpecs(configuration.first)) {
            specs.push_back(parseCurveSpec(it));
            DLOG("CurveSpec: " << specs.back()->name());
        }

        // order them
        order(specs, curveConfigs);

        // Loop over each spec, build the curve and add it to the MarketImpl container.
        for (const auto& spec : specs) {

            LOG("Loading spec " << *spec);

            switch (spec->baseType()) {

            case CurveSpec::CurveType::Yield: {
                boost::shared_ptr<YieldCurveSpec> ycspec = boost::dynamic_pointer_cast<YieldCurveSpec>(spec);
                QL_REQUIRE(ycspec, "Failed to convert spec " << *spec << " to yield curve spec");

                // have we built the curve already ?
                auto itr = requiredYieldCurves.find(ycspec->name());
                if (itr == requiredYieldCurves.end()) {
                    // build
                    LOG("Building YieldCurve for asof " << asof);
                    boost::shared_ptr<YieldCurve> yieldCurve = boost::make_shared<YieldCurve>(
                        asof, *ycspec, curveConfigs, loader, conventions, requiredYieldCurves);
                    itr = requiredYieldCurves.insert(make_pair(ycspec->name(), yieldCurve)).first;
                }

                DLOG("Added YieldCurve \"" << ycspec->name() << "\" to requiredYieldCurves map");

                if (itr->second->currency().code() != ycspec->ccy()) {
                    WLOG("Warning: YieldCurve has ccy " << itr->second->currency() << " but spec has ccy "
                                                        << ycspec->ccy());
                }

                // We may have to add this spec multiple times (for discounting, yield and forwarding curves)
                for (auto& it : params.discountingCurves(configuration.first)) {
                    if (it.second == spec->name()) {
                        LOG("Adding DiscountCurve(" << it.first << ") with spec " << *ycspec << " to configuration "
                                                    << configuration.first);
                        discountCurves_[make_pair(configuration.first, it.first)] = itr->second->handle();
                    }
                }
                for (auto& it : params.yieldCurves(configuration.first)) {
                    if (it.second == spec->name()) {
                        LOG("Adding YieldCurve(" << it.first << ") with spec " << *ycspec << " to configuration "
                                                 << configuration.first);
                        yieldCurves_[make_pair(configuration.first, it.first)] = itr->second->handle();
                    }
                }
                for (const auto& it : params.indexForwardingCurves(configuration.first)) {
                    if (it.second == spec->name()) {
                        LOG("Adding Index(" << it.first << ") with spec " << *ycspec << " to configuration "
                                            << configuration.first);
                        iborIndices_[make_pair(configuration.first, it.first)] =
                            Handle<IborIndex>(parseIborIndex(it.first, itr->second->handle()));
                    }
                }
                break;
            }

            case CurveSpec::CurveType::FX: {
                boost::shared_ptr<FXSpotSpec> fxspec = boost::dynamic_pointer_cast<FXSpotSpec>(spec);
                QL_REQUIRE(fxspec, "Failed to convert spec " << *spec << " to fx spot spec");

                // have we built the curve already ?
                auto itr = requiredFxSpots.find(fxspec->name());
                if (itr == requiredFxSpots.end()) {
                    // build the curve
                    LOG("Building FXSpot for asof " << asof);
                    boost::shared_ptr<FXSpot> fxSpot = boost::make_shared<FXSpot>(asof, *fxspec, loader);
                    itr = requiredFxSpots.insert(make_pair(fxspec->name(), fxSpot)).first;
                }

                // add the handle to the Market Map (possible lots of times for proxies)
                for (const auto& it : params.fxSpots(configuration.first)) {
                    if (it.second == spec->name()) {
                        LOG("Adding FXSpot (" << it.first << ") with spec " << *fxspec << " to configuration "
                                              << configuration.first);
                        fxSpots_[configuration.first].addQuote(it.first, itr->second->spot());
                    }
                }
                break;
            }

            case CurveSpec::CurveType::FXVolatility: {
                // convert to fxspec
                boost::shared_ptr<FXVolatilityCurveSpec> fxvolspec =
                    boost::dynamic_pointer_cast<FXVolatilityCurveSpec>(spec);
                QL_REQUIRE(fxvolspec, "Failed to convert spec " << *spec);

                // have we built the curve already ?
                auto itr = requiredFxVolCurves.find(fxvolspec->name());
                if (itr == requiredFxVolCurves.end()) {
                    // build the curve
                    LOG("Building FXVolatility for asof " << asof);
                    boost::shared_ptr<FXVolCurve> fxVolCurve =
                        boost::make_shared<FXVolCurve>(asof, *fxvolspec, loader, curveConfigs);
                    itr = requiredFxVolCurves.insert(make_pair(fxvolspec->name(), fxVolCurve)).first;
                }

                // add the handle to the Market Map (possible lots of times for proxies)
                for (const auto& it : params.fxVolatilities(configuration.first)) {
                    if (it.second == spec->name()) {
                        LOG("Adding FXVol (" << it.first << ") with spec " << *fxvolspec << " to configuration "
                                             << configuration.first);
                        fxVols_[make_pair(configuration.first, it.first)] =
                            Handle<BlackVolTermStructure>(itr->second->volTermStructure());
                    }
                }
                break;
            }

            case CurveSpec::CurveType::SwaptionVolatility: {
                // convert to volspec
                boost::shared_ptr<SwaptionVolatilityCurveSpec> swvolspec =
                    boost::dynamic_pointer_cast<SwaptionVolatilityCurveSpec>(spec);
                QL_REQUIRE(swvolspec, "Failed to convert spec " << *spec);

                // have we built the curve already ?
                auto itr = requiredSwaptionVolCurves.find(swvolspec->name());
                if (itr == requiredSwaptionVolCurves.end()) {
                    // build the curve
                    LOG("Building Swaption Volatility for asof " << asof);
                    boost::shared_ptr<SwaptionVolCurve> swaptionVolCurve =
                        boost::make_shared<SwaptionVolCurve>(asof, *swvolspec, loader, curveConfigs);
                    itr = requiredSwaptionVolCurves.insert(make_pair(swvolspec->name(), swaptionVolCurve)).first;
                }

                boost::shared_ptr<SwaptionVolatilityCurveConfig> cfg =
                    curveConfigs.swaptionVolCurveConfig(swvolspec->curveConfigID());

                // add the handle to the Market Map (possible lots of times for proxies)
                for (const auto& it : params.swaptionVolatilities(configuration.first)) {
                    if (it.second == spec->name()) {
                        LOG("Adding SwaptionVol (" << it.first << ") with spec " << *swvolspec << " to configuration "
                                                   << configuration.first);
                        swaptionCurves_[make_pair(configuration.first, it.first)] =
                            Handle<SwaptionVolatilityStructure>(itr->second->volTermStructure());
                        swaptionIndexBases_[make_pair(configuration.first, it.first)] =
                            make_pair(cfg->shortSwapIndexBase(), cfg->swapIndexBase());
                    }
                }
                break;
            }

            case CurveSpec::CurveType::CapFloorVolatility: {
                // attempt to convert to cap/floor curve spec
                boost::shared_ptr<CapFloorVolatilityCurveSpec> cfVolSpec =
                    boost::dynamic_pointer_cast<CapFloorVolatilityCurveSpec>(spec);
                QL_REQUIRE(cfVolSpec, "Failed to convert spec " << *spec);

                // Get the cap/floor volatility "curve" config
                boost::shared_ptr<CapFloorVolatilityCurveConfig> cfg =
                    curveConfigs.capFloorVolCurveConfig(cfVolSpec->curveConfigID());

                // Build the market data object if we have not built it already
                auto itr = requiredCapFloorVolCurves.find(cfVolSpec->name());
                if (itr == requiredCapFloorVolCurves.end()) {
                    LOG("Building cap/floor volatility for asof " << asof);

                    // Firstly, need to retrieve ibor index and discount curve
                    // Ibor index
                    Handle<IborIndex> iborIndex = MarketImpl::iborIndex(cfg->iborIndex(), configuration.first);
                    // Discount curve
                    auto it = requiredYieldCurves.find(cfg->discountCurve());
                    QL_REQUIRE(it != requiredYieldCurves.end(), "Discount curve with spec, "
                                                                    << cfg->discountCurve()
                                                                    << ", not found in loaded yield curves");
                    Handle<YieldTermStructure> discountCurve = it->second->handle();

                    // Now create cap/floor vol curve
                    boost::shared_ptr<CapFloorVolCurve> capFloorVolCurve = boost::make_shared<CapFloorVolCurve>(
                        asof, *cfVolSpec, loader, curveConfigs, iborIndex.currentLink(), discountCurve);
                    itr = requiredCapFloorVolCurves.insert(make_pair(cfVolSpec->name(), capFloorVolCurve)).first;
                }

                // add the handle to the Market Map (possible lots of times for proxies)
                for (const auto& it : params.capFloorVolatilities(configuration.first)) {
                    if (it.second == spec->name()) {
                        LOG("Adding CapFloorVol (" << it.first << ") with spec " << *cfVolSpec << " to configuration "
                                                   << configuration.first);
                        capFloorCurves_[make_pair(configuration.first, it.first)] =
                            Handle<OptionletVolatilityStructure>(itr->second->capletVolStructure());
                    }
                }
                break;
            }

            case CurveSpec::CurveType::Default: {
                boost::shared_ptr<DefaultCurveSpec> defaultspec = boost::dynamic_pointer_cast<DefaultCurveSpec>(spec);
                QL_REQUIRE(defaultspec, "Failed to convert spec " << *spec);

                // have we built the curve already ?
                auto itr = requiredDefaultCurves.find(defaultspec->name());
                if (itr == requiredDefaultCurves.end()) {
                    // build the curve
                    LOG("Building DefaultCurve for asof " << asof);
                    boost::shared_ptr<DefaultCurve> defaultCurve = boost::make_shared<DefaultCurve>(
                        asof, *defaultspec, loader, curveConfigs, conventions, requiredYieldCurves);
                    itr = requiredDefaultCurves.insert(make_pair(defaultspec->name(), defaultCurve)).first;
                }

                for (const auto it : params.defaultCurves(configuration.first)) {
                    if (it.second == spec->name()) {
                        LOG("Adding DefaultCurve (" << it.first << ") with spec " << *defaultspec
                                                    << " to configuration " << configuration.first);
                        defaultCurves_[make_pair(configuration.first, it.first)] =
                            Handle<DefaultProbabilityTermStructure>(itr->second->defaultTermStructure());
                        recoveryRates_[make_pair(configuration.first, it.first)] =
                            Handle<Quote>(boost::make_shared<SimpleQuote>(itr->second->recoveryRate()));
                    }
                }
                break;
            }

<<<<<<< HEAD
            case CurveSpec::CurveType::Inflation: {
                boost::shared_ptr<InflationCurveSpec> inflationspec =
                    boost::dynamic_pointer_cast<InflationCurveSpec>(spec);
                QL_REQUIRE(inflationspec, "Failed to convert spec " << *spec << " to inflation curve spec");

                // have we built the curve already ?
                auto itr = requiredInflationCurves.find(inflationspec->name());
                if (itr == requiredInflationCurves.end()) {
                    LOG("Building InflationCurve for asof " << asof);
                    boost::shared_ptr<InflationCurve> inflationCurve = boost::make_shared<InflationCurve>(
                        asof, *inflationspec, loader, curveConfigs, conventions, requiredYieldCurves);
                    itr = requiredInflationCurves.insert(make_pair(inflationspec->name(), inflationCurve)).first;
                }

                for (const auto it : params.zeroInflationIndexCurves(configuration.first)) {
                    if (it.second == spec->name()) {
                        LOG("Adding ZeroInflationIndex (" << it.first << ") with spec " << *inflationspec
                                                          << " to configuration " << configuration.first);
                        boost::shared_ptr<ZeroInflationTermStructure> ts =
                            boost::dynamic_pointer_cast<ZeroInflationTermStructure>(
                                itr->second->inflationTermStructure());
                        bool indexInterpolated = itr->second->interpolatedIndex();
                        QL_REQUIRE(ts, "expected zero inflation term structure for index " << it.first
                                                                                           << ", but could not cast");
                        auto tmp =
                            parseZeroInflationIndex(it.first, indexInterpolated, Handle<ZeroInflationTermStructure>(ts));
                        zeroInflationIndices_[make_pair(configuration.first, make_pair(it.first, indexInterpolated))] =
                            Handle<ZeroInflationIndex>(tmp);
                        zeroInflationIndices_[make_pair(configuration.first, make_pair(it.first, !indexInterpolated))] =
                            Handle<ZeroInflationIndex>(boost::make_shared<QuantExt::ZeroInflationIndexWrapper>(
                                tmp, indexInterpolated ? CPI::Flat : CPI::Linear));
                    }
                }

                for (const auto it : params.yoyInflationIndexCurves(configuration.first)) {
                    if (it.second == spec->name()) {
                        LOG("Adding YoYInflationIndex (" << it.first << ") with spec " << *inflationspec
                                                         << " to configuration " << configuration.first);
                        boost::shared_ptr<YoYInflationTermStructure> ts =
                            boost::dynamic_pointer_cast<YoYInflationTermStructure>(
                                itr->second->inflationTermStructure());
                        bool indexInterpolated = itr->second->interpolatedIndex();
                        QL_REQUIRE(ts, "expected yoy inflation term structure for index " << it.first
                                                                                          << ", but could not cast");
                        yoyInflationIndices_[make_pair(configuration.first, make_pair(it.first, false))] =
                            Handle<YoYInflationIndex>(boost::make_shared<QuantExt::YoYInflationIndexWrapper>(
                                parseZeroInflationIndex(it.first, indexInterpolated), false,
                                Handle<YoYInflationTermStructure>(ts)));
                        yoyInflationIndices_[make_pair(configuration.first, make_pair(it.first, true))] =
                            Handle<YoYInflationIndex>(boost::make_shared<QuantExt::YoYInflationIndexWrapper>(
                                parseZeroInflationIndex(it.first, indexInterpolated), true,
                                Handle<YoYInflationTermStructure>(ts)));
                    }
                }

                break;
            }

            case CurveSpec::CurveType::InflationCapFloorPrice: {
                boost::shared_ptr<InflationCapFloorPriceSurfaceSpec> infcapfloorspec =
                    boost::dynamic_pointer_cast<InflationCapFloorPriceSurfaceSpec>(spec);
                QL_REQUIRE(infcapfloorspec, "Failed to convert spec " << *spec << " to inf cap floor spec");

                // have we built the curve already ?
                auto itr = requiredInflationCapFloorPriceSurfaces.find(infcapfloorspec->name());
                if (itr == requiredInflationCapFloorPriceSurfaces.end()) {
                    LOG("Building InflationCapFloorPriceSurface for asof " << asof);
                    boost::shared_ptr<InflationCapFloorPriceSurface> inflationCapFloorPriceSurface =
                        boost::make_shared<InflationCapFloorPriceSurface>(asof, *infcapfloorspec, loader, curveConfigs,
                                                                          requiredYieldCurves, requiredInflationCurves);
                    itr = requiredInflationCapFloorPriceSurfaces
                              .insert(make_pair(infcapfloorspec->name(), inflationCapFloorPriceSurface))
                              .first;
                }

                for (const auto it : params.inflationCapFloorPriceSurfaces(configuration.first)) {
                    if (it.second == spec->name()) {
                        LOG("Adding InflationCapFloorPriceSurface (" << it.first << ") with spec " << *infcapfloorspec
                                                                     << " to configuration " << configuration.first);
                        inflationCapFloorPriceSurfaces_[make_pair(configuration.first, it.first)] =
                            Handle<CPICapFloorTermPriceSurface>(itr->second->inflationCapFloorPriceSurface());
=======
            case CurveSpec::CurveType::Equity: {
                boost::shared_ptr<EquityCurveSpec> equityspec = boost::dynamic_pointer_cast<EquityCurveSpec>(spec);
                QL_REQUIRE(equityspec, "Failed to convert spec " << *spec);

                // have we built the curve already ?
                auto itr = requiredEquityCurves.find(equityspec->name());
                if (itr == requiredEquityCurves.end()) {
                    // build the curve
                    LOG("Building EquityCurve for asof " << asof);
                    boost::shared_ptr<EquityCurve> equityCurve =
                        boost::make_shared<EquityCurve>(asof, *equityspec, loader, curveConfigs, conventions);
                    itr = requiredEquityCurves.insert(make_pair(equityspec->name(), equityCurve)).first;
                }

                for (const auto it : params.equityCurves(configuration.first)) {
                    if (it.second == spec->name()) {
                        LOG("Adding EquityCurve (" << it.first << ") with spec " << *equityspec << " to configuration "
                                                   << configuration.first);
                        Handle<YieldTermStructure> discYts = discountCurve(equityspec->ccy(), configuration.first);
                        boost::shared_ptr<YieldTermStructure> divYield =
                            itr->second->divYieldTermStructure(asof, discYts);
                        Handle<YieldTermStructure> div_h(divYield);
                        equityDividendCurves_[make_pair(configuration.first, it.first)] = div_h;
                        equitySpots_[make_pair(configuration.first, it.first)] =
                            Handle<Quote>(boost::make_shared<SimpleQuote>(itr->second->equitySpot()));
                    }
                }
                break;
            }

            case CurveSpec::CurveType::EquityVolatility: {
                // convert to fxspec
                boost::shared_ptr<EquityVolatilityCurveSpec> eqvolspec =
                    boost::dynamic_pointer_cast<EquityVolatilityCurveSpec>(spec);
                QL_REQUIRE(eqvolspec, "Failed to convert spec " << *spec);

                // have we built the curve already ?
                auto itr = requiredEquityVolCurves.find(eqvolspec->name());
                if (itr == requiredEquityVolCurves.end()) {
                    // build the curve
                    LOG("Building EquityVol for asof " << asof);
                    boost::shared_ptr<EquityVolCurve> eqVolCurve =
                        boost::make_shared<EquityVolCurve>(asof, *eqvolspec, loader, curveConfigs);
                    itr = requiredEquityVolCurves.insert(make_pair(eqvolspec->name(), eqVolCurve)).first;
                }

                // add the handle to the Market Map (possible lots of times for proxies)
                for (const auto& it : params.equityVolatilities(configuration.first)) {
                    if (it.second == spec->name()) {
                        LOG("Adding EquityVol (" << it.first << ") with spec " << *eqvolspec << " to configuration "
                                                 << configuration.first);
                        equityVols_[make_pair(configuration.first, it.first)] =
                            Handle<BlackVolTermStructure>(itr->second->volTermStructure());
                    }
                }
                break;
            }

            case CurveSpec::CurveType::SecuritySpread: {
                boost::shared_ptr<SecuritySpreadSpec> securityspreadspec =
                    boost::dynamic_pointer_cast<SecuritySpreadSpec>(spec);
                QL_REQUIRE(securityspreadspec, "Failed to convert spec " << *spec << " to security spread spec");

                // have we built the curve already?
                auto itr = requiredSecuritySpreads.find(securityspreadspec->securityID());
                if (itr == requiredSecuritySpreads.end()) {
                    // build the curve
                    LOG("Building SecuritySpreads for asof " << asof);
                    boost::shared_ptr<SecuritySpread> securitySpread =
                        boost::make_shared<SecuritySpread>(asof, *securityspreadspec, loader);
                    itr = requiredSecuritySpreads.insert(make_pair(securityspreadspec->securityID(), securitySpread))
                              .first;
                }

                // add the handle to the Market Map (possible lots of times for proxies)
                for (const auto& it : params.securitySpreads(configuration.first)) {
                    if (it.second == spec->name()) {
                        LOG("Adding SecuritySpread (" << it.first << ") with spec " << *securityspreadspec
                                                      << " to configuration " << configuration.first);
                        securitySpreads_[make_pair(configuration.first, it.first)] = itr->second->spread();
>>>>>>> 9b2dfc37
                    }
                }
                break;
            }

            default: {
                // maybe we just log and continue? need to update count then
                QL_FAIL("Unhandled spec " << *spec);
            }
            }
            LOG("Loading spec " << *spec << " done.");
            count++;
        }
        LOG("Loading " << count << " CurveSpecs done.");

        // Swap Indices
        for (const auto& it : params.swapIndices(configuration.first)) {
            const string& swapIndex = it.first;
            const string& discountIndex = it.second;

            addSwapIndex(swapIndex, discountIndex, configuration.first);
            LOG("Added SwapIndex " << swapIndex << " with DiscountingIndex " << discountIndex);
        }
    } // loop over configurations

} // CTOR
} // namesapce marketdata
} // namespace ore<|MERGE_RESOLUTION|>--- conflicted
+++ resolved
@@ -32,12 +32,7 @@
 #include <ored/marketdata/swaptionvolcurve.hpp>
 #include <ored/marketdata/todaysmarket.hpp>
 #include <ored/marketdata/yieldcurve.hpp>
-<<<<<<< HEAD
-#include <ored/utilities/indexparser.hpp>
-#include <ored/utilities/log.hpp>
-
 #include <qle/indexes/inflationindexwrapper.hpp>
-=======
 #include <ored/marketdata/securityspread.hpp>
 #include <ored/marketdata/curveloader.hpp>
 #include <ored/utilities/log.hpp>
@@ -45,7 +40,6 @@
 #include <ored/marketdata/capfloorvolcurve.hpp>
 #include <ored/marketdata/equitycurve.hpp>
 #include <ored/marketdata/equityvolcurve.hpp>
->>>>>>> 9b2dfc37
 
 using namespace std;
 using namespace QuantLib;
@@ -71,14 +65,11 @@
     map<string, boost::shared_ptr<SwaptionVolCurve>> requiredSwaptionVolCurves;
     map<string, boost::shared_ptr<CapFloorVolCurve>> requiredCapFloorVolCurves;
     map<string, boost::shared_ptr<DefaultCurve>> requiredDefaultCurves;
-<<<<<<< HEAD
     map<string, boost::shared_ptr<InflationCurve>> requiredInflationCurves;
     map<string, boost::shared_ptr<InflationCapFloorPriceSurface>> requiredInflationCapFloorPriceSurfaces;
-=======
     map<string, boost::shared_ptr<EquityCurve>> requiredEquityCurves;
     map<string, boost::shared_ptr<EquityVolCurve>> requiredEquityVolCurves;
     map<string, boost::shared_ptr<SecuritySpread>> requiredSecuritySpreads;
->>>>>>> 9b2dfc37
 
     for (const auto& configuration : params.configurations()) {
 
@@ -306,8 +297,7 @@
                 }
                 break;
             }
-
-<<<<<<< HEAD
+            
             case CurveSpec::CurveType::Inflation: {
                 boost::shared_ptr<InflationCurveSpec> inflationspec =
                     boost::dynamic_pointer_cast<InflationCurveSpec>(spec);
@@ -382,14 +372,18 @@
                               .insert(make_pair(infcapfloorspec->name(), inflationCapFloorPriceSurface))
                               .first;
                 }
-
+                LOG("PG - test log");
                 for (const auto it : params.inflationCapFloorPriceSurfaces(configuration.first)) {
                     if (it.second == spec->name()) {
                         LOG("Adding InflationCapFloorPriceSurface (" << it.first << ") with spec " << *infcapfloorspec
                                                                      << " to configuration " << configuration.first);
                         inflationCapFloorPriceSurfaces_[make_pair(configuration.first, it.first)] =
                             Handle<CPICapFloorTermPriceSurface>(itr->second->inflationCapFloorPriceSurface());
-=======
+                    }
+                }
+                break;
+            }
+
             case CurveSpec::CurveType::Equity: {
                 boost::shared_ptr<EquityCurveSpec> equityspec = boost::dynamic_pointer_cast<EquityCurveSpec>(spec);
                 QL_REQUIRE(equityspec, "Failed to convert spec " << *spec);
@@ -470,7 +464,6 @@
                         LOG("Adding SecuritySpread (" << it.first << ") with spec " << *securityspreadspec
                                                       << " to configuration " << configuration.first);
                         securitySpreads_[make_pair(configuration.first, it.first)] = itr->second->spread();
->>>>>>> 9b2dfc37
                     }
                 }
                 break;
