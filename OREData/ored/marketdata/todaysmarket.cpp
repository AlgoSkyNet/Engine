--- conflicted
+++ resolved
@@ -67,10 +67,7 @@
     map<string, boost::shared_ptr<CapFloorVolCurve>> requiredCapFloorVolCurves;
     map<string, boost::shared_ptr<DefaultCurve>> requiredDefaultCurves;
     map<string, boost::shared_ptr<CDSVolCurve>> requiredCDSVolCurves;
-<<<<<<< HEAD
-=======
     map<string, boost::shared_ptr<BaseCorrelationCurve>> requiredBaseCorrelationCurves;
->>>>>>> cafd51a6
     map<string, boost::shared_ptr<InflationCurve>> requiredInflationCurves;
     map<string, boost::shared_ptr<InflationCapFloorPriceSurface>> requiredInflationCapFloorPriceSurfaces;
     map<string, boost::shared_ptr<EquityCurve>> requiredEquityCurves;
@@ -305,11 +302,7 @@
                 break;
             }
 
-<<<<<<< HEAD
-                        case CurveSpec::CurveType::CDSVolatility: {
-=======
             case CurveSpec::CurveType::CDSVolatility: {
->>>>>>> cafd51a6
                 // convert to cds vol spec
                 boost::shared_ptr<CDSVolatilityCurveSpec> cdsvolspec =
                     boost::dynamic_pointer_cast<CDSVolatilityCurveSpec>(spec);
@@ -337,8 +330,6 @@
                 break;
             }
 
-<<<<<<< HEAD
-=======
             case CurveSpec::CurveType::BaseCorrelation: {
                 // convert to base correlation spec
                 boost::shared_ptr<BaseCorrelationCurveSpec> baseCorrelationSpec =
@@ -370,7 +361,6 @@
                 break;
             }
 
->>>>>>> cafd51a6
             case CurveSpec::CurveType::Inflation: {
                 boost::shared_ptr<InflationCurveSpec> inflationspec =
                     boost::dynamic_pointer_cast<InflationCurveSpec>(spec);
