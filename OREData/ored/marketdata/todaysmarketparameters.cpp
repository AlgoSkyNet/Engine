--- conflicted
+++ resolved
@@ -25,29 +25,6 @@
 namespace data {
 
 namespace {
-<<<<<<< HEAD
-static const Size numberOfMarketObjects = 24;
-// clang-format off
-static const string marketObjectStrings[] = {"DiscountCurve", "YieldCurve", "IndexCurve", "SwapIndexCurve",
-                                             "FXSpot", "FXVol", "SwaptionVol", "DefaultCurve", "CDSVol",
-                                             "BaseCorrelation", "CapFloorVol", "ZeroInflationCurve",
-                                             "YoYInflationCurve", "InflationCapFloorPriceSurface",
-                                             "YoYInflationCapFloorPriceSurface", "ZeroInflationCapFloorVol",
-                                             "YoYInflationCapFloorVol", "EquityCurves", "EquityVols",
-                                             "Securities", "CommodityCurves", "CommodityVolatilities", "Correlation",
-                                             "YieldVol"};
-static const string marketObjectXMLNames[] = {"DiscountingCurves", "YieldCurves", "IndexForwardingCurves",
-                                              "SwapIndexCurves",
-                                              "FxSpots", "FxVolatilities", "SwaptionVolatilities",
-                                              "DefaultCurves", "CDSVolatilities", "BaseCorrelations",
-                                              "CapFloorVolatilities",
-                                              "ZeroInflationIndexCurves", "YYInflationIndexCurves",
-                                              "InflationCapFloorPriceSurfaces", "YYInflationCapFloorPriceSurfaces",
-                                              "ZeroInflationCapFloorVolatilities", "YYInflationCapFloorVolatilities",
-                                              "EquityCurves", "EquityVolatilities",
-                                              "Securities", "CommodityCurves", "CommodityVolatilities", "Correlations",
-                                              "YieldVolatilities"};
-=======
 
 // container class to link the enum in the header with the various XML strings
 struct MarketObjectMetaInfo {
@@ -81,38 +58,11 @@
     { MarketObject::Security,                          "Securities",                         "Securities",                        { "Security", "name" } },
     { MarketObject::CommodityCurve,                    "CommodityCurves",                    "CommodityCurves",                   { "CommodityCurve", "name" } },
     { MarketObject::CommodityVolatility,               "CommodityVolatilities",              "CommodityVolatilities",             { "CommodityVolatility", "name" } },
-    { MarketObject::Correlation,                       "Correlation",                        "Correlations",                      { "Correlation", "name" } }
+    { MarketObject::Correlation,                       "Correlation",                        "Correlations",                      { "Correlation", "name" } },
+    { MarketObject::YieldVol,                          "YieldVol",                           "YieldVolatilities",                 { "YieldVolatility", "name" } }
 
 };
 
-/*
-;
->>>>>>> b1611ec1
-static const pair<string, string> marketObjectXMLNamesSingle[] = {
-    {"YieldCurve", "name"}, {"DiscountingCurve", "currency"}, {"Index", "name"}, {"SwapIndex", "name"},
-    {"ZeroInflationIndexCurve", "name"}, {"ZeroInflationCapFloorVolatility", "name" },
-    {"YYInflationIndexCurve", "name"}, {"FxSpot", "pair"}, {"BaseCorrelation", "name"}, {"FxVolatility", "pair"},
-    {"SwaptionVolatility", "currency"}, {"CapFloorVolatility", "currency"}, {"CDSVolatility", "name"},
-    {"DefaultCurve", "name"}, {"InflationCapFloorPriceSurface", "name"},
-    {"YYInflationCapFloorPriceSurface", "name"}, {"YYInflationCapFloorVolatility", "name"},
-    {"EquityCurve", "name"}, {"EquityVolatility", "name"}, {"Security", "name"},
-<<<<<<< HEAD
-    {"CommodityCurve", "name"}, {"CommodityVolatility", "name"}, {"Correlation", "name"},
-    {"YieldVolatility", "name" }};
-// clang-format on
-
-// check that the lists above have all the correct length
-static_assert(numberOfMarketObjects == sizeof(marketObjectStrings) / sizeof(marketObjectStrings[0]),
-              "numberOfMarketObjects is inconsistent with marketObjectStrings");
-static_assert(numberOfMarketObjects == sizeof(marketObjectXMLNames) / sizeof(marketObjectXMLNames[0]),
-              "numberOfMarketObjects is inconsistent with marketObjectXMLNames");
-static_assert(numberOfMarketObjects == sizeof(marketObjectXMLNamesSingle) / sizeof(marketObjectXMLNamesSingle[0]),
-              "numberOfMarketObjects is inconsistent with marketObjectXMLNamesSingle");
-=======
-    {"CommodityCurve", "name"}, {"CommodityVolatility", "name"}, {"Correlation", "name"}};
-
-*/
->>>>>>> b1611ec1
 } // anonymous namespace
 
 std::ostream& operator<<(std::ostream& out, const MarketObject& o) {
