--- conflicted
+++ resolved
@@ -29,11 +29,7 @@
         lhs.indexForwardingCurvesId != rhs.indexForwardingCurvesId || lhs.fxSpotsId != rhs.fxSpotsId ||
         lhs.fxVolatilitiesId != rhs.fxVolatilitiesId || lhs.swaptionVolatilitiesId != rhs.swaptionVolatilitiesId ||
         lhs.defaultCurvesId != rhs.defaultCurvesId || lhs.swapIndexCurvesId != rhs.swapIndexCurvesId ||
-<<<<<<< HEAD
-        lhs.capFloorVolatilitiesId != rhs.capFloorVolatilitiesId || lhs.equityCurvesId != rhs.equityCurvesId || 
-=======
         lhs.capFloorVolatilitiesId != rhs.capFloorVolatilitiesId || lhs.equityCurvesId != rhs.equityCurvesId ||
->>>>>>> a874e0df
         lhs.equityVolatilitiesId != rhs.equityVolatilitiesId || lhs.securitySpreadsId != rhs.securitySpreadsId) {
         return false;
     } else {
@@ -187,22 +183,12 @@
             if (id == "")
                 id = Market::defaultConfiguration;
             addDefaultCurves(id, XMLUtils::getChildrenAttributesAndValues(n, "DefaultCurve", "name", false));
-<<<<<<< HEAD
-        }
-        else if (XMLUtils::getNodeName(n) == "EquityCurves") {
-=======
         } else if (XMLUtils::getNodeName(n) == "EquityCurves") {
->>>>>>> a874e0df
             string id = XMLUtils::getAttribute(n, "id");
             if (id == "")
                 id = Market::defaultConfiguration;
             addEquityCurves(id, XMLUtils::getChildrenAttributesAndValues(n, "EquityCurve", "name", false));
-<<<<<<< HEAD
-        }
-        else if (XMLUtils::getNodeName(n) == "EquityVolatilities") {
-=======
         } else if (XMLUtils::getNodeName(n) == "EquityVolatilities") {
->>>>>>> a874e0df
             string id = XMLUtils::getAttribute(n, "id");
             if (id == "")
                 id = Market::defaultConfiguration;
@@ -260,12 +246,8 @@
                 XMLUtils::addChild(doc, configurationsNode, "EquityCurvesId", iterator->second.equityCurvesId);
             }
             if (iterator->second.equityVolatilitiesId != "") {
-<<<<<<< HEAD
-                XMLUtils::addChild(doc, configurationsNode, "EquityVolatilitiesId", iterator->second.equityVolatilitiesId);
-=======
                 XMLUtils::addChild(doc, configurationsNode, "EquityVolatilitiesId",
                                    iterator->second.equityVolatilitiesId);
->>>>>>> a874e0df
             }
             if (iterator->second.securitySpreadsId != "") {
                 XMLUtils::addChild(doc, configurationsNode, "SecuritySpreadsId", iterator->second.securitySpreadsId);
@@ -402,21 +384,13 @@
     if (equityCurves_.size() > 0) {
 
         for (auto mappingSetIterator = equityCurves_.begin(); mappingSetIterator != equityCurves_.end();
-<<<<<<< HEAD
-            mappingSetIterator++) {
-=======
-             mappingSetIterator++) {
->>>>>>> a874e0df
+             mappingSetIterator++) {
 
             XMLNode* equityCurvesNode = XMLUtils::addChild(doc, todaysMarketNode, "EquityCurves");
             XMLUtils::addAttribute(doc, equityCurvesNode, "id", mappingSetIterator->first.c_str());
 
             for (auto singleMappingIterator = mappingSetIterator->second.begin();
-<<<<<<< HEAD
-                singleMappingIterator != mappingSetIterator->second.end(); singleMappingIterator++) {
-=======
-                 singleMappingIterator != mappingSetIterator->second.end(); singleMappingIterator++) {
->>>>>>> a874e0df
+                 singleMappingIterator != mappingSetIterator->second.end(); singleMappingIterator++) {
                 XMLNode* mappingNode = doc.allocNode("EquityCurve", singleMappingIterator->second);
                 XMLUtils::appendNode(equityCurvesNode, mappingNode);
                 XMLUtils::addAttribute(doc, mappingNode, "name", singleMappingIterator->first);
@@ -428,21 +402,13 @@
     if (equityVolatilities_.size() > 0) {
 
         for (auto mappingSetIterator = equityCurves_.begin(); mappingSetIterator != equityCurves_.end();
-<<<<<<< HEAD
-            mappingSetIterator++) {
-=======
-             mappingSetIterator++) {
->>>>>>> a874e0df
+             mappingSetIterator++) {
 
             XMLNode* equityVolatilitiesNode = XMLUtils::addChild(doc, todaysMarketNode, "EquityVolatilities");
             XMLUtils::addAttribute(doc, equityVolatilitiesNode, "id", mappingSetIterator->first.c_str());
 
             for (auto singleMappingIterator = mappingSetIterator->second.begin();
-<<<<<<< HEAD
-                singleMappingIterator != mappingSetIterator->second.end(); singleMappingIterator++) {
-=======
-                 singleMappingIterator != mappingSetIterator->second.end(); singleMappingIterator++) {
->>>>>>> a874e0df
+                 singleMappingIterator != mappingSetIterator->second.end(); singleMappingIterator++) {
                 XMLNode* mappingNode = doc.allocNode("EquityVolatility", singleMappingIterator->second);
                 XMLUtils::appendNode(equityVolatilitiesNode, mappingNode);
                 XMLUtils::addAttribute(doc, mappingNode, "name", singleMappingIterator->first);
