<?xml version="1.0"?>
<PricingEngines>
  <Product type="Swap">
    <Model>DiscountedCashflows</Model>
    <ModelParameters/>
    <Engine>DiscountingSwapEngineOptimised</Engine>
    <EngineParameters/>
  </Product>
  <Product type="CrossCurrencySwap">
    <Model>DiscountedCashflows</Model>
    <ModelParameters/>
    <Engine>DiscountingCrossCurrencySwapEngine</Engine>
    <EngineParameters/>
  </Product>
  <Product type="FxForward">
    <Model>DiscountedCashflows</Model>
    <ModelParameters/>
    <Engine>DiscountingFxForwardEngine</Engine>
    <EngineParameters/>
  </Product>
  <Product type="FxOption">
    <Model>GarmanKohlhagen</Model>
    <ModelParameters/>
    <Engine>AnalyticEuropeanEngine</Engine>
    <EngineParameters/>
  </Product>
  <Product type="EuropeanSwaption">
    <Model>BlackBachelier</Model>
    <!-- depends on input vol -->
    <ModelParameters/>
    <Engine>BlackBachelierSwaptionEngine</Engine>
    <EngineParameters/>
  </Product>
  <Product type="BermudanSwaption">
    <Model>LGM</Model>
    <ModelParameters>
      <Parameter name="Calibration">Bootstrap</Parameter>
      <Parameter name="CalibrationStrategy">CoterminalATM</Parameter>
      <Parameter name="Reversion">0.03</Parameter>
      <Parameter name="ReversionType">HullWhite</Parameter>
      <Parameter name="Volatility">0.01</Parameter>
      <Parameter name="VolatilityType">Hagan</Parameter>
      <!-- shift horizon as ratio of maturity time -->
      <Parameter name="ShiftHorizon">0.5</Parameter>
      <Parameter name="Tolerance">0.0001</Parameter>
    </ModelParameters>
    <Engine>Grid</Engine>
    <EngineParameters>
      <Parameter name="sy">3.0</Parameter>
      <Parameter name="ny">10</Parameter>
      <Parameter name="sx">3.0</Parameter>
      <Parameter name="nx">10</Parameter>
    </EngineParameters>
  </Product>
  <Product type="CapFloor">
    <Model>IborCapModel</Model>
    <ModelParameters/>
    <Engine>IborCapEngine</Engine>
    <EngineParameters/>
  </Product>
  <Product type="CapFlooredIborLeg">
    <Model>BlackOrBachelier</Model>
    <ModelParameters/>
    <Engine>BlackIborCouponPricer</Engine>
    <EngineParameters/>
  </Product>
  <Product type="EquityForward">
    <Model>DiscountedCashflows</Model>
    <ModelParameters/>
    <Engine>DiscountingEquityForwardEngine</Engine>
    <EngineParameters/>
  </Product>
  <Product type="EquityOption">
    <Model>BlackScholesMerton</Model>
    <ModelParameters/>
    <Engine>AnalyticEuropeanEngine</Engine>
    <EngineParameters/>
  </Product>
  <Product type="Bond">
    <Model>DiscountedCashflows</Model>
    <ModelParameters/>
    <Engine>DiscountingRiskyBondEngine</Engine>
    <EngineParameters>
      <Parameter name="TimestepPeriod">6M</Parameter>
    </EngineParameters>
  </Product>
  <Product type="CreditDefaultSwap">
    <Model>DiscountedCashflows</Model>
    <ModelParameters/>
    <Engine>MidPointCdsEngine</Engine>
    <EngineParameters/>
  </Product>
  <!-- CMS Linear TRS Model -->
  <Product type="CMS">
    <Model>LinearTSR</Model>
    <ModelParameters/>
    <Engine>LinearTSRPricer</Engine>
    <EngineParameters>
      <Parameter name="MeanReversion">0.0</Parameter>
      <!-- RateBound, VegaRatio, PriceThreshold, BsStdDev -->
      <Parameter name="Policy">RateBound</Parameter>
      <!-- RateBounds for ln / sln volatility input -->
      <Parameter name="LowerRateBoundLogNormal">0.0001</Parameter>
      <Parameter name="UpperRateBoundLogNormal">2.0000</Parameter>
      <!-- RateBounds for normal volatility input -->
      <Parameter name="LowerRateBoundNormal">-2.0000</Parameter>
      <Parameter name="UpperRateBoundNormal">2.0000</Parameter>
      <!-- Only required for policy VegaRatio -->
      <Parameter name="VegaRatio">0.01</Parameter>
      <!-- Only required for policy PriceThreshold -->
      <Parameter name="PriceThreshold">0.0000001</Parameter>
      <!-- Only required for policy BsStdDev -->
      <Parameter name="BsStdDev">3.0</Parameter>
    </EngineParameters>
  </Product>
  <!-- Hagan Analytic Model -->
  <Product type="CMS_DEACTIVATED">
    <Model>Hagan</Model>
    <ModelParameters/>
    <Engine>Analytic</Engine>
    <EngineParameters>
      <Parameter name="YieldCurveModel">Standard</Parameter>
      <!-- or ExactYield, ParallelShifts, NonParallelShifts -->
      <Parameter name="MeanReversion">0.0</Parameter>
    </EngineParameters>
  </Product>
<<<<<<< HEAD
  <Product type="CommodityForward">
    <Model>DiscountedCashflows</Model>
    <ModelParameters/>
    <Engine>DiscountingCommodityForwardEngine</Engine>
    <EngineParameters/>
  </Product>
  <Product type="CommodityOption">
    <Model>BlackScholes</Model>
    <ModelParameters/>
    <Engine>AnalyticEuropeanEngine</Engine>
    <EngineParameters/>
  </Product>
<!-- Hagan Numerical Model -->
<!--  <Product type="CMS">
=======
  <!-- Hagan Numerical Model -->
  <Product type="CMS_DEACTIVATED">
>>>>>>> d38f508a
    <Model>Hagan</Model>
    <ModelParameters/>
    <Engine>Numerical</Engine>
    <EngineParameters>
      <Parameter name="YieldCurveModel">Standard</Parameter>
      <!-- or ExactYield, ParallelShifts, NonParallelShifts -->
      <Parameter name="MeanReversion">0.0</Parameter>
      <Parameter name="UpperLimit">0.0</Parameter>
      <Parameter name="LowerLimit">1.0</Parameter>
      <Parameter name="Precision">0.000001</Parameter>
    </EngineParameters>
  </Product>
</PricingEngines><|MERGE_RESOLUTION|>--- conflicted
+++ resolved
@@ -124,7 +124,6 @@
       <Parameter name="MeanReversion">0.0</Parameter>
     </EngineParameters>
   </Product>
-<<<<<<< HEAD
   <Product type="CommodityForward">
     <Model>DiscountedCashflows</Model>
     <ModelParameters/>
@@ -137,12 +136,8 @@
     <Engine>AnalyticEuropeanEngine</Engine>
     <EngineParameters/>
   </Product>
-<!-- Hagan Numerical Model -->
-<!--  <Product type="CMS">
-=======
   <!-- Hagan Numerical Model -->
   <Product type="CMS_DEACTIVATED">
->>>>>>> d38f508a
     <Model>Hagan</Model>
     <ModelParameters/>
     <Engine>Numerical</Engine>
