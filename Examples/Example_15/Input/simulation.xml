<?xml version="1.0"?>
<Simulation>

  <Market>

    <BaseCurrency>EUR</BaseCurrency>

    <Currencies>
      <Currency>EUR</Currency>
      <Currency>USD</Currency>
      <Currency>GBP</Currency>
      <Currency>CHF</Currency>
      <Currency>JPY</Currency>
    </Currencies>

    <YieldCurves>
      <Configuration>
        <!--<Tenors>3M,6M,1Y,2Y,3Y,4Y,5Y,6Y,7Y,8Y,9Y,10Y,12Y,15Y,20Y,30Y,40Y,50Y</Tenors>-->
        <Tenors>6M,1Y,2Y,3Y,5Y,7Y,10Y,15Y,20Y</Tenors>
        <Interpolation>LogLinear</Interpolation>
        <!-- Alternative: LinearZero -->
        <Extrapolation>Y</Extrapolation>
      </Configuration>
    </YieldCurves>
    
    <Indices>
      <Index>EUR-EURIBOR-6M</Index>
      <Index>EUR-EURIBOR-3M</Index>
      <Index>EUR-EONIA</Index>
      <Index>USD-LIBOR-3M</Index>
      <Index>USD-LIBOR-6M</Index>
      <Index>USD-FedFunds</Index>
      <Index>GBP-LIBOR-6M</Index>
      <Index>GBP-LIBOR-3M</Index>
      <Index>GBP-SONIA</Index>
      <Index>CHF-LIBOR-6M</Index>
      <Index>CHF-TOIS</Index>
      <Index>JPY-LIBOR-6M</Index>
      <Index>JPY-TONAR</Index>
    </Indices>

    <SwapIndices>
      <SwapIndex>
        <Name>EUR-CMS-1Y</Name>
        <DiscountingIndex>EUR-EONIA</DiscountingIndex>
      </SwapIndex>
      <SwapIndex>
        <Name>EUR-CMS-30Y</Name>
        <DiscountingIndex>EUR-EONIA</DiscountingIndex>
      </SwapIndex>
    </SwapIndices>
		
	<Equities>
      <Names>
        <Name>SP5</Name>
        <Name>Lufthansa</Name>
      </Names>
      <Tenors>6M,1Y,2Y</Tenors> <!-- for dividend only -->
    </Equities>   
	
    <DefaultCurves>
      <Names>
	<Name>CPTY_C</Name>
      </Names>
<<<<<<< HEAD
      <Tenors>6M,1Y,2Y,3Y,5Y,7Y,10Y,15Y,20Y</Tenors>
      <SimulateSurvivalProbabilities>true</SimulateSurvivalProbabilities>
=======
      <Tenors>6M,1Y,2Y</Tenors>
      <SimulateSurvivalProbabilities>true</SimulateSurivalProbabilities>
>>>>>>> 24625f81
    </DefaultCurves>

    <!-- Even if we do not simulate them - option pricing needs vol
	   surfaces, so we need to specify here how we propagate the
	   vol structure and what its composition will be -->
    <SwaptionVolatilities>
      <Simulate>true</Simulate>
      <ReactionToTimeDecay>ForwardVariance</ReactionToTimeDecay>
      <!-- Alternative: ConstantVariance -->
      <Currencies>
        <Currency>EUR</Currency>
        <Currency>USD</Currency>
        <Currency>GBP</Currency>
        <Currency>CHF</Currency>
        <Currency>JPY</Currency>
      </Currencies>
      <Expiries>6M,1Y,2Y,3Y,5Y,10Y,12Y,15Y,20Y</Expiries>
      <Terms>1Y,2Y,3Y,4Y,5Y,7Y,10Y,15Y,20Y,30Y</Terms>
      <Strikes/>
    </SwaptionVolatilities>
    
    <CapFloorVolatilities>
      <Simulate>true</Simulate>
      <ReactionToTimeDecay>ForwardVariance</ReactionToTimeDecay>
      <Currencies>
        <Currency>EUR</Currency>
        <Currency>USD</Currency>
      </Currencies>
      <Expiries>6M,1Y,2Y,3Y,5Y,7Y,10Y,15Y,20Y</Expiries>
      <Strikes>0.00,0.01,0.02,0.03,0.04,0.05,0.06</Strikes>
    </CapFloorVolatilities>

    <FxVolatilities>
      <Simulate>true</Simulate>
      <ReactionToTimeDecay>ForwardVariance</ReactionToTimeDecay>
      <!-- Alternative: ConstantVariance -->
      <CurrencyPairs>
        <CurrencyPair>USDEUR</CurrencyPair>
        <CurrencyPair>GBPEUR</CurrencyPair>
        <CurrencyPair>JPYEUR</CurrencyPair>
        <!--<CurrencyPair>GBPUSD</CurrencyPair>-->
      </CurrencyPairs>
      <Expiries>6M,1Y,2Y,3Y,4Y,5Y,7Y,10Y</Expiries>
      <Strikes/>
    </FxVolatilities>
 	
	<EquityVolatilities>
      <Simulate>true</Simulate>
      <ReactionToTimeDecay>ForwardVariance</ReactionToTimeDecay>
      <!-- Alternative: ConstantVariance -->
      <Names>
        <Name>SP5</Name>
        <Name>Lufthansa</Name>
      </Names>
      <Expiries>6M,1Y,2Y,3Y,4Y,5Y,7Y,10Y</Expiries>
      <Strikes/>
    </EquityVolatilities>     
	
    <BenchmarkCurves>
      <BenchmarkCurve>
        <Currency>EUR</Currency>
        <Name>BENCHMARK_EUR</Name>
      </BenchmarkCurve>
    </BenchmarkCurves>

    <Securities>
      <Security>SECURITY_1</Security>
    </Securities>
  
    <!-- Additional data that is recorded during simulation for later
	   use in the post processor -->
    <AggregationScenarioDataCurrencies>
      <Currency>EUR</Currency>
      <Currency>USD</Currency>
    </AggregationScenarioDataCurrencies>

    <AggregationScenarioDataIndices>
      <Index>EUR-EURIBOR-3M</Index>
      <Index>EUR-EONIA</Index>
      <Index>USD-LIBOR-3M</Index>
    </AggregationScenarioDataIndices>
    
  </Market>

</Simulation><|MERGE_RESOLUTION|>--- conflicted
+++ resolved
@@ -62,13 +62,8 @@
       <Names>
 	<Name>CPTY_C</Name>
       </Names>
-<<<<<<< HEAD
-      <Tenors>6M,1Y,2Y,3Y,5Y,7Y,10Y,15Y,20Y</Tenors>
-      <SimulateSurvivalProbabilities>true</SimulateSurvivalProbabilities>
-=======
       <Tenors>6M,1Y,2Y</Tenors>
       <SimulateSurvivalProbabilities>true</SimulateSurivalProbabilities>
->>>>>>> 24625f81
     </DefaultCurves>
 
     <!-- Even if we do not simulate them - option pricing needs vol
