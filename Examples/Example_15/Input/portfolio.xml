--- conflicted
+++ resolved
@@ -743,64 +743,13 @@
       </LegData>
      </BondData>
   </Trade>
-<<<<<<< HEAD
-  <Trade id="FloatingRateNote">
-    <TradeType>Bond</TradeType>
-=======
   <Trade id="EQ_CALL_SP5">
     <TradeType>EquityOption</TradeType>
->>>>>>> 3249c46e
-    <Envelope>
-      <CounterParty>CPTY_A</CounterParty>
-      <NettingSetId>CPTY_A</NettingSetId>
-      <AdditionalFields/>
-    </Envelope>
-<<<<<<< HEAD
-    <BondData>
-      <IssuerId>CPTY_C</IssuerId>
-      <CreditCurveId>CPTY_C</CreditCurveId>
-      <SecurityId>SECURITY_1</SecurityId>
-      <ReferenceCurveId>BENCHMARK_EUR</ReferenceCurveId>
-      <SettlementDays>2</SettlementDays>
-      <Calendar>TARGET</Calendar>
-      <IssueDate>20160203</IssueDate>
-      <LegData>
-        <LegType>Floating</LegType>
-        <Payer>false</Payer>
-        <Currency>EUR</Currency>
-        <Notionals>
-          <Notional>10000000.000000</Notional>
-        </Notionals>
-        <DayCounter>ACT/ACT</DayCounter>
-        <PaymentConvention>F</PaymentConvention>
-        <FloatingLegData>
-          <Index>EUR-EURIBOR-6M</Index>
-          <Spreads>
-            <Spread>0</Spread>
-          </Spreads>
-          <IsInArrears>false</IsInArrears>
-          <FixingDays>2</FixingDays>
-        </FloatingLegData>
-        <ScheduleData>
-          <Rules>
-            <StartDate>20160203</StartDate>
-            <EndDate>20210203</EndDate>
-            <Tenor>6M</Tenor>
-            <Calendar>TARGET</Calendar>
-            <Convention>F</Convention>
-            <TermConvention>F</TermConvention>
-            <Rule>Forward</Rule>
-            <EndOfMonth/>
-            <FirstDate/>
-            <LastDate/>
-          </Rules>
-        </ScheduleData>
-      </LegData>
-     </BondData>
-  </Trade>
-  <Trade id="FlooredFloatingRateNote">
-    <TradeType>Bond</TradeType>
-=======
+    <Envelope>
+      <CounterParty>CPTY_A</CounterParty>
+      <NettingSetId>CPTY_A</NettingSetId>
+      <AdditionalFields/>
+    </Envelope>
     <EquityOptionData>
       <OptionData>
         <LongShort>Long</LongShort>
@@ -820,58 +769,11 @@
   </Trade>
   <Trade id="EQ_PUT_SP5">
     <TradeType>EquityOption</TradeType>
->>>>>>> 3249c46e
-    <Envelope>
-      <CounterParty>CPTY_A</CounterParty>
-      <NettingSetId>CPTY_A</NettingSetId>
-      <AdditionalFields/>
-    </Envelope>
-<<<<<<< HEAD
-    <BondData>
-      <IssuerId>CPTY_C</IssuerId>
-      <CreditCurveId>CPTY_C</CreditCurveId>
-      <SecurityId>SECURITY_1</SecurityId>
-      <ReferenceCurveId>BENCHMARK_EUR</ReferenceCurveId>
-      <SettlementDays>2</SettlementDays>
-      <Calendar>TARGET</Calendar>
-      <IssueDate>20160203</IssueDate>
-      <LegData>
-        <LegType>Floating</LegType>
-        <Payer>false</Payer>
-        <Currency>EUR</Currency>
-        <Notionals>
-          <Notional>10000000.000000</Notional>
-        </Notionals>
-        <DayCounter>ACT/ACT</DayCounter>
-        <PaymentConvention>F</PaymentConvention>
-        <FloatingLegData>
-          <Index>EUR-EURIBOR-6M</Index>
-          <Spreads>
-            <Spread>0</Spread>
-          </Spreads>
-          <Floors>
-            <Floor>0</Floor>
-          </Floors>
-          <IsInArrears>false</IsInArrears>
-          <FixingDays>2</FixingDays>
-        </FloatingLegData>
-        <ScheduleData>
-          <Rules>
-            <StartDate>20160203</StartDate>
-            <EndDate>20210203</EndDate>
-            <Tenor>6M</Tenor>
-            <Calendar>TARGET</Calendar>
-            <Convention>F</Convention>
-            <TermConvention>F</TermConvention>
-            <Rule>Forward</Rule>
-            <EndOfMonth/>
-            <FirstDate/>
-            <LastDate/>
-          </Rules>
-        </ScheduleData>
-      </LegData>
-     </BondData>
-=======
+    <Envelope>
+      <CounterParty>CPTY_A</CounterParty>
+      <NettingSetId>CPTY_A</NettingSetId>
+      <AdditionalFields/>
+    </Envelope>
     <EquityOptionData>
       <OptionData>
         <LongShort>Short</LongShort>
@@ -968,6 +870,5 @@
       <Strike>12.24</Strike>
       <Quantity>775</Quantity>
     </EquityForwardData>
->>>>>>> 3249c46e
-  </Trade>
+ </Trade>
 </Portfolio>