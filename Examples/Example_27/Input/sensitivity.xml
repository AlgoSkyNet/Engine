<?xml version="1.0"?>
<SensitivityAnalysis>
  <!-- Discount curve shifts -->
  <DiscountCurves>
    <DiscountCurve ccy="EUR">
      <ShiftType>Absolute</ShiftType>
      <ShiftSize>0.0001</ShiftSize>
      <ShiftTenors>6M,1Y,2Y,3Y,5Y,7Y,10Y,15Y,20Y</ShiftTenors>
    </DiscountCurve>
    <DiscountCurve ccy="USD">
      <ShiftType>Absolute</ShiftType>
      <ShiftSize>0.0001</ShiftSize>
      <ShiftTenors>6M,1Y,2Y,3Y,5Y,7Y,10Y,15Y,20Y</ShiftTenors>
    </DiscountCurve>
    <DiscountCurve ccy="GBP">
      <ShiftType>Absolute</ShiftType>
      <ShiftSize>0.0001</ShiftSize>
      <ShiftTenors>6M,1Y,2Y,3Y,5Y,7Y,10Y,15Y,20Y</ShiftTenors>
    </DiscountCurve>
    <DiscountCurve ccy="CHF">
      <ShiftType>Absolute</ShiftType>
      <ShiftSize>0.0001</ShiftSize>
      <ShiftTenors>6M,1Y,2Y,3Y,5Y,7Y,10Y,15Y,20Y</ShiftTenors>
    </DiscountCurve>
    <DiscountCurve ccy="JPY">
      <ShiftType>Absolute</ShiftType>
      <ShiftSize>0.0001</ShiftSize>
      <ShiftTenors>6M,1Y,2Y,3Y,5Y,7Y,10Y,15Y,20Y</ShiftTenors>
    </DiscountCurve>
  </DiscountCurves>
  <!-- Index curve shifts -->
  <IndexCurves>
    <IndexCurve index="EUR-EURIBOR-6M">
      <ShiftType>Absolute</ShiftType>
      <ShiftSize>0.0001</ShiftSize>
      <ShiftTenors>6M,1Y,2Y,3Y,5Y,7Y,10Y,15Y,20Y</ShiftTenors>
    </IndexCurve>
    <IndexCurve index="EUR-EURIBOR-3M">
      <ShiftType>Absolute</ShiftType>
      <ShiftSize>0.0001</ShiftSize>
      <ShiftTenors>6M,1Y,2Y,3Y,5Y,7Y,10Y,15Y,20Y</ShiftTenors>
    </IndexCurve>
    <IndexCurve index="EUR-EONIA">
      <ShiftType>Absolute</ShiftType>
      <ShiftSize>0.0001</ShiftSize>
      <ShiftTenors>6M,1Y,2Y,3Y,5Y,7Y,10Y,15Y,20Y</ShiftTenors>
    </IndexCurve>
    <IndexCurve index="USD-LIBOR-3M">
      <ShiftType>Absolute</ShiftType>
      <ShiftSize>0.0001</ShiftSize>
      <ShiftTenors>6M,1Y,2Y,3Y,5Y,7Y,10Y,15Y,20Y</ShiftTenors>
    </IndexCurve>
    <IndexCurve index="USD-LIBOR-6M">
      <ShiftType>Absolute</ShiftType>
      <ShiftSize>0.0001</ShiftSize>
      <ShiftTenors>6M,1Y,2Y,3Y,5Y,7Y,10Y,15Y,20Y</ShiftTenors>
    </IndexCurve>
    <IndexCurve index="GBP-LIBOR-3M">
      <ShiftType>Absolute</ShiftType>
      <ShiftSize>0.0001</ShiftSize>
      <ShiftTenors>6M,1Y,2Y,3Y,5Y,7Y,10Y,15Y,20Y</ShiftTenors>
    </IndexCurve>
    <IndexCurve index="GBP-LIBOR-6M">
      <ShiftType>Absolute</ShiftType>
      <ShiftSize>0.0001</ShiftSize>
      <ShiftTenors>6M,1Y,2Y,3Y,5Y,7Y,10Y,15Y,20Y</ShiftTenors>
    </IndexCurve>
    <IndexCurve index="CHF-LIBOR-6M">
      <ShiftType>Absolute</ShiftType>
      <ShiftSize>0.0001</ShiftSize>
      <ShiftTenors>6M,1Y,2Y,3Y,5Y,7Y,10Y,15Y,20Y</ShiftTenors>
    </IndexCurve>
    <IndexCurve index="JPY-LIBOR-6M">
      <ShiftType>Absolute</ShiftType>
      <ShiftSize>0.0001</ShiftSize>
      <ShiftTenors>6M,1Y,2Y,3Y,5Y,7Y,10Y,15Y,20Y</ShiftTenors>
    </IndexCurve>
    <IndexCurve index="USD-SIFMA-1W">
      <ShiftType>Absolute</ShiftType>
      <ShiftSize>0.0001</ShiftSize>
      <ShiftTenors>6M,1Y,2Y,3Y,5Y,7Y,10Y,15Y,20Y</ShiftTenors>
    </IndexCurve>
  </IndexCurves>
  <!-- Yield curve shifts -->
  <YieldCurves>
    <YieldCurve name="BENCHMARK_EUR">
      <ShiftType>Absolute</ShiftType>
      <ShiftSize>0.0001</ShiftSize>
      <ShiftTenors>6M,1Y,2Y,3Y,5Y,7Y,10Y,15Y,20Y</ShiftTenors>
    </YieldCurve>
    <YieldCurve name="SP5">
      <CurveType>EquityForecast</CurveType>
      <ShiftType>Absolute</ShiftType>
      <ShiftSize>0.0001</ShiftSize>
      <ShiftTenors>6M,1Y,2Y,3Y,4Y,5Y,7Y,10Y</ShiftTenors>
    </YieldCurve>
    <YieldCurve name="Lufthansa">
      <CurveType>EquityForecast</CurveType>
      <ShiftType>Absolute</ShiftType>
      <ShiftSize>0.0001</ShiftSize>
      <ShiftTenors>6M,1Y,2Y,3Y,4Y,5Y,7Y,10Y</ShiftTenors>
    </YieldCurve>
  </YieldCurves>
  <!-- FX spot shifts -->
  <FxSpots>
    <FxSpot ccypair="USDEUR">
      <ShiftType>Relative</ShiftType>
      <ShiftSize>0.01</ShiftSize>
    </FxSpot>
    <FxSpot ccypair="GBPEUR">
      <ShiftType>Relative</ShiftType>
      <ShiftSize>0.01</ShiftSize>
    </FxSpot>
    <FxSpot ccypair="CHFEUR">
      <ShiftType>Relative</ShiftType>
      <ShiftSize>0.01</ShiftSize>
    </FxSpot>
    <FxSpot ccypair="JPYEUR">
      <ShiftType>Relative</ShiftType>
      <ShiftSize>0.01</ShiftSize>
    </FxSpot>
  </FxSpots>
  <!-- FX ATM vol shifts -->
  <FxVolatilities>
    <FxVolatility ccypair="USDEUR">
      <ShiftType>Relative</ShiftType>
      <ShiftSize>0.01</ShiftSize>
      <ShiftExpiries>1Y,2Y,3Y,5Y</ShiftExpiries>
      <ShiftStrikes/>
    </FxVolatility>
    <FxVolatility ccypair="GBPEUR">
      <ShiftType>Relative</ShiftType>
      <ShiftSize>0.01</ShiftSize>
      <ShiftExpiries>1Y,2Y,3Y,5Y</ShiftExpiries>
      <ShiftStrikes/>
    </FxVolatility>
    <FxVolatility ccypair="JPYEUR">
      <ShiftType>Relative</ShiftType>
      <ShiftSize>0.01</ShiftSize>
      <ShiftExpiries>1Y,2Y,3Y,5Y</ShiftExpiries>
      <ShiftStrikes/>
    </FxVolatility>
  </FxVolatilities>
  <!-- Swaption ATM vol shifts -->
  <SwaptionVolatilities>
    <SwaptionVolatility ccy="EUR">
      <ShiftType>Relative</ShiftType>
      <ShiftSize>0.01</ShiftSize>
      <ShiftExpiries>1Y,5Y,7Y,10Y</ShiftExpiries>
      <ShiftTerms>1Y,5Y,10Y</ShiftTerms>
      <ShiftStrikes/>
    </SwaptionVolatility>
  </SwaptionVolatilities>
  <!-- Cap/Floor (Optionlet or Flat) vol surface shifts -->
  <CapFloorVolatilities>
    <CapFloorVolatility ccy="EUR">
      <ShiftType>Absolute</ShiftType>
      <ShiftSize>0.0001</ShiftSize>
      <ShiftExpiries>1Y,2Y,3Y,5Y,7Y,10Y</ShiftExpiries>
      <ShiftStrikes>0.01,0.02,0.03,0.04,0.05</ShiftStrikes>
      <Index>EUR-EURIBOR-6M</Index>
    </CapFloorVolatility>
    <CapFloorVolatility ccy="USD">
      <ShiftType>Absolute</ShiftType>
      <ShiftSize>0.0001</ShiftSize>
      <ShiftExpiries>1Y,2Y,3Y,5Y,7Y,10Y</ShiftExpiries>
      <ShiftStrikes>0.01,0.02,0.03,0.04,0.05</ShiftStrikes>
      <Index>USD-LIBOR-3M</Index>
    </CapFloorVolatility>
  </CapFloorVolatilities>
  <CDSVolatilities>
  </CDSVolatilities>
  <!-- Credit Curve shifts -->
  <CreditCurves>
    <CreditCurve name="CPTY_C">
      <Currency>EUR</Currency>
      <ShiftType>Absolute</ShiftType>
      <ShiftSize>0.0001</ShiftSize>
      <ShiftTenors>6M,1Y,2Y,5Y,10Y</ShiftTenors>
    </CreditCurve>
    <CreditCurve name="BANK">
      <Currency>USD</Currency>
      <ShiftType>Absolute</ShiftType>
      <ShiftSize>0.0001</ShiftSize>
      <ShiftTenors>6M,1Y,2Y,5Y,10Y</ShiftTenors>
    </CreditCurve>
  </CreditCurves>
  <!-- Equity spot shifts -->
  <EquitySpots>
    <EquitySpot equity="SP5">
      <ShiftType>Relative</ShiftType>
      <ShiftSize>0.01</ShiftSize>
    </EquitySpot>
    <EquitySpot equity="Lufthansa">
      <ShiftType>Relative</ShiftType>
      <ShiftSize>0.01</ShiftSize>
    </EquitySpot>
  </EquitySpots>
  <!-- Equity ATM vol shifts -->
  <EquityVolatilities>
    <EquityVolatility equity="SP5">
      <ShiftType>Relative</ShiftType>
      <ShiftSize>0.01</ShiftSize>
      <ShiftExpiries>6M,1Y,2Y,3Y,5Y</ShiftExpiries>
      <ShiftStrikes/>
    </EquityVolatility>
    <EquityVolatility equity="Lufthansa">
      <ShiftType>Relative</ShiftType>
      <ShiftSize>0.01</ShiftSize>
      <ShiftExpiries>6M,1Y,2Y,3Y,5Y</ShiftExpiries>
      <ShiftStrikes/>
    </EquityVolatility>
  </EquityVolatilities>
  <ZeroInflationIndexCurves>
    <ZeroInflationIndexCurve index="EUHICP">
      <ShiftType>Absolute</ShiftType>
      <ShiftSize>0.0001</ShiftSize>
      <ShiftTenors>6M,1Y,2Y,3Y,5Y,7Y,10Y,15Y,20Y</ShiftTenors>
    </ZeroInflationIndexCurve>
    <ZeroInflationIndexCurve index="EUHICPXT">
      <ShiftType>Absolute</ShiftType>
      <ShiftSize>0.0001</ShiftSize>
      <ShiftTenors>6M,1Y,2Y,3Y,5Y,7Y,10Y,15Y,20Y</ShiftTenors>
    </ZeroInflationIndexCurve>
    <ZeroInflationIndexCurve index="FRHICP">
      <ShiftType>Absolute</ShiftType>
      <ShiftSize>0.0001</ShiftSize>
      <ShiftTenors>6M,1Y,2Y,3Y,5Y,7Y,10Y,15Y,20Y</ShiftTenors>
    </ZeroInflationIndexCurve>
    <ZeroInflationIndexCurve index="UKRPI">
      <ShiftType>Absolute</ShiftType>
      <ShiftSize>0.0001</ShiftSize>
      <ShiftTenors>6M,1Y,2Y,3Y,5Y,7Y,10Y,15Y,20Y</ShiftTenors>
    </ZeroInflationIndexCurve>
    <ZeroInflationIndexCurve index="USCPI">
      <ShiftType>Absolute</ShiftType>
      <ShiftSize>0.0001</ShiftSize>
      <ShiftTenors>6M,1Y,2Y,3Y,5Y,7Y,10Y,15Y,20Y</ShiftTenors>
    </ZeroInflationIndexCurve>
  </ZeroInflationIndexCurves>
  <YYInflationIndexCurves>
    <YYInflationIndexCurve index="EUHICPXT">
      <ShiftType>Absolute</ShiftType>
      <ShiftSize>0.0001</ShiftSize>
      <ShiftTenors>6M,1Y,2Y,3Y,5Y,7Y,10Y,15Y,20Y</ShiftTenors>
    </YYInflationIndexCurve>
  </YYInflationIndexCurves>
  <BaseCorrelations/>
  <SecuritySpreads>
    <SecuritySpread security="SECURITY_1">
      <ShiftType>Absolute</ShiftType>
<<<<<<< HEAD
      <ShiftSize>0.0001</ShiftSize>
    </SecuritySpread>
  </SecuritySpreads>
=======
      <ShiftSize>0.01</ShiftSize>
      <ShiftExpiries>1Y</ShiftExpiries>
      <ShiftStrikes>0</ShiftStrikes>
    </Correlation>
  </Correlations>
>>>>>>> b866bc5a
  <!-- Cross Gamma filter: Pairs of factor sub-strings -->
  <CrossGammaFilter>
    <Pair>DiscountCurve/EUR,DiscountCurve/EUR</Pair>
    <Pair>IndexCurve/EUR,IndexCurve/EUR</Pair>
    <Pair>DiscountCurve/EUR,IndexCurve/EUR</Pair>
    <Pair>DiscountCurve/EUR,IndexCurve/EUR</Pair>
    <Pair>DiscountCurve/USD,IndexCurve/USD</Pair>
  </CrossGammaFilter>
</SensitivityAnalysis><|MERGE_RESOLUTION|>--- conflicted
+++ resolved
@@ -249,17 +249,16 @@
   <SecuritySpreads>
     <SecuritySpread security="SECURITY_1">
       <ShiftType>Absolute</ShiftType>
-<<<<<<< HEAD
       <ShiftSize>0.0001</ShiftSize>
     </SecuritySpread>
   </SecuritySpreads>
-=======
+  <Correlations>
+    <Correlation>
       <ShiftSize>0.01</ShiftSize>
       <ShiftExpiries>1Y</ShiftExpiries>
       <ShiftStrikes>0</ShiftStrikes>
     </Correlation>
   </Correlations>
->>>>>>> b866bc5a
   <!-- Cross Gamma filter: Pairs of factor sub-strings -->
   <CrossGammaFilter>
     <Pair>DiscountCurve/EUR,DiscountCurve/EUR</Pair>
